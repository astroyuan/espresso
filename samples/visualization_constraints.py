from __future__ import print_function
from espressomd import *
from espressomd.shapes import *
from espressomd.visualization_opengl import *
from threading import Thread
import numpy

box_l = 50
system = espressomd.System(box_l=[box_l] * 3)


system.time_step = 0.0001
system.cell_system.skin = 0.3

<<<<<<< HEAD
visualizer = openGLLive(system, background_color=[1, 1, 1], drag_enabled=True, rasterize_resolution=20.0,
                        rasterize_pointsize=5, camera_position=[150, 25, 25], camera_right=[0, 0, -1])

# Wall
system.constraints.add(shape=Wall(dist=20, normal=[0.1, 0.0, 1]), particle_type=0, penetrable=1)
=======
visualizer = openGLLive(system, background_color=[1, 1, 1], drag_enabled=True, rasterize_resolution=50.0,
                        rasterize_pointsize=5, camera_position=[150, 25, 25], camera_right=[0, 0, -1])

# Wall
#system.constraints.add(shape=Wall(dist=20, normal=[0.1, 0.0, 1]), particle_type=0, penetrable=1)
>>>>>>> a21bbc03

# Sphere
#system.constraints.add(shape=Sphere(center=[25, 25, 25], radius=15, direction=1), particle_type=0, penetrable=1)

# Ellipsoid
#system.constraints.add(shape=Ellipsoid(center=[25, 25, 25], a=25, b=15, direction=1), particle_type=0, penetrable=1)

# Cylinder
#system.constraints.add(shape=Cylinder(center=[25, 25, 25], axis=[1, 0, 0], direction=1, radius=10, length=30), particle_type=0, penetrable=1)

# SpheroCylinder
#system.constraints.add(shape=SpheroCylinder(center=[25, 25, 25], axis=[1, 0, 0], direction=1, radius=10, length=30), particle_type=0, penetrable=1)

# Maze
#system.constraints.add(shape=Maze(cylrad=3, dim=2, nsphere=2, sphrad=8), particle_type=0, penetrable=1)

# Stomatocyte
#system.constraints.add(shape=Stomatocyte(inner_radius=3, outer_radius=7, orientation=[1.0, 0.0, 0.0], position=[25, 25, 25], layer_width=3, direction=1), particle_type=0, penetrable=1)

# SimplePore
#system.constraints.add(shape=SimplePore(center=[25, 25, 25], axis=[1, 0, 0], length=15, radius=12.5, smoothing_radius=2), particle_type=0, penetrable=1)

# Slitpore
#system.constraints.add(shape=Slitpore(channel_width=15, lower_smoothing_radius=3, upper_smoothing_radius=3, pore_length=20, pore_mouth=30, pore_width=5), particle_type=0, penetrable=1)

# HollowCone
#system.constraints.add(shape=HollowCone(inner_radius=5, outer_radius=20, opening_angle=np.pi/4.0, orientation_x=1.0, orientation_y=0.0, orientation_z=0.0, position_x=25, position_y=25, position_z=25, width=2, direction=1), particle_type=0, penetrable=1)


system.thermostat.set_langevin(kT=10.0, gamma=10)

for i in range(100):
    rpos = numpy.random.random(3) * box_l
    system.part.add(pos=rpos, type=1)

system.non_bonded_inter[1, 1].lennard_jones.set_params(
    epsilon=1.0, sigma=5.0,
    cutoff=15.0, shift="auto")

system.non_bonded_inter[0, 1].lennard_jones.set_params(
    epsilon=200.0, sigma=5.0,
    cutoff=20.0, shift="auto")

system.force_cap = 1000.0


def main():

    while True:
        system.integrator.run(1)
        visualizer.update()

# Start simulation in seperate thread
t = Thread(target=main)
t.daemon = True
t.start()

# Start blocking visualizer
visualizer.start()<|MERGE_RESOLUTION|>--- conflicted
+++ resolved
@@ -12,19 +12,11 @@
 system.time_step = 0.0001
 system.cell_system.skin = 0.3
 
-<<<<<<< HEAD
-visualizer = openGLLive(system, background_color=[1, 1, 1], drag_enabled=True, rasterize_resolution=20.0,
+visualizer = openGLLive(system, background_color=[1, 1, 1], drag_enabled=True, rasterize_resolution=50.0,
                         rasterize_pointsize=5, camera_position=[150, 25, 25], camera_right=[0, 0, -1])
 
 # Wall
 system.constraints.add(shape=Wall(dist=20, normal=[0.1, 0.0, 1]), particle_type=0, penetrable=1)
-=======
-visualizer = openGLLive(system, background_color=[1, 1, 1], drag_enabled=True, rasterize_resolution=50.0,
-                        rasterize_pointsize=5, camera_position=[150, 25, 25], camera_right=[0, 0, -1])
-
-# Wall
-#system.constraints.add(shape=Wall(dist=20, normal=[0.1, 0.0, 1]), particle_type=0, penetrable=1)
->>>>>>> a21bbc03
 
 # Sphere
 #system.constraints.add(shape=Sphere(center=[25, 25, 25], radius=15, direction=1), particle_type=0, penetrable=1)
