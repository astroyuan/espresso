<<<<<<< HEAD
# Copyright (C) 2010-2018 The ESPResSo project
#  
# This file is part of ESPResSo.
#  
# ESPResSo is free software: you can redistribute it and/or modify
# it under the terms of the GNU General Public License as published by
# the Free Software Foundation, either version 3 of the License, or
# (at your option) any later version.
#  
# ESPResSo is distributed in the hope that it will be useful,
# but WITHOUT ANY WARRANTY; without even the implied warranty of
# MERCHANTABILITY or FITNESS FOR A PARTICULAR PURPOSE.  See the
# GNU General Public License for more details.
#  
# You should have received a copy of the GNU General Public License
# along with this program.  If not, see <http://www.gnu.org/licenses/>. 
""" Visualization sample of a simple plate capacitor with applied potential difference and charged particles.  
=======
""" Visualization sample of a simple plate capacitor with applied potential difference and charged particles.
>>>>>>> 210fba01
"""

from __future__ import print_function
from espressomd import *
from espressomd.shapes import *
from espressomd import electrostatics
import numpy
from threading import Thread
from math import *
from espressomd.visualization_opengl import *

required_features = ["PARTIAL_PERIODIC", "ELECTROSTATICS", "LENNARD_JONES"]
espressomd.assert_features(required_features)

box_l = 20
system = espressomd.System(box_l=[box_l] * 3)
system.set_random_state_PRNG()
np.random.seed(seed=system.seed)
visualizer = openGLLive(system, constraint_type_colors=[
                        [1, 1, 1]], camera_position=[50, 15, 15], camera_right=[0, 0, -1])

system.time_step = 0.02
system.cell_system.skin = 0.4
system.cell_system.set_layered(n_layers=5, use_verlet_lists=False)
system.periodicity = [1, 1, 0]

qion = 1
for i in range(300):
    rpos = numpy.random.random(3) * box_l
    system.part.add(pos=rpos, type=0, q=qion)
    qion *= -1

system.constraints.add(shape=Wall(dist=0, normal=[0, 0, 1]), particle_type=1)
system.constraints.add(
    shape=Wall(dist=-box_l, normal=[0, 0, -1]), particle_type=1)

WCA_cut = 2.**(1. / 6.)
system.non_bonded_inter[0, 1].lennard_jones.set_params(
    epsilon=1.0, sigma=1.0, cutoff=WCA_cut, shift="auto")
system.non_bonded_inter[0, 0].lennard_jones.set_params(
    epsilon=1.0, sigma=1.0, cutoff=WCA_cut, shift="auto")

energy = system.analysis.energy()
print("Before Minimization: E_total=", energy['total'])
system.minimize_energy.init(
    f_max=10, gamma=50.0, max_steps=1000, max_displacement=0.2)
system.minimize_energy.minimize()
energy = system.analysis.energy()
print("After Minimization: E_total=", energy['total'])

system.thermostat.set_langevin(kT=0.1, gamma=1.0)

mmm2d = electrostatics.MMM2D(
    prefactor=10.0, maxPWerror=1e-3, const_pot=1, pot_diff=50.0)
system.actors.add(mmm2d)

visualizer.run(1)<|MERGE_RESOLUTION|>--- conflicted
+++ resolved
@@ -1,4 +1,3 @@
-<<<<<<< HEAD
 # Copyright (C) 2010-2018 The ESPResSo project
 #  
 # This file is part of ESPResSo.
@@ -15,10 +14,7 @@
 #  
 # You should have received a copy of the GNU General Public License
 # along with this program.  If not, see <http://www.gnu.org/licenses/>. 
-""" Visualization sample of a simple plate capacitor with applied potential difference and charged particles.  
-=======
 """ Visualization sample of a simple plate capacitor with applied potential difference and charged particles.
->>>>>>> 210fba01
 """
 
 from __future__ import print_function
