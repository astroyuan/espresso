if(NOT DEFINED TEST_NP)
  include(ProcessorCount)
  processorcount(NP)
  math(EXPR TEST_NP "${NP}/2 + 1")
  if(${TEST_NP} GREATER 4)
    set(TEST_NP 4)
  endif()
endif()

if(EXISTS ${MPIEXEC})
  # OpenMPI 2.0 and higher checks the number of processes against the number of
  # CPUs
  execute_process(
    COMMAND ${MPIEXEC} --version RESULT_VARIABLE mpi_version_result
    OUTPUT_VARIABLE mpi_version_output ERROR_VARIABLE mpi_version_output)
  if(mpi_version_result EQUAL 0 AND mpi_version_output MATCHES
                                    "\\(Open(RTE| MPI)\\) ([2-9]\\.|1[0-9])")
    set(MPIEXEC_OVERSUBSCRIBE "-oversubscribe")
  else()
    set(MPIEXEC_OVERSUBSCRIBE "")
  endif()
endif()

# unit_test function
function(UNIT_TEST)
  cmake_parse_arguments(TEST "" "NAME;NUM_PROC" "SRC;DEPENDS" ${ARGN})
  add_executable(${TEST_NAME} ${TEST_SRC})
  # Build tests only when testing
  set_target_properties(${TEST_NAME} PROPERTIES EXCLUDE_FROM_ALL ON)
  target_link_libraries(${TEST_NAME} PRIVATE Boost::unit_test_framework)
  if(TEST_DEPENDS)
    target_link_libraries(${TEST_NAME} PRIVATE ${TEST_DEPENDS})
  endif()
  if(WITH_COVERAGE)
<<<<<<< HEAD
    target_compile_options(${TEST_NAME} PUBLIC "-g")
    target_compile_options(${TEST_NAME} PUBLIC "$<$<CXX_COMPILER_ID:Clang>:-fprofile-instr-generate>")
    target_compile_options(${TEST_NAME} PUBLIC "$<$<CXX_COMPILER_ID:Clang>:-fcoverage-mapping>")
    target_compile_options(${TEST_NAME} PUBLIC "$<$<NOT:$<CXX_COMPILER_ID:Clang>>:--coverage>")
    target_compile_options(${TEST_NAME} PUBLIC "$<$<NOT:$<CXX_COMPILER_ID:Clang>>:-fprofile-arcs>")
    target_compile_options(${TEST_NAME} PUBLIC "$<$<NOT:$<CXX_COMPILER_ID:Clang>>:-ftest-coverage>")
    if (NOT CMAKE_CXX_COMPILER_ID STREQUAL "Clang")
=======
    target_compile_options(${TEST_NAME} PUBLIC "$<$<CONFIG:Release>:-g>")
    target_compile_options(${TEST_NAME} PUBLIC "$<$<CONFIG:Release>:-O0>")
    target_compile_options(
      ${TEST_NAME}
      PUBLIC "$<$<CXX_COMPILER_ID:Clang>:-fprofile-instr-generate>")
    target_compile_options(
      ${TEST_NAME} PUBLIC "$<$<CXX_COMPILER_ID:Clang>:-fcoverage-mapping>")
    target_compile_options(
      ${TEST_NAME} PUBLIC "$<$<NOT:$<CXX_COMPILER_ID:Clang>>:--coverage>")
    target_compile_options(
      ${TEST_NAME} PUBLIC "$<$<NOT:$<CXX_COMPILER_ID:Clang>>:-fprofile-arcs>")
    target_compile_options(
      ${TEST_NAME} PUBLIC "$<$<NOT:$<CXX_COMPILER_ID:Clang>>:-ftest-coverage>")
    if(NOT CMAKE_CXX_COMPILER_ID STREQUAL "Clang")
>>>>>>> 10f3b0ab
      target_link_libraries(${TEST_NAME} PUBLIC gcov)
    endif()
  endif()
  target_include_directories(${TEST_NAME} PRIVATE ${CMAKE_SOURCE_DIR}/src/core)
  target_link_libraries(${TEST_NAME} PRIVATE EspressoConfig)

  # If NUM_PROC is given, set up MPI parallel test case
  if(TEST_NUM_PROC)
    if(${TEST_NUM_PROC} GREATER ${TEST_NP})
      set(TEST_NUM_PROC ${TEST_NP})
    endif()

    add_test(${TEST_NAME} ${MPIEXEC} ${MPIEXEC_OVERSUBSCRIBE}
             ${MPIEXEC_NUMPROC_FLAG} ${TEST_NUM_PROC} ${MPIEXEC_PREFLAGS}
             ${CMAKE_CURRENT_BINARY_DIR}/${TEST_NAME} ${MPIEXEC_POSTFLAGS})
  else()
    add_test(${TEST_NAME} ${TEST_NAME})
  endif()

  if(WARNINGS_ARE_ERRORS)
    set_tests_properties(
      ${TEST_NAME}
      PROPERTIES
        ENVIRONMENT
        "UBSAN_OPTIONS=suppressions=${CMAKE_SOURCE_DIR}/tools/ubsan-suppressions.txt:halt_on_error=1:print_stacktrace=1 ASAN_OPTIONS=halt_on_error=1:detect_leaks=0 MSAN_OPTIONS=halt_on_error=1"
    )
  endif()

  add_dependencies(check_unit_tests ${TEST_NAME})
endfunction(UNIT_TEST)<|MERGE_RESOLUTION|>--- conflicted
+++ resolved
@@ -32,17 +32,7 @@
     target_link_libraries(${TEST_NAME} PRIVATE ${TEST_DEPENDS})
   endif()
   if(WITH_COVERAGE)
-<<<<<<< HEAD
     target_compile_options(${TEST_NAME} PUBLIC "-g")
-    target_compile_options(${TEST_NAME} PUBLIC "$<$<CXX_COMPILER_ID:Clang>:-fprofile-instr-generate>")
-    target_compile_options(${TEST_NAME} PUBLIC "$<$<CXX_COMPILER_ID:Clang>:-fcoverage-mapping>")
-    target_compile_options(${TEST_NAME} PUBLIC "$<$<NOT:$<CXX_COMPILER_ID:Clang>>:--coverage>")
-    target_compile_options(${TEST_NAME} PUBLIC "$<$<NOT:$<CXX_COMPILER_ID:Clang>>:-fprofile-arcs>")
-    target_compile_options(${TEST_NAME} PUBLIC "$<$<NOT:$<CXX_COMPILER_ID:Clang>>:-ftest-coverage>")
-    if (NOT CMAKE_CXX_COMPILER_ID STREQUAL "Clang")
-=======
-    target_compile_options(${TEST_NAME} PUBLIC "$<$<CONFIG:Release>:-g>")
-    target_compile_options(${TEST_NAME} PUBLIC "$<$<CONFIG:Release>:-O0>")
     target_compile_options(
       ${TEST_NAME}
       PUBLIC "$<$<CXX_COMPILER_ID:Clang>:-fprofile-instr-generate>")
@@ -55,7 +45,6 @@
     target_compile_options(
       ${TEST_NAME} PUBLIC "$<$<NOT:$<CXX_COMPILER_ID:Clang>>:-ftest-coverage>")
     if(NOT CMAKE_CXX_COMPILER_ID STREQUAL "Clang")
->>>>>>> 10f3b0ab
       target_link_libraries(${TEST_NAME} PUBLIC gcov)
     endif()
   endif()
