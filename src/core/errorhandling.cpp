--- conflicted
+++ resolved
@@ -27,22 +27,13 @@
 #include "MpiCallbacks.hpp"
 #include "RuntimeErrorCollector.hpp"
 
-<<<<<<< HEAD
 #include <boost/version.hpp>
 #if BOOST_VERSION >= 106500
 #include <boost/stacktrace.hpp>
 #define HAVE_BOOST_STACKTRACE
 #endif
-
-using namespace std;
-
-namespace ErrorHandling {
-
-/* Forward declarations */
-=======
 #include <boost/mpi/collectives.hpp>
 #include <boost/mpi/communicator.hpp>
->>>>>>> 9da73687
 
 #include <memory>
 
