--- conflicted
+++ resolved
@@ -141,11 +141,7 @@
     // further on top of it
 #ifdef PARTICLE_ANISOTROPY
     if (aniso_flag) {
-<<<<<<< HEAD
-      vel_body[j] = force_body[j] * dt / (gamma[j]);
-=======
-      vel_body[j] = force_body[j] / (local_gamma[j]);
->>>>>>> b06b9b5e
+      vel_body[j] = force_body[j] / (gamma[j]);
     } else {
 #ifdef EXTERNAL_FORCES
       if (!(p.p.ext_flag & COORD_FIXED(j)))
