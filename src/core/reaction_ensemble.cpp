--- conflicted
+++ resolved
@@ -145,13 +145,8 @@
 /**
 * Calculates the factorial expression which occurs in the reaction ensemble acceptance probability
 */
-<<<<<<< HEAD
-float ReactionEnsemble::factorial_Ni0_divided_by_factorial_Ni0_plus_nu_i(int Ni0, int nu_i) {
-	float value=1;
-=======
 double ReactionEnsemble::factorial_Ni0_divided_by_factorial_Ni0_plus_nu_i(int Ni0, int nu_i) {
 	double value;
->>>>>>> 44ba1155
 	if (nu_i == 0) {
 		value=1.0;
 	} else {
@@ -210,10 +205,6 @@
 *Performs a trial reaction move
 */
 void ReactionEnsemble::make_reaction_attempt(single_reaction* current_reaction, std::vector<stored_particle_property>& changed_particles_properties, std::vector<int>& p_ids_created_particles, std::vector<stored_particle_property>& hidden_particles_properties){
-<<<<<<< HEAD
-	const int number_of_saved_properties=3;//save p_id, charge and type of the reactant particle, only thing we need to hide the particle and recover it
-=======
->>>>>>> 44ba1155
 	//create or hide particles of types with corresponding types in reaction
 	for(int i=0;i<std::min(current_reaction->len_product_types,current_reaction->len_reactant_types);i++){
 		//change std::min(reactant_coefficients(i),product_coefficients(i)) many particles of reactant_types(i) to product_types(i)
@@ -312,11 +303,7 @@
 *you need to use 2A --> B instead of A+A --> B since in the last case you assume distinctness of the particles, however both ways to describe the reaction are equivalent in the thermodynamic limit
 *further it is crucial for the function in which order you provide the reactant and product types since particles will be replaced correspondingly! If there are less reactants than products, new product particles are created randomly in the box. Matching particles simply change the types. If there are more reactants than products, old reactant particles are deleted.
  */
-<<<<<<< HEAD
-int ReactionEnsemble::generic_oneway_reaction(int reaction_id, int reaction_modus){
-=======
 bool ReactionEnsemble::generic_oneway_reaction(int reaction_id, int reaction_modus){
->>>>>>> 44ba1155
 
 	single_reaction* current_reaction=m_current_reaction_system.reactions[reaction_id];
 	//Wang-Landau begin
@@ -554,11 +541,7 @@
 * Writes a random position inside the central box into the provided array.
 */
 void ReactionEnsemble::get_random_position_in_box (double* out_pos) {
-<<<<<<< HEAD
-	if(m_current_reaction_system.box_is_cylindric_around_z_axis==true) {
-=======
 	if(m_current_reaction_system.box_is_cylindric_around_z_axis) {
->>>>>>> 44ba1155
 		//see http://mathworld.wolfram.com/DiskPointPicking.html
 		double random_radius=m_current_reaction_system.cyl_radius*std::sqrt(d_random()); //for uniform disk point picking in cylinder
 		double phi=2.0*PI*d_random();
@@ -1286,11 +1269,7 @@
 
 		if(can_refine_wang_landau_one_over_t()&& m_WL_tries%10000==0){
 			//check for convergence
-<<<<<<< HEAD
-			if(achieved_desired_number_of_refinements_one_over_t()==true){
-=======
 			if(achieved_desired_number_of_refinements_one_over_t()){
->>>>>>> 44ba1155
 				ReactionEnsemble::write_wang_landau_results_to_file(m_current_wang_landau_system.output_filename);
 				return -10; //return negative value to indicate that the Wang-Landau algorithm has converged
 			}
@@ -1355,11 +1334,7 @@
 *finds the minimum in an integer array and returns it
 */
 int ReactionEnsemble::find_minimum_in_int_list(int* list, int len){
-<<<<<<< HEAD
-	double minimum =list[0];
-=======
 	int minimum =list[0];
->>>>>>> 44ba1155
 	for (int i=0;i<len;i++){
 		if(minimum<0)
 			minimum=list[i];//think of negative histogram values that indicate not allowed energies in the case of an energy observable
