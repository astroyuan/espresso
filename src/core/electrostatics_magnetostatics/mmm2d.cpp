/*
  Copyright (C) 2010-2018 The ESPResSo project
  Copyright (C) 2002,2003,2004,2005,2006,2007,2008,2009,2010
    Max-Planck-Institute for Polymer Research, Theory Group

  This file is part of ESPResSo.

  ESPResSo is free software: you can redistribute it and/or modify
  it under the terms of the GNU General Public License as published by
  the Free Software Foundation, either version 3 of the License, or
  (at your option) any later version.

  ESPResSo is distributed in the hope that it will be useful,
  but WITHOUT ANY WARRANTY; without even the implied warranty of
  MERCHANTABILITY or FITNESS FOR A PARTICULAR PURPOSE.  See the
  GNU General Public License for more details.

  You should have received a copy of the GNU General Public License
  along with this program.  If not, see <http://www.gnu.org/licenses/>.
*/
/** \file
 *  MMM2D algorithm for long range Coulomb interaction.
 *
 *  For more information about MMM2D, see \ref mmm2d.hpp "mmm2d.hpp".
 */

#include "electrostatics_magnetostatics/mmm2d.hpp"
#include "cells.hpp"
#include "communication.hpp"
#include "electrostatics_magnetostatics/coulomb.hpp"
#include "grid.hpp"
#include "integrate.hpp"
#include "layered.hpp"
#include "mmm-common.hpp"
#include "particle_data.hpp"
#include "specfunc.hpp"
#include "utils.hpp"
#include <cmath>
#include <mpi.h>
#include <numeric>

#ifdef ELECTROSTATICS
char const *mmm2d_errors[] = {
    "ok",
    "Layer height too large for MMM2D near formula, increase n_layers",
    "box_l[1]/box_l[0] too large for MMM2D near formula, please exchange x and "
    "y",
    "Could find not reasonable Bessel cutoff. Please decrease n_layers or the "
    "error bound",
    "Could find not reasonable Polygamma cutoff. Consider exchanging x and y",
    "Far cutoff too large, decrease the error bound",
    "Layer height too small for MMM2D far formula, decrease n_layers or skin",
    "IC requires layered cellsystem with more than 3 layers",
};

/** if you define this, the Besselfunctions are calculated up
    to machine precision, otherwise 10^-14, which should be
    definitely enough for daily life. */
#undef BESSEL_MACHINE_PREC

// #define CHECKPOINTS
#if 0
#define LOG_FORCES(x) x
#else
#define LOG_FORCES(x)
#endif

#ifndef BESSEL_MACHINE_PREC
#define K0 LPK0
#define K1 LPK1
#endif

/****************************************
 * LOCAL DEFINES
 ****************************************/

/** Largest reasonable cutoff for far formula. A double cannot overflow
    with this value. */
#define MAXIMAL_FAR_CUT 100

/** Largest reasonable cutoff for Bessel function. The Bessel functions
    are quite slow, so do not make too large. */
#define MAXIMAL_B_CUT 50

/** Largest reasonable order of polygamma series. These are pretty fast,
    so use more of them. Also, the real cutoff is determined at run time,
    so normally we are faster */
#define MAXIMAL_POLYGAMMA 100

/** internal relative precision of far formula. This controls how many
    p,q vectors are done at once. This has nothing to do with the effective
    precision, but rather controls how different values can be we add up without
    loosing the smallest values. In principle one could choose smaller values,
   but that would not make things faster */
#define FARRELPREC 1e-6

/** number of steps in the complex cutoff table */
#define COMPLEX_STEP 16
/** map numbers from 0 to 1/2 onto the complex cutoff table
    (with security margin) */
#define COMPLEX_FAC (COMPLEX_STEP / (.5 + 0.01))

/****************************************
 * LOCAL VARIABLES
 ****************************************/

/** up to that error the sums in the NF are evaluated */
static double part_error;

/** cutoffs for the Bessel sum */
static IntList besselCutoff;

/** cutoffs for the complex sum */
static int complexCutoff[COMPLEX_STEP + 1];
/** bernoulli numbers divided by n */
static DoubleList bon;

/** inverse box dimensions */
/*@{*/
static double ux, ux2, uy, uy2, uz;
/*@}*/

/** maximal z for near formula, minimal z for far formula.
    Is identical in the theory, but with the Verlet tricks
    this is no longer true, the skin has to be added/subtracted */
/*@{*/
static double max_near, min_far;
/*@}*/

///
static double self_energy;

MMM2D_struct mmm2d_params = {1e100, 10, 1, 0, 0, 0, 0, 1, 1, 1};

/** return codes for \ref MMM2D_tune_near and \ref MMM2D_tune_far */
/*@{*/
/** cell too large */
#define ERROR_LARGE 1
/** box too large */
#define ERROR_BOXL 2
/** no reasonable Bessel cutoff found */
#define ERROR_BESSEL 3
/** no reasonable polygamma cutoff found */
#define ERROR_POLY 4
/** no reasonable cutoff for the far formula found */
#define ERROR_FARC 5
/** cell too small */
#define ERROR_SMALL 6
/** IC layer requirement */
#define ERROR_ICL 7
/*@}*/

/****************************************
 * LOCAL ARRAYS
 ****************************************/

/** \name Product decomposition data organization
    For the cell blocks
    it is assumed that the lower blocks part is in the lower half.
    This has to have positive sign, so that has to be first. */
/*@{*/

#define POQESP 0
#define POQECP 1
#define POQESM 2
#define POQECM 3

#define PQESSP 0
#define PQESCP 1
#define PQECSP 2
#define PQECCP 3
#define PQESSM 4
#define PQESCM 5
#define PQECSM 6
#define PQECCM 7

#define QQEQQP 0
#define QQEQQM 1

#define ABEQQP 0
#define ABEQZP 1
#define ABEQQM 2
#define ABEQZM 3

/*@}*/

/** number of local particles */
static int n_localpart = 0;

/** temporary buffers for product decomposition */
static double *partblk = nullptr;
/** for all local cells including ghosts */
static double *lclcblk = nullptr;
/** collected data from the cells above the top neighbor
    of a cell rsp. below the bottom neighbor
    (P=below, M=above, as the signs in the exp). */
static double *gblcblk = nullptr;

/** contribution from the image charges */
static double lclimge[8];

struct SCCache {
  double s, c;
};

/** sin/cos caching */
static std::vector<SCCache> scxcache;
/* _Not_ the size of scxcache */
static int n_scxcache;
/** sin/cos caching */
static std::vector<SCCache> scycache;
/* _Not_ the size of scycache */
static int n_scycache;

/** \name Local functions for the near formula */
/************************************************************/
/*@{*/

/** complex evaluation */
static void prepareBernoulliNumbers(int nmax);

/** cutoff error setup. Returns error code */
static int MMM2D_tune_near(double error);

/** energy of all local particles with their copies */
void MMM2D_self_energy();

/*@}*/

/** \name Local functions for the far formula */
/************************************************************/
/*@{*/

/** sin/cos storage */
static void prepare_scx_cache();
static void prepare_scy_cache();
/** clear the image contributions if there is no dielectric contrast and no
 * image charges */
static void clear_image_contributions(int size);
/** gather the informations for the far away image charges */
static void gather_image_contributions(int size);
/** spread the top/bottom sums */
static void distribute(int size, double fac);
/** 2 pi |z| code */
static void setup_z_force();
static void setup_z_energy();
static void add_z_force();
static double z_energy();
/** p=0 per frequency code */
static void setup_P(int p, double omega, double fac);
static void add_P_force();
static double P_energy(double omega);
/** q=0 per frequency code */
static void setup_Q(int q, double omega, double fac);
static void add_Q_force();
static double Q_energy(double omega);
/** p,q <> 0 per frequency code */
static void setup_PQ(int p, int q, double omega, double fac);
static void add_PQ_force(int p, int q, double omega);
static double PQ_energy(double omega);

/** cutoff error setup. Returns error code */
static int MMM2D_tune_far(double error);

/*@}*/

///
void MMM2D_setup_constants() {
  ux = 1 / box_l[0];
  ux2 = ux * ux;
  uy = 1 / box_l[1];
  uy2 = uy * uy;
  uz = 1 / box_l[2];

  switch (cell_structure.type) {
  case CELL_STRUCTURE_NSQUARE:
    max_near = box_l[2];
    /* not used */
    min_far = 0.0;
    break;
  case CELL_STRUCTURE_LAYERED:
    max_near = 2 * layer_h + skin;
    min_far = layer_h - skin;
    break;
  default:
    fprintf(
        stderr,
        "%d: INTERNAL ERROR: MMM2D setup for cell structure it should reject\n",
        this_node);
    errexit();
  }
}

/****************************************
 * FAR FORMULA
 ****************************************/

static SCCache sc(double arg) { return {sin(arg), cos(arg)}; }

template <size_t dir>
static void prepare_sc_cache(std::vector<SCCache> &sccache, double u,
                             int n_sccache) {
  for (int freq = 1; freq <= n_sccache; freq++) {
    auto const pref = C_2PI * u * freq;
    auto const o = (freq - 1) * n_localpart;

    int ic = 0;
    for (int c = 1; c <= n_layers; c++) {
      auto const np = cells[c].n;
      auto part = cells[c].part;
      for (int i = 0; i < np; i++) {
        auto const arg = pref * part[i].r.p[dir];
        sccache[o + ic] = sc(arg);
        ic++;
      }
    }
  }
}

static void prepare_scx_cache() {
  prepare_sc_cache<0>(scxcache, ux, n_scxcache);
}

static void prepare_scy_cache() {
  prepare_sc_cache<1>(scycache, uy, n_scycache);
}

/*****************************************************************/
/* data distribution */
/*****************************************************************/

/* vector operations */

/** pdc = 0 */
inline void clear_vec(double *pdc, int size) {
  int i;
  for (i = 0; i < size; i++)
    pdc[i] = 0;
}

/** pdc_d = pdc_s */
inline void copy_vec(double *pdc_d, double const *pdc_s, int size) {
  int i;
  for (i = 0; i < size; i++)
    pdc_d[i] = pdc_s[i];
}

/** pdc_d = pdc_s1 + pdc_s2 */
inline void add_vec(double *pdc_d, double const *pdc_s1, double const *pdc_s2,
                    int size) {
  int i;
  for (i = 0; i < size; i++)
    pdc_d[i] = pdc_s1[i] + pdc_s2[i];
}

/** pdc_d = scale*pdc_s1 + pdc_s2 */
inline void addscale_vec(double *pdc_d, double scale, double const *pdc_s1,
                         double const *pdc_s2, int size) {
  int i;
  for (i = 0; i < size; i++)
    pdc_d[i] = scale * pdc_s1[i] + pdc_s2[i];
}

/** pdc_d = scale*pdc */
inline void scale_vec(double scale, double *pdc, int size) {
  int i;
  for (i = 0; i < size; i++)
    pdc[i] *= scale;
}

/* block indexing - has to fit to the PQ block definitions above.
   size gives the full size of the data block,
   e_size is the size of only the top or bottom half, i.e. half of size.
*/

inline double *block(double *p, int index, int size) {
  return &p[index * size];
}

inline double *blwentry(double *p, int index, int e_size) {
  return &p[2 * index * e_size];
}

inline double *abventry(double *p, int index, int e_size) {
  return &p[(2 * index + 1) * e_size];
}

/* dealing with the image contributions from far outside the simulation box */

void clear_image_contributions(int e_size) {
  if (this_node == 0)
    /* the gblcblk contains all contributions from layers deeper than one layer
       below our system,
       which is precisely what the gblcblk should contain for the lowest layer.
     */
    clear_vec(blwentry(gblcblk, 0, e_size), e_size);

  if (this_node == n_nodes - 1)
    /* same for the top node */
    clear_vec(abventry(gblcblk, n_layers - 1, e_size), e_size);
}

void gather_image_contributions(int e_size) {
  double recvbuf[8];

  /* collect the image charge contributions with at least a layer distance */
  MPI_Allreduce(lclimge, recvbuf, 2 * e_size, MPI_DOUBLE, MPI_SUM, comm_cart);

  if (this_node == 0)
    /* the gblcblk contains all contributions from layers deeper than one layer
       below our system,
       which is precisely what the gblcblk should contain for the lowest layer.
     */
    copy_vec(blwentry(gblcblk, 0, e_size), recvbuf, e_size);

  if (this_node == n_nodes - 1)
    /* same for the top node */
    copy_vec(abventry(gblcblk, n_layers - 1, e_size), recvbuf + e_size, e_size);
}

/* the data transfer routine for the lclcblks itself */
void distribute(int e_size, double fac) {
  int c, node, inv_node;
  double sendbuf[8];
  double recvbuf[8] = {0, 0, 0, 0, 0, 0, 0, 0};
  MPI_Status status;

  /* send/recv to/from other nodes. Also builds up the gblcblk. */
  for (node = 0; node < n_nodes; node++) {
    inv_node = n_nodes - node - 1;
    /* up */
    if (node == this_node) {
      /* calculate sums of cells below */
      for (c = 1; c < n_layers; c++)
        addscale_vec(blwentry(gblcblk, c, e_size), fac,
                     blwentry(gblcblk, c - 1, e_size),
                     blwentry(lclcblk, c - 1, e_size), e_size);

      /* calculate my ghost contribution only if a node above exists */
      if (node + 1 < n_nodes) {
        addscale_vec(sendbuf, fac, blwentry(gblcblk, n_layers - 1, e_size),
                     blwentry(lclcblk, n_layers - 1, e_size), e_size);
        copy_vec(sendbuf + e_size, blwentry(lclcblk, n_layers, e_size), e_size);
        MPI_Send(sendbuf, 2 * e_size, MPI_DOUBLE, node + 1, 0, comm_cart);
      }
    } else if (node + 1 == this_node) {
      MPI_Recv(recvbuf, 2 * e_size, MPI_DOUBLE, node, 0, comm_cart, &status);
      copy_vec(blwentry(gblcblk, 0, e_size), recvbuf, e_size);
      copy_vec(blwentry(lclcblk, 0, e_size), recvbuf + e_size, e_size);
    }

    /* down */
    if (inv_node == this_node) {
      /* calculate sums of all cells above */
      for (c = n_layers + 1; c > 2; c--)
        addscale_vec(abventry(gblcblk, c - 3, e_size), fac,
                     abventry(gblcblk, c - 2, e_size),
                     abventry(lclcblk, c, e_size), e_size);

      /* calculate my ghost contribution only if a node below exists */
      if (inv_node - 1 >= 0) {
        addscale_vec(sendbuf, fac, abventry(gblcblk, 0, e_size),
                     abventry(lclcblk, 2, e_size), e_size);
        copy_vec(sendbuf + e_size, abventry(lclcblk, 1, e_size), e_size);
        MPI_Send(sendbuf, 2 * e_size, MPI_DOUBLE, inv_node - 1, 0, comm_cart);
      }
    } else if (inv_node - 1 == this_node) {
      MPI_Recv(recvbuf, 2 * e_size, MPI_DOUBLE, inv_node, 0, comm_cart,
               &status);
      copy_vec(abventry(gblcblk, n_layers - 1, e_size), recvbuf, e_size);
      copy_vec(abventry(lclcblk, n_layers + 1, e_size), recvbuf + e_size,
               e_size);
    }
  }
}

#ifdef CHECKPOINTS
static void checkpoint(char *text, int p, int q, int e_size) {
  int c, i;
  fprintf(stderr, "%d: %s %d %d\n", this_node, text, p, q);

  fprintf(stderr, "partblk\n");
  for (c = 0; c < n_localpart; c++) {
    fprintf(stderr, "%d", c);
    for (i = 0; i < e_size; i++)
      fprintf(stderr, " %10.3g", block(partblk, c, 2 * e_size)[i]);
    fprintf(stderr, " m");
    for (i = 0; i < e_size; i++)
      fprintf(stderr, " %10.3g", block(partblk, c, 2 * e_size)[i + e_size]);
    fprintf(stderr, "\n");
  }
  fprintf(stderr, "\n");

  fprintf(stderr, "lclcblk\n");
  fprintf(stderr, "0");
  for (i = 0; i < e_size; i++)
    fprintf(stderr, " %10.3g", block(lclcblk, 0, 2 * e_size)[i]);
  fprintf(stderr, "\n");
  for (c = 1; c <= n_layers; c++) {
    fprintf(stderr, "%d", c);
    for (i = 0; i < e_size; i++)
      fprintf(stderr, " %10.3g", block(lclcblk, c, 2 * e_size)[i]);
    fprintf(stderr, " m");
    for (i = 0; i < e_size; i++)
      fprintf(stderr, " %10.3g", block(lclcblk, c, 2 * e_size)[i + e_size]);
    fprintf(stderr, "\n");
  }
  fprintf(stderr, "%d", n_layers + 1);
  for (i = 0; i < e_size; i++)
    fprintf(stderr, "           ");
  fprintf(stderr, " m");

  for (i = 0; i < e_size; i++)
    fprintf(stderr, " %10.3g",
            block(lclcblk, n_layers + 1, 2 * e_size)[i + e_size]);
  fprintf(stderr, "\n");

  fprintf(stderr, "gblcblk\n");
  for (c = 0; c < n_layers; c++) {
    fprintf(stderr, "%d", c + 1);
    for (i = 0; i < e_size; i++)
      fprintf(stderr, " %10.3g", block(gblcblk, c, 2 * e_size)[i]);
    fprintf(stderr, " m");
    for (i = 0; i < e_size; i++)
      fprintf(stderr, " %10.3g", block(gblcblk, c, 2 * e_size)[i + e_size]);
    fprintf(stderr, "\n");
  }
  fprintf(stderr, "\n");
}
#else
#define checkpoint(text, p, q, size)
#endif

/*****************************************************************/
/* 2 pi (sign)(z) */
/*****************************************************************/

static void setup_z_force() {
  int np, c, i;
  double pref = coulomb.prefactor * C_2PI * ux * uy;
  Particle *part;
  int e_size = 1, size = 2;

  /* there is NO contribution from images here, unlike claimed in Tyagi et al.
     Please refer to the Entropy
     article of Arnold, Kesselheim, Breitsprecher et al, 2013, for details. */

  if (this_node == 0) {
    clear_vec(blwentry(lclcblk, 0, e_size), e_size);
  }

  if (this_node == n_nodes - 1) {
    clear_vec(abventry(lclcblk, n_layers + 1, e_size), e_size);
  }

  /* calculate local cellblks. partblks don't make sense */
  for (c = 1; c <= n_layers; c++) {
    np = cells[c].n;
    part = cells[c].part;
    lclcblk[size * c] = 0;
    for (i = 0; i < np; i++) {
      lclcblk[size * c] += part[i].p.q;
    }
    lclcblk[size * c] *= pref;
    lclcblk[size * c + 1] = lclcblk[size * c];
  }
}

static void add_z_force() {
  double add;
  double *othcblk;
  int size = 2;
  double field_tot = 0;

  /* Const. potential: subtract global dipole moment */
  if (mmm2d_params.const_pot_on) {
    double gbl_dm_z = 0;
    double lcl_dm_z = 0;
    for (auto const &p : local_cells.particles()) {
      lcl_dm_z += p.p.q * (p.r.p[2] + p.l.i[2] * box_l[2]);
    }

    MPI_Allreduce(&lcl_dm_z, &gbl_dm_z, 1, MPI_DOUBLE, MPI_SUM, comm_cart);

    coulomb.field_induced =
        gbl_dm_z * coulomb.prefactor * 4 * M_PI * ux * uy * uz;
    coulomb.field_applied = mmm2d_params.pot_diff * uz;
    field_tot = coulomb.field_induced + coulomb.field_applied;
  }

  for (int c = 1; c <= n_layers; c++) {
    othcblk = block(gblcblk, c - 1, size);
    add = othcblk[QQEQQP] - othcblk[QQEQQM];
    auto np = cells[c].n;
    auto part = cells[c].part;
    for (int i = 0; i < np; i++) {
      part[i].f.f[2] += part[i].p.q * (add + field_tot);
      LOG_FORCES(fprintf(stderr, "%d: part %d force %10.3g %10.3g %10.3g\n",
                         this_node, part[i].p.identity, part[i].f.f[0],
                         part[i].f.f[1], part[i].f.f[2]));
    }
  }
}

static void setup_z_energy() {
  int np, c, i;
  double pref = -coulomb.prefactor * C_2PI * ux * uy;
  Particle *part;
  int e_size = 2, size = 4;

  if (this_node == 0)
    /* the lowest lclcblk does not contain anything, since there are no charges
       below the simulation box, at least for this term. */
    clear_vec(blwentry(lclcblk, 0, e_size), e_size);

  if (this_node == n_nodes - 1)
    /* same for the top node */
    clear_vec(abventry(lclcblk, n_layers + 1, e_size), e_size);

  /* calculate local cellblks. partblks don't make sense */
  for (c = 1; c <= n_layers; c++) {
    np = cells[c].n;
    part = cells[c].part;
    clear_vec(blwentry(lclcblk, c, e_size), e_size);
    for (i = 0; i < np; i++) {
      lclcblk[size * c + ABEQQP] += part[i].p.q;
      lclcblk[size * c + ABEQZP] += part[i].p.q * part[i].r.p[2];
    }
    scale_vec(pref, blwentry(lclcblk, c, e_size), e_size);
    /* just to be able to use the standard distribution. Here below
       and above terms are the same */
    copy_vec(abventry(lclcblk, c, e_size), blwentry(lclcblk, c, e_size),
             e_size);
  }
}

static double z_energy() {
  int np, c, i;
  Particle *part;
  double *othcblk;
  int size = 4;
  double eng = 0;
  for (c = 1; c <= n_layers; c++) {
    othcblk = block(gblcblk, c - 1, size);
    np = cells[c].n;
    part = cells[c].part;
    for (i = 0; i < np; i++) {
      eng += part[i].p.q * (part[i].r.p[2] * othcblk[ABEQQP] - othcblk[ABEQZP] -
                            part[i].r.p[2] * othcblk[ABEQQM] + othcblk[ABEQZM]);
    }
  }

  /* total dipole moment term, for capacitor feature */
  if (mmm2d_params.const_pot_on) {
    double gbl_dm_z = 0;
    double lcl_dm_z = 0;

    for (auto &p : local_cells.particles()) {
      lcl_dm_z += p.p.q * (p.r.p[2] + p.l.i[2] * box_l[2]);
    }

    MPI_Allreduce(&lcl_dm_z, &gbl_dm_z, 1, MPI_DOUBLE, MPI_SUM, comm_cart);
    if (this_node == 0) {
      // zero potential difference contribution
      eng += gbl_dm_z * gbl_dm_z * coulomb.prefactor * 2 * M_PI * ux * uy * uz;
      // external potential shift contribution
      eng -= mmm2d_params.pot_diff * uz * gbl_dm_z;
    }
  }

  return eng;
}

static void setup(int p, double omega, double fac, int n_sccache,
                  Utils::Span<const SCCache> sccache) {
  int np, c, i, ic, o = (p - 1) * n_localpart;
  Particle *part;
  double pref = coulomb.prefactor * 4 * M_PI * ux * uy * fac * fac;
  double h = box_l[2];
  double fac_imgsum = 1 / (1 - mmm2d_params.delta_mult * exp(-omega * 2 * h));
  double fac_delta_mid_bot = mmm2d_params.delta_mid_bot * fac_imgsum;
  double fac_delta_mid_top = mmm2d_params.delta_mid_top * fac_imgsum;
  double fac_delta = mmm2d_params.delta_mult * fac_imgsum;
  double layer_top;
  double e, e_di_l, e_di_h;
  double *llclcblk;
  double *lclimgebot = nullptr, *lclimgetop = nullptr;
  int e_size = 2, size = 4;

  if (mmm2d_params.dielectric_contrast_on)
    clear_vec(lclimge, size);

  if (this_node == 0) {
    /* on the lowest node, clear the lclcblk below, which only contains the
       images of the lowest layer
       if there is dielectric contrast, otherwise it is empty */
    lclimgebot = block(lclcblk, 0, size);
    clear_vec(blwentry(lclcblk, 0, e_size), e_size);
  }
  if (this_node == n_nodes - 1) {
    /* same for the top node */
    lclimgetop = block(lclcblk, n_layers + 1, size);
    clear_vec(abventry(lclcblk, n_layers + 1, e_size), e_size);
  }

  layer_top = my_left[2] + layer_h;
  ic = 0;
  for (c = 1; c <= n_layers; c++) {
    np = cells[c].n;
    part = cells[c].part;
    llclcblk = block(lclcblk, c, size);

    clear_vec(llclcblk, size);

    for (i = 0; i < np; i++) {
      e = exp(omega * (part[i].r.p[2] - layer_top));

      partblk[size * ic + POQESM] = part[i].p.q * sccache[o + ic].s / e;
      partblk[size * ic + POQESP] = part[i].p.q * sccache[o + ic].s * e;
      partblk[size * ic + POQECM] = part[i].p.q * sccache[o + ic].c / e;
      partblk[size * ic + POQECP] = part[i].p.q * sccache[o + ic].c * e;

      /* take images due to different dielectric constants into account */
      if (mmm2d_params.dielectric_contrast_on) {
        if (c == 1 && this_node == 0) {
          /* There are image charges at -(2h+z) and -(2h-z) etc. layer_h
             included due to the shift in z */
          e_di_l = (exp(omega * (-part[i].r.p[2] - 2 * h + layer_h)) *
                        mmm2d_params.delta_mid_bot +
                    exp(omega * (part[i].r.p[2] - 2 * h + layer_h))) *
                   fac_delta;

          e = exp(omega * (-part[i].r.p[2])) * mmm2d_params.delta_mid_bot;

          lclimgebot[POQESP] += part[i].p.q * sccache[o + ic].s * e;
          lclimgebot[POQECP] += part[i].p.q * sccache[o + ic].c * e;
        } else
          /* There are image charges at -(z) and -(2h-z) etc. layer_h included
           * due to the shift in z */
          e_di_l = (exp(omega * (-part[i].r.p[2] + layer_h)) +
                    exp(omega * (part[i].r.p[2] - 2 * h + layer_h)) *
                        mmm2d_params.delta_mid_top) *
                   fac_delta_mid_bot;

        if (c == n_layers && this_node == n_nodes - 1) {
          /* There are image charges at (3h-z) and (h+z) from the top layer etc.
             layer_h included due to the shift in z */
          e_di_h = (exp(omega * (part[i].r.p[2] - 3 * h + 2 * layer_h)) *
                        mmm2d_params.delta_mid_top +
                    exp(omega * (-part[i].r.p[2] - h + 2 * layer_h))) *
                   fac_delta;

          /* There are image charges at (h-z) layer_h included due to the shift
           * in z */
          e = exp(omega * (part[i].r.p[2] - h + layer_h)) *
              mmm2d_params.delta_mid_top;

          lclimgetop[POQESM] += part[i].p.q * sccache[o + ic].s * e;
          lclimgetop[POQECM] += part[i].p.q * sccache[o + ic].c * e;
        } else
          /* There are image charges at (h-z) and (h+z) from the top layer etc.
             layer_h included due to the shift in z */
          e_di_h = (exp(omega * (part[i].r.p[2] - h + 2 * layer_h)) +
                    exp(omega * (-part[i].r.p[2] - h + 2 * layer_h)) *
                        mmm2d_params.delta_mid_bot) *
                   fac_delta_mid_top;

        lclimge[POQESP] += part[i].p.q * sccache[o + ic].s * e_di_l;
        lclimge[POQECP] += part[i].p.q * sccache[o + ic].c * e_di_l;
        lclimge[POQESM] += part[i].p.q * sccache[o + ic].s * e_di_h;
        lclimge[POQECM] += part[i].p.q * sccache[o + ic].c * e_di_h;
      }

      add_vec(llclcblk, llclcblk, block(partblk, ic, size), size);
      ic++;
    }
    scale_vec(pref, blwentry(lclcblk, c, e_size), e_size);
    scale_vec(pref, abventry(lclcblk, c, e_size), e_size);

    layer_top += layer_h;
  }

  if (mmm2d_params.dielectric_contrast_on) {
    scale_vec(pref, lclimge, size);
    if (this_node == 0)
      scale_vec(pref, blwentry(lclcblk, 0, e_size), e_size);
    if (this_node == n_nodes - 1)
      scale_vec(pref, abventry(lclcblk, n_layers + 1, e_size), e_size);
  }
}

/*****************************************************************/
/* PoQ exp sum */
/*****************************************************************/
static void setup_P(int p, double omega, double fac) {
  setup(p, omega, fac, n_scxcache, scxcache);
}

/* compare setup_P */
static void setup_Q(int q, double omega, double fac) {
  setup(q, omega, fac, n_scycache, scycache);
}

template <size_t dir> static void add_force() {
  constexpr const auto size = 4;

  auto ic = 0;
  for (int c = 1; c <= n_layers; c++) {
    auto const np = cells[c].n;
    auto const part = cells[c].part;
    auto const othcblk = block(gblcblk, c - 1, size);

    for (int i = 0; i < np; i++) {
      part[i].f.f[dir] += partblk[size * ic + POQESM] * othcblk[POQECP] -
                          partblk[size * ic + POQECM] * othcblk[POQESP] +
                          partblk[size * ic + POQESP] * othcblk[POQECM] -
                          partblk[size * ic + POQECP] * othcblk[POQESM];
      part[i].f.f[2] += partblk[size * ic + POQECM] * othcblk[POQECP] +
                        partblk[size * ic + POQESM] * othcblk[POQESP] -
                        partblk[size * ic + POQECP] * othcblk[POQECM] -
                        partblk[size * ic + POQESP] * othcblk[POQESM];

      LOG_FORCES(fprintf(stderr, "%d: part %d force %10.3g %10.3g %10.3g\n",
                         this_node, part[i].p.identity, part[i].f.f[0],
                         part[i].f.f[1], part[i].f.f[2]));
      ic++;
    }
  }
}

static void add_P_force() { add_force<0>(); }
static void add_Q_force() { add_force<1>(); }

static double P_energy(double omega) {
  int np, c, i, ic;
  double *othcblk;
  int size = 4;
  double eng = 0;
  double pref = 1 / omega;

  ic = 0;
  for (c = 1; c <= n_layers; c++) {
    np = cells[c].n;
    othcblk = block(gblcblk, c - 1, size);
    for (i = 0; i < np; i++) {
      eng += pref * (partblk[size * ic + POQECM] * othcblk[POQECP] +
                     partblk[size * ic + POQESM] * othcblk[POQESP] +
                     partblk[size * ic + POQECP] * othcblk[POQECM] +
                     partblk[size * ic + POQESP] * othcblk[POQESM]);
      ic++;
    }
  }
  return eng;
}

static double Q_energy(double omega) {
  int np, c, i, ic;
  double *othcblk;
  int size = 4;
  double eng = 0;
  double pref = 1 / omega;

  ic = 0;
  for (c = 1; c <= n_layers; c++) {
    np = cells[c].n;
    othcblk = block(gblcblk, c - 1, size);

    for (i = 0; i < np; i++) {
      eng += pref * (partblk[size * ic + POQECM] * othcblk[POQECP] +
                     partblk[size * ic + POQESM] * othcblk[POQESP] +
                     partblk[size * ic + POQECP] * othcblk[POQECM] +
                     partblk[size * ic + POQESP] * othcblk[POQESM]);
      ic++;
    }
  }
  return eng;
}

/*****************************************************************/
/* PQ particle blocks */
/*****************************************************************/

/* compare setup_P */
static void setup_PQ(int p, int q, double omega, double fac) {
  int np, c, i, ic, ox = (p - 1) * n_localpart, oy = (q - 1) * n_localpart;
  Particle *part;
  double pref = coulomb.prefactor * 8 * M_PI * ux * uy * fac * fac;
  double h = box_l[2];
  double fac_imgsum = 1 / (1 - mmm2d_params.delta_mult * exp(-omega * 2 * h));
  double fac_delta_mid_bot = mmm2d_params.delta_mid_bot * fac_imgsum;
  double fac_delta_mid_top = mmm2d_params.delta_mid_top * fac_imgsum;
  double fac_delta = mmm2d_params.delta_mult * fac_imgsum;
  double layer_top;
  double e, e_di_l, e_di_h;
  double *llclcblk;
  double *lclimgebot = nullptr, *lclimgetop = nullptr;
  int e_size = 4, size = 8;

  if (mmm2d_params.dielectric_contrast_on)
    clear_vec(lclimge, size);

  if (this_node == 0) {
    lclimgebot = block(lclcblk, 0, size);
    clear_vec(blwentry(lclcblk, 0, e_size), e_size);
  }

  if (this_node == n_nodes - 1) {
    lclimgetop = block(lclcblk, n_layers + 1, size);
    clear_vec(abventry(lclcblk, n_layers + 1, e_size), e_size);
  }

  layer_top = my_left[2] + layer_h;
  ic = 0;
  for (c = 1; c <= n_layers; c++) {
    np = cells[c].n;
    part = cells[c].part;
    llclcblk = block(lclcblk, c, size);

    clear_vec(llclcblk, size);

    for (i = 0; i < np; i++) {
      e = exp(omega * (part[i].r.p[2] - layer_top));

      partblk[size * ic + PQESSM] =
          scxcache[ox + ic].s * scycache[oy + ic].s * part[i].p.q / e;
      partblk[size * ic + PQESCM] =
          scxcache[ox + ic].s * scycache[oy + ic].c * part[i].p.q / e;
      partblk[size * ic + PQECSM] =
          scxcache[ox + ic].c * scycache[oy + ic].s * part[i].p.q / e;
      partblk[size * ic + PQECCM] =
          scxcache[ox + ic].c * scycache[oy + ic].c * part[i].p.q / e;

      partblk[size * ic + PQESSP] =
          scxcache[ox + ic].s * scycache[oy + ic].s * part[i].p.q * e;
      partblk[size * ic + PQESCP] =
          scxcache[ox + ic].s * scycache[oy + ic].c * part[i].p.q * e;
      partblk[size * ic + PQECSP] =
          scxcache[ox + ic].c * scycache[oy + ic].s * part[i].p.q * e;
      partblk[size * ic + PQECCP] =
          scxcache[ox + ic].c * scycache[oy + ic].c * part[i].p.q * e;

      if (mmm2d_params.dielectric_contrast_on) {
        if (c == 1 && this_node == 0) {
          e_di_l = (exp(omega * (-part[i].r.p[2] - 2 * h + layer_h)) *
                        mmm2d_params.delta_mid_bot +
                    exp(omega * (part[i].r.p[2] - 2 * h + layer_h))) *
                   fac_delta;

          e = exp(omega * (-part[i].r.p[2])) * mmm2d_params.delta_mid_bot;

          lclimgebot[PQESSP] +=
              scxcache[ox + ic].s * scycache[oy + ic].s * part[i].p.q * e;
          lclimgebot[PQESCP] +=
              scxcache[ox + ic].s * scycache[oy + ic].c * part[i].p.q * e;
          lclimgebot[PQECSP] +=
              scxcache[ox + ic].c * scycache[oy + ic].s * part[i].p.q * e;
          lclimgebot[PQECCP] +=
              scxcache[ox + ic].c * scycache[oy + ic].c * part[i].p.q * e;
        } else
          e_di_l = (exp(omega * (-part[i].r.p[2] + layer_h)) +
                    exp(omega * (part[i].r.p[2] - 2 * h + layer_h)) *
                        mmm2d_params.delta_mid_top) *
                   fac_delta_mid_bot;

        if (c == n_layers && this_node == n_nodes - 1) {
          e_di_h = (exp(omega * (part[i].r.p[2] - 3 * h + 2 * layer_h)) *
                        mmm2d_params.delta_mid_top +
                    exp(omega * (-part[i].r.p[2] - h + 2 * layer_h))) *
                   fac_delta;

          e = exp(omega * (part[i].r.p[2] - h + layer_h)) *
              mmm2d_params.delta_mid_top;

          lclimgetop[PQESSM] +=
              scxcache[ox + ic].s * scycache[oy + ic].s * part[i].p.q * e;
          lclimgetop[PQESCM] +=
              scxcache[ox + ic].s * scycache[oy + ic].c * part[i].p.q * e;
          lclimgetop[PQECSM] +=
              scxcache[ox + ic].c * scycache[oy + ic].s * part[i].p.q * e;
          lclimgetop[PQECCM] +=
              scxcache[ox + ic].c * scycache[oy + ic].c * part[i].p.q * e;
        } else
          e_di_h = (exp(omega * (part[i].r.p[2] - h + 2 * layer_h)) +
                    exp(omega * (-part[i].r.p[2] - h + 2 * layer_h)) *
                        mmm2d_params.delta_mid_bot) *
                   fac_delta_mid_top;

        lclimge[PQESSP] +=
            scxcache[ox + ic].s * scycache[oy + ic].s * part[i].p.q * e_di_l;
        lclimge[PQESCP] +=
            scxcache[ox + ic].s * scycache[oy + ic].c * part[i].p.q * e_di_l;
        lclimge[PQECSP] +=
            scxcache[ox + ic].c * scycache[oy + ic].s * part[i].p.q * e_di_l;
        lclimge[PQECCP] +=
            scxcache[ox + ic].c * scycache[oy + ic].c * part[i].p.q * e_di_l;

        lclimge[PQESSM] +=
            scxcache[ox + ic].s * scycache[oy + ic].s * part[i].p.q * e_di_h;
        lclimge[PQESCM] +=
            scxcache[ox + ic].s * scycache[oy + ic].c * part[i].p.q * e_di_h;
        lclimge[PQECSM] +=
            scxcache[ox + ic].c * scycache[oy + ic].s * part[i].p.q * e_di_h;
        lclimge[PQECCM] +=
            scxcache[ox + ic].c * scycache[oy + ic].c * part[i].p.q * e_di_h;
      }

      add_vec(llclcblk, llclcblk, block(partblk, ic, size), size);
      ic++;
    }
    scale_vec(pref, blwentry(lclcblk, c, e_size), e_size);
    scale_vec(pref, abventry(lclcblk, c, e_size), e_size);

    layer_top += layer_h;
  }

  if (mmm2d_params.dielectric_contrast_on) {
    scale_vec(pref, lclimge, size);

    if (this_node == 0)
      scale_vec(pref, blwentry(lclcblk, 0, e_size), e_size);
    if (this_node == n_nodes - 1)
      scale_vec(pref, abventry(lclcblk, n_layers + 1, e_size), e_size);
  }
}

static void add_PQ_force(int p, int q, double omega) {
  int np, c, i, ic;
  Particle *part;
  double pref_x = C_2PI * ux * p / omega;
  double pref_y = C_2PI * uy * q / omega;
  double *othcblk;
  int size = 8;

  ic = 0;
  for (c = 1; c <= n_layers; c++) {
    np = cells[c].n;
    part = cells[c].part;
    othcblk = block(gblcblk, c - 1, size);

    for (i = 0; i < np; i++) {
      part[i].f.f[0] +=
          pref_x * (partblk[size * ic + PQESCM] * othcblk[PQECCP] +
                    partblk[size * ic + PQESSM] * othcblk[PQECSP] -
                    partblk[size * ic + PQECCM] * othcblk[PQESCP] -
                    partblk[size * ic + PQECSM] * othcblk[PQESSP] +
                    partblk[size * ic + PQESCP] * othcblk[PQECCM] +
                    partblk[size * ic + PQESSP] * othcblk[PQECSM] -
                    partblk[size * ic + PQECCP] * othcblk[PQESCM] -
                    partblk[size * ic + PQECSP] * othcblk[PQESSM]);
      part[i].f.f[1] +=
          pref_y * (partblk[size * ic + PQECSM] * othcblk[PQECCP] +
                    partblk[size * ic + PQESSM] * othcblk[PQESCP] -
                    partblk[size * ic + PQECCM] * othcblk[PQECSP] -
                    partblk[size * ic + PQESCM] * othcblk[PQESSP] +
                    partblk[size * ic + PQECSP] * othcblk[PQECCM] +
                    partblk[size * ic + PQESSP] * othcblk[PQESCM] -
                    partblk[size * ic + PQECCP] * othcblk[PQECSM] -
                    partblk[size * ic + PQESCP] * othcblk[PQESSM]);
      part[i].f.f[2] += (partblk[size * ic + PQECCM] * othcblk[PQECCP] +
                         partblk[size * ic + PQECSM] * othcblk[PQECSP] +
                         partblk[size * ic + PQESCM] * othcblk[PQESCP] +
                         partblk[size * ic + PQESSM] * othcblk[PQESSP] -
                         partblk[size * ic + PQECCP] * othcblk[PQECCM] -
                         partblk[size * ic + PQECSP] * othcblk[PQECSM] -
                         partblk[size * ic + PQESCP] * othcblk[PQESCM] -
                         partblk[size * ic + PQESSP] * othcblk[PQESSM]);

      LOG_FORCES(fprintf(stderr, "%d: part %d force %10.3g %10.3g %10.3g\n",
                         this_node, part[i].p.identity, part[i].f.f[0],
                         part[i].f.f[1], part[i].f.f[2]));
      ic++;
    }
  }
}

static double PQ_energy(double omega) {
  int size = 8;
  double eng = 0;
  double pref = 1 / omega;

  int ic = 0;
  for (int c = 1; c <= n_layers; c++) {
    int np = cells[c].n;
    double *othcblk = block(gblcblk, c - 1, size);

    for (int i = 0; i < np; i++) {
      eng += pref * (partblk[size * ic + PQECCM] * othcblk[PQECCP] +
                     partblk[size * ic + PQECSM] * othcblk[PQECSP] +
                     partblk[size * ic + PQESCM] * othcblk[PQESCP] +
                     partblk[size * ic + PQESSM] * othcblk[PQESSP] +
                     partblk[size * ic + PQECCP] * othcblk[PQECCM] +
                     partblk[size * ic + PQECSP] * othcblk[PQECSM] +
                     partblk[size * ic + PQESCP] * othcblk[PQESCM] +
                     partblk[size * ic + PQESSP] * othcblk[PQESSM]);
      ic++;
    }
  }
  return eng;
}

/*****************************************************************/
/* main loops */
/*****************************************************************/

static void add_force_contribution(int p, int q) {
  double omega, fac;

  if (q == 0) {
    if (p == 0) {
      setup_z_force();

      // Clear image contr. calculated for p,q <> 0
      clear_image_contributions(1);

      distribute(1, 1.);

      add_z_force();
      checkpoint("************2piz", 0, 0, 1);

    } else {
      omega = C_2PI * ux * p;
      fac = exp(-omega * layer_h);
      setup_P(p, omega, fac);
      if (mmm2d_params.dielectric_contrast_on)
        gather_image_contributions(2);
      else
        clear_image_contributions(2);
      distribute(2, fac);
      add_P_force();
      checkpoint("************distri p", p, 0, 2);
    }
  } else if (p == 0) {
    omega = C_2PI * uy * q;
    fac = exp(-omega * layer_h);
    setup_Q(q, omega, fac);
    if (mmm2d_params.dielectric_contrast_on)
      gather_image_contributions(2);
    else
      clear_image_contributions(2);
    distribute(2, fac);
    add_Q_force();
    checkpoint("************distri q", 0, q, 2);
  } else {
    omega = C_2PI * sqrt(Utils::sqr(ux * p) + Utils::sqr(uy * q));
    fac = exp(-omega * layer_h);
    setup_PQ(p, q, omega, fac);
    if (mmm2d_params.dielectric_contrast_on)
      gather_image_contributions(4);
    else
      clear_image_contributions(4);
    distribute(4, fac);
    add_PQ_force(p, q, omega);
    checkpoint("************distri pq", p, q, 4);
  }
}

static double energy_contribution(int p, int q) {
  double eng;
  double omega, fac;

  if (q == 0) {
    if (p == 0) {
      setup_z_energy();
      clear_image_contributions(2);
      distribute(2, 1.);
      eng = z_energy();
      checkpoint("E************2piz", 0, 0, 2);
    } else {
      omega = C_2PI * ux * p;
      fac = exp(-omega * layer_h);
      setup_P(p, omega, fac);
      if (mmm2d_params.dielectric_contrast_on)
        gather_image_contributions(2);
      else
        clear_image_contributions(2);
      distribute(2, fac);
      eng = P_energy(omega);
      checkpoint("************distri p", p, 0, 2);
    }
  } else if (p == 0) {
    omega = C_2PI * uy * q;
    fac = exp(-omega * layer_h);
    setup_Q(q, omega, fac);
    if (mmm2d_params.dielectric_contrast_on)
      gather_image_contributions(2);
    else
      clear_image_contributions(2);
    distribute(2, fac);
    eng = Q_energy(omega);
    checkpoint("************distri q", 0, q, 2);
  } else {
    omega = C_2PI * sqrt(Utils::sqr(ux * p) + Utils::sqr(uy * q));
    fac = exp(-omega * layer_h);
    setup_PQ(p, q, omega, fac);
    if (mmm2d_params.dielectric_contrast_on)
      gather_image_contributions(4);
    else
      clear_image_contributions(4);
    distribute(4, fac);
    eng = PQ_energy(omega);
    checkpoint("************distri pq", p, q, 4);
  }
  return eng;
}

double MMM2D_add_far(int f, int e) {
  int p, q;
  double R, dR, q2;

  // It's not really far...
  auto eng = e ? self_energy : 0;

  if (mmm2d_params.far_cut == 0.0)
    return 0.5 * eng;

  auto undone = std::vector<int>(n_scxcache + 1);

  prepare_scx_cache();
  prepare_scy_cache();

  /* complicated loop. We work through the p,q vectors in rings
     from outside to inside to avoid problems with cancellation */

  /* up to which q vector we have to work */
  for (p = 0; p <= n_scxcache; p++) {
    if (p == 0)
      q = n_scycache;
    else {
      q2 = mmm2d_params.far_cut2 - Utils::sqr(ux * (p - 1));
      if (q2 > 0)
        q = 1 + (int)ceil(box_l[1] * sqrt(q2));
      else
        q = 1;
      /* just to be on the safe side... */
      if (q > n_scycache)
        q = n_scycache;
    }
    undone[p] = q;
  }

  dR = -log(FARRELPREC) / C_2PI * uz;

  for (R = mmm2d_params.far_cut; R > 0; R -= dR) {
    for (p = n_scxcache; p >= 0; p--) {
      for (q = undone[p]; q >= 0; q--) {
        if (ux2 * Utils::sqr(p) + uy2 * Utils::sqr(q) < Utils::sqr(R))
          break;
        if (f)
          add_force_contribution(p, q);
        if (e)
          eng += energy_contribution(p, q);
      }
      undone[p] = q;
    }
  }
  // printf("yyyy\n");
  /* clean up left overs */
  for (p = n_scxcache; p >= 0; p--) {
    q = undone[p];
    // fprintf(stderr, "left over %d\n", q);
    for (; q >= 0; q--) {
      // printf("xxxxx %d %d\n", p, q);
      if (f)
        add_force_contribution(p, q);
      if (e)
        eng += energy_contribution(p, q);
    }
  }

  return 0.5 * eng;
}

static int MMM2D_tune_far(double error) {
  double err;
  double min_inv_boxl = std::min(ux, uy);
  mmm2d_params.far_cut = min_inv_boxl;
  do {
    err = exp(-2 * M_PI * mmm2d_params.far_cut * min_far) / min_far *
          (C_2PI * mmm2d_params.far_cut + 2 * (ux + uy) + 1 / min_far);
    // fprintf(stderr, "far tuning: %f -> %f, %f\n", mmm2d_params.far_cut, err,
    // min_far);
    mmm2d_params.far_cut += min_inv_boxl;
  } while (err > error && mmm2d_params.far_cut * layer_h < MAXIMAL_FAR_CUT);
  if (mmm2d_params.far_cut * layer_h >= MAXIMAL_FAR_CUT)
    return ERROR_FARC;
  // fprintf(stderr, "far cutoff %g %g %g\n", mmm2d_params.far_cut, err,
  // min_far);
  mmm2d_params.far_cut -= min_inv_boxl;
  mmm2d_params.far_cut2 = Utils::sqr(mmm2d_params.far_cut);
  return 0;
}

/****************************************
 * NEAR FORMULA
 ****************************************/

static int MMM2D_tune_near(double error) {
  int P, n, i;
  double uxrho2m2max, uxrhomax2;
  int p;
  double T, pref, err, exponent;
  double L, sum;

  /* yes, it's y only... */
  if (max_near > box_l[1] / 2)
    return ERROR_LARGE;
  if (min_far < 0)
    return ERROR_SMALL;
  if (ux * box_l[1] >= 3 / M_SQRT2)
    return ERROR_BOXL;

  /* error is split into three parts:
     one part for Bessel, one for complex
     and one for polygamma cutoff */
  part_error = error / 3;

  /* Bessel sum, determine cutoff */
  P = 2;
  exponent = M_PI * ux * box_l[1];
  T = exp(exponent) / exponent;
  pref = 8 * ux * std::max(C_2PI * ux, 1.0);
  do {
    L = M_PI * ux * (P - 1);
    sum = 0;
    for (p = 1; p <= P; p++)
      sum += p * exp(-exponent * p);
    err =
        pref * K1(box_l[1] * L) * (T * ((L + uy) / M_PI * box_l[0] - 1) + sum);
    P++;
  } while (err > part_error && (P - 1) < MAXIMAL_B_CUT);
  P--;
  if (P == MAXIMAL_B_CUT)
    return ERROR_BESSEL;

  // fprintf(stderr, "bessel cutoff %d %g\n", P, err);

  besselCutoff.resize(P);
  for (p = 1; p < P; p++)
    besselCutoff[p - 1] = (int)floor(((double)P) / (2 * p)) + 1;

  /* complex sum, determine cutoffs (dist dependent) */
  T = log(part_error / (16 * M_SQRT2) * box_l[0] * box_l[1]);
  // for 0, the sum is exactly zero, so do not calculate anything
  complexCutoff[0] = 0;
  for (i = 1; i <= COMPLEX_STEP; i++)
    complexCutoff[i] = (int)ceil(T / log(i / COMPLEX_FAC));
  prepareBernoulliNumbers(complexCutoff[COMPLEX_STEP]);

  /* polygamma, determine order */
  n = 1;
  uxrhomax2 = Utils::sqr(ux * box_l[1]) / 2;
  uxrho2m2max = 1.0;
  do {
    create_mod_psi_up_to(n + 1);

    err = 2 * n * fabs(mod_psi_even(n, 0.5)) * uxrho2m2max;
    uxrho2m2max *= uxrhomax2;
    n++;
  } while (err > 0.1 * part_error && n < MAXIMAL_POLYGAMMA);
  if (n == MAXIMAL_POLYGAMMA)
    return ERROR_POLY;
  // fprintf(stderr, "polygamma cutoff %d %g\n", n, err);

  return 0;
}

static void prepareBernoulliNumbers(int bon_order) {
  int l;
  /* BernoulliB[2 n]/(2 n)!(2 Pi)^(2n) up to order 33 */
  static double bon_table[34] = {
      1.0000000000000000000,  3.2898681336964528729,  -2.1646464674222763830,
      2.0346861239688982794,  -2.0081547123958886788, 2.0019891502556361707,
      -2.0004921731066160966, 2.0001224962701174097,  -2.0000305645188173037,
      2.0000076345865299997,  -2.0000019079240677456, 2.0000004769010054555,
      -2.0000001192163781025, 2.0000000298031096567,  -2.0000000074506680496,
      2.0000000018626548648,  -2.0000000004656623667, 2.0000000001164154418,
      -2.0000000000291038438, 2.0000000000072759591,  -2.0000000000018189896,
      2.0000000000004547474,  -2.0000000000001136868, 2.0000000000000284217,
      -2.0000000000000071054, 2.0000000000000017764,  -2.0000000000000004441,
      2.0000000000000001110,  -2.0000000000000000278, 2.0000000000000000069,
      -2.0000000000000000017, 2.0000000000000000004,  -2.0000000000000000001,
      2.0000000000000000000};

  if (bon_order < 2)
    bon_order = 2;

  bon.resize(bon_order);

  /* the ux is multiplied in to Bessel, complex and psi at once, not here,
     and we use uy*(z + iy), so the uy is also treated below */
  for (l = 1; (l <= bon_order) && (l < 34); l++)
    bon[l - 1] = 2 * uy * bon_table[l];

  for (; l <= bon_order; l++) {
    if (l & 1)
      bon[l - 1] = 4.0 * uy;
    else
      bon[l - 1] = -4.0 * uy;
  }
}

<<<<<<< HEAD
void add_mmm2d_coulomb_pair_force(double pref, double d[3], double dl2,
                                  double dl, double force[3]) {
=======
void add_mmm2d_coulomb_pair_force(double charge_factor, double const d[3],
                                  double dl2, double dl, double force[3]) {
>>>>>>> f9fa13c3
  double F[3];
  double z2 = d[2] * d[2];
  double rho2 = d[1] * d[1] + z2;
  int i;

#ifdef ADDITIONAL_CHECKS
  if (d[2] > box_l[1] / 2) {
    runtimeErrorMsg() << "near formula called for too distant particle pair";
    return;
  }
#endif

  F[0] = F[1] = F[2] = 0;

  /* Bessel sum */
  {
    int p, l;
    double k0, k1;
    double k0Sum, k1ySum, k1Sum;
    double freq;
    double rho_l, ypl;
    double c, s;

    for (p = 1; p < besselCutoff.n; p++) {
      k0Sum = 0;
      k1ySum = 0;
      k1Sum = 0;

      freq = C_2PI * ux * p;

      for (l = 1; l < besselCutoff.e[p - 1]; l++) {
        ypl = d[1] + l * box_l[1];
        rho_l = sqrt(ypl * ypl + z2);
#ifdef BESSEL_MACHINE_PREC
        k0 = K0(freq * rho_l);
        k1 = K1(freq * rho_l);
#else
        LPK01(freq * rho_l, &k0, &k1);
#endif
        k1 /= rho_l;
        k0Sum += k0;
        k1Sum += k1;
        k1ySum += k1 * ypl;

        ypl = d[1] - l * box_l[1];
        rho_l = sqrt(ypl * ypl + z2);
#ifdef BESSEL_MACHINE_PREC
        k0 = K0(freq * rho_l);
        k1 = K1(freq * rho_l);
#else
        LPK01(freq * rho_l, &k0, &k1);
#endif
        k1 /= rho_l;
        k0Sum += k0;
        k1Sum += k1;
        k1ySum += k1 * ypl;
      }

      /* the ux is multiplied in to Bessel, complex and psi at once, not here */
      c = 4 * freq * cos(freq * d[0]);
      s = 4 * freq * sin(freq * d[0]);
      F[0] += s * k0Sum;
      F[1] += c * k1ySum;
      F[2] += d[2] * c * k1Sum;
    }
    // fprintf(stderr, " bessel force %f %f %f\n", F[0], F[1], F[2]);
  }

  /* complex sum */
  {
    double zeta_r, zeta_i;
    double zet2_r, zet2_i;
    double ztn_r, ztn_i;
    double tmp_r;
    int end, n;

    ztn_r = zeta_r = uy * d[2];
    ztn_i = zeta_i = uy * d[1];
    zet2_r = zeta_r * zeta_r - zeta_i * zeta_i;
    zet2_i = 2 * zeta_r * zeta_i;

    end = (int)ceil(COMPLEX_FAC * uy2 * rho2);
    if (end > COMPLEX_STEP) {
      end = COMPLEX_STEP;
      fprintf(stderr, "MMM2D: some particles left the assumed slab, precision "
                      "might be lost\n");
    }
    if (end < 0) {
      runtimeErrorMsg()
          << "MMM2D: distance was negative, coordinates probably out of range";
      end = 0;
    }
    end = complexCutoff[end];

    for (n = 0; n < end; n++) {
      F[1] -= bon.e[n] * ztn_i;
      F[2] += bon.e[n] * ztn_r;

      tmp_r = ztn_r * zet2_r - ztn_i * zet2_i;
      ztn_i = ztn_r * zet2_i + ztn_i * zet2_r;
      ztn_r = tmp_r;
    }
    // fprintf(stderr, "complex force %f %f %f %d\n", F[0], F[1], F[2], end);
  }

  /* psi sum */
  {
    int n;
    double uxx = ux * d[0];
    double uxrho2 = ux2 * rho2;
    double uxrho_2n, uxrho_2nm2; /* rho^{2n-2} */
    double mpe, mpo;

    /* n = 0 inflicts only Fx and pot */
    /* one ux is multiplied in to Bessel, complex and psi at once, not here */
    F[0] += ux * mod_psi_odd(0, uxx);

    uxrho_2nm2 = 1.0;
    for (n = 1; n < n_modPsi; n++) {
      mpe = mod_psi_even(n, uxx);
      mpo = mod_psi_odd(n, uxx);
      uxrho_2n = uxrho_2nm2 * uxrho2;

      F[0] += ux * uxrho_2n * mpo;
      F[1] += 2 * n * ux2 * uxrho_2nm2 * mpe * d[1];
      F[2] += 2 * n * ux2 * uxrho_2nm2 * mpe * d[2];

      /* y < rho => ux2*uxrho_2nm2*d[1] < ux*uxrho_2n */
      if (fabs(2 * n * ux * uxrho_2n * mpe) < part_error)
        break;

      uxrho_2nm2 = uxrho_2n;
    }
    // fprintf(stderr, "    psi force %f %f %f %d\n", F[0], F[1], F[2], n);
  }

  for (i = 0; i < 3; i++)
    F[i] *= ux;

  /* explicitly added potentials r_{-1,0} and r_{1,0} */
  {
    double cx = d[0] + box_l[0];
    double rinv2 = 1.0 / (cx * cx + rho2), rinv = sqrt(rinv2);
    double rinv3 = rinv * rinv2;
    F[0] += cx * rinv3;
    F[1] += d[1] * rinv3;
    F[2] += d[2] * rinv3;

    cx = d[0] - box_l[0];
    rinv2 = 1.0 / (cx * cx + rho2);
    rinv = sqrt(rinv2);
    rinv3 = rinv * rinv2;
    F[0] += cx * rinv3;
    F[1] += d[1] * rinv3;
    F[2] += d[2] * rinv3;

    rinv3 = 1 / (dl2 * dl);
    F[0] += d[0] * rinv3;
    F[1] += d[1] * rinv3;
    F[2] += d[2] * rinv3;

    // fprintf(stderr, "explicit force %f %f %f\n", F[0], F[1], F[2]);
  }

  for (i = 0; i < 3; i++)
    force[i] += pref * F[i];
}

inline double calc_mmm2d_copy_pair_energy(double const d[3]) {
  double eng;
  double z2 = d[2] * d[2];
  double rho2 = d[1] * d[1] + z2;

  /* the ux is multiplied in below */
  eng = -2 * log(4 * M_PI * uy * box_l[0]);

  /* Bessel sum */
  {
    int p, l;
    double k0Sum;
    double freq;
    double rho_l, ypl;
    double c;

    for (p = 1; p < besselCutoff.n; p++) {
      k0Sum = 0;

      freq = C_2PI * ux * p;

      for (l = 1; l < besselCutoff.e[p - 1]; l++) {
        ypl = d[1] + l * box_l[1];
        rho_l = sqrt(ypl * ypl + z2);
        k0Sum += K0(freq * rho_l);

        ypl = d[1] - l * box_l[1];
        rho_l = sqrt(ypl * ypl + z2);
        k0Sum += K0(freq * rho_l);
      }

      /* the ux is multiplied in to Bessel, complex and psi at once, not here */
      c = 4 * cos(freq * d[0]);
      eng += c * k0Sum;
    }
    // fprintf(stderr, " bessel energy %f\n", eng);
  }

  /* complex sum */
  {
    double zeta_r, zeta_i;
    double zet2_r, zet2_i;
    double ztn_r, ztn_i;
    double tmp_r;
    int end, n;

    zeta_r = uy * d[2];
    zeta_i = uy * d[1];

    zet2_r = zeta_r * zeta_r - zeta_i * zeta_i;
    zet2_i = 2 * zeta_r * zeta_i;

    ztn_r = zet2_r;
    ztn_i = zet2_i;

    end = (int)ceil(COMPLEX_FAC * uy2 * rho2);
    if (end > COMPLEX_STEP) {
      end = COMPLEX_STEP;
      fprintf(stderr, "MMM2D: some particles left the assumed slab, precision "
                      "might be lost\n");
    }
    end = complexCutoff[end];
    for (n = 1; n <= end; n++) {
      eng -= box_l[1] / (2 * n) * bon.e[n - 1] * ztn_r;

      tmp_r = ztn_r * zet2_r - ztn_i * zet2_i;
      ztn_i = ztn_r * zet2_i + ztn_i * zet2_r;
      ztn_r = tmp_r;
    }
    // fprintf(stderr, "complex energy %f %d\n", eng, end);
  }

  /* psi sum */
  {
    int n;
    double add;
    double uxx = ux * d[0];
    double uxrho2 = ux2 * rho2;
    double uxrho_2n;

    /* n = 0 inflicts only Fx and pot */
    /* one ux is multiplied in to Bessel, complex and psi at once, not here */
    eng -= mod_psi_even(0, uxx);

    uxrho_2n = uxrho2;
    for (n = 1; n < n_modPsi; n++) {
      add = uxrho_2n * mod_psi_even(n, uxx);
      eng -= add;
      if (fabs(add) < part_error)
        break;
      uxrho_2n *= uxrho2;
    }
    // fprintf(stderr, "    psi energy %f %d\n", eng, n);
  }

  eng *= ux;

  /* explicitly added potentials r_{-1,0} and r_{1,0} */
  {
    double cx = d[0] + box_l[0];
    double rinv = sqrt(1.0 / (cx * cx + rho2));
    eng += rinv;

    cx = d[0] - box_l[0];
    rinv = sqrt(1.0 / (cx * cx + rho2));
    eng += rinv;

    // fprintf(stderr, "explicit energy %f %f %f %f\n", d[0], d[1], d[2], eng);
  }

  return eng;
}

double mmm2d_coulomb_pair_energy(double charge_factor, double dv[3], double d2,
                                 double d) {
  double eng, pref = coulomb.prefactor * charge_factor;
  if (pref != 0.0) {
    eng = calc_mmm2d_copy_pair_energy(dv);
    return pref * (eng + 1 / d);
  }
  return 0.0;
}

void MMM2D_self_energy() {
  double dv[3] = {0, 0, 0};
  double seng = coulomb.prefactor * calc_mmm2d_copy_pair_energy(dv);

  /* this one gives twice the real self energy, as it is used
     in the far formula which counts everything twice and in
     the end divides by two*/

  auto parts = local_cells.particles();
  self_energy = std::accumulate(parts.begin(), parts.end(), 0.0,
                                [seng](double sum, Particle const &p) {
                                  return sum + seng * Utils::sqr(p.p.q);
                                });
}

/****************************************
 * COMMON PARTS
 ****************************************/

int MMM2D_set_params(double maxPWerror, double far_cut, double delta_top,
                     double delta_bot, int const_pot_on, double pot_diff) {
  int err;

  if (cell_structure.type != CELL_STRUCTURE_NSQUARE &&
      cell_structure.type != CELL_STRUCTURE_LAYERED) {
    return ES_ERROR;
  }

  mmm2d_params.maxPWerror = maxPWerror;

  if (const_pot_on == 1) {
    mmm2d_params.dielectric_contrast_on = 1;
    mmm2d_params.delta_mid_top = -1;
    mmm2d_params.delta_mid_bot = -1;
    mmm2d_params.delta_mult = 1;
    mmm2d_params.const_pot_on = 1;
    mmm2d_params.pot_diff = pot_diff;
  } else if (delta_top != 0.0 || delta_bot != 0.0) {
    mmm2d_params.dielectric_contrast_on = 1;
    mmm2d_params.delta_mid_top = delta_top;
    mmm2d_params.delta_mid_bot = delta_bot;
    mmm2d_params.delta_mult = delta_top * delta_bot;
    mmm2d_params.const_pot_on = 0;
  } else {
    mmm2d_params.dielectric_contrast_on = 0;
    mmm2d_params.delta_mid_top = 0;
    mmm2d_params.delta_mid_bot = 0;
    mmm2d_params.delta_mult = 0;
    mmm2d_params.const_pot_on = 0;
  }

  MMM2D_setup_constants();

  if ((err = MMM2D_tune_near(maxPWerror)))
    return err;

  /* if we cannot do the far formula, force off */
  if (cell_structure.type == CELL_STRUCTURE_NSQUARE ||
      (cell_structure.type == CELL_STRUCTURE_LAYERED &&
       n_nodes * n_layers < 3)) {
    mmm2d_params.far_cut = 0.0;
    if (mmm2d_params.dielectric_contrast_on) {
      return ERROR_ICL;
    }
  } else {
    mmm2d_params.far_cut = far_cut;
    mmm2d_params.far_cut2 = Utils::sqr(far_cut);
    if (mmm2d_params.far_cut > 0)
      mmm2d_params.far_calculated = 0;
    else {
      if ((err = MMM2D_tune_far(maxPWerror)))
        return err;
      mmm2d_params.far_calculated = 1;
    }
  }

  coulomb.method = COULOMB_MMM2D;

  mpi_bcast_coulomb_params();

  return ES_OK;
}

int MMM2D_sanity_checks() {

  if (!PERIODIC(0) || !PERIODIC(1) || PERIODIC(2)) {
    runtimeErrorMsg() << "MMM2D requires periodicity 1 1 0";
    return 1;
  }

  if (cell_structure.type != CELL_STRUCTURE_LAYERED &&
      cell_structure.type != CELL_STRUCTURE_NSQUARE) {
    runtimeErrorMsg()
        << "MMM2D at present requires layered (or n-square) cellsystem";
    return 1;
  }

  if (cell_structure.use_verlet_list) {
    runtimeErrorMsg() << "MMM2D at present does not work with verlet lists";
    return 1;
  }

  return 0;
}

void MMM2D_init() {
  int err;

  if (MMM2D_sanity_checks())
    return;

  MMM2D_setup_constants();
  if ((err = MMM2D_tune_near(mmm2d_params.maxPWerror))) {
    runtimeErrorMsg() << "MMM2D auto-retuning: " << mmm2d_errors[err];
    coulomb.method = COULOMB_NONE;
    return;
  }
  if (cell_structure.type == CELL_STRUCTURE_NSQUARE ||
      (cell_structure.type == CELL_STRUCTURE_LAYERED &&
       n_nodes * n_layers < 3)) {
    mmm2d_params.far_cut = 0.0;
    if (mmm2d_params.dielectric_contrast_on) {
      runtimeErrorMsg() << "MMM2D auto-retuning: IC requires layered "
                           "cellsystem with > 3 layers";
    }
  } else {
    if (mmm2d_params.far_calculated) {
      if ((err = MMM2D_tune_far(mmm2d_params.maxPWerror))) {
        runtimeErrorMsg() << "MMM2D auto-retuning: " << mmm2d_errors[err];
        coulomb.method = COULOMB_NONE;
        return;
      }
    }
  }
}

void MMM2D_on_resort_particles() {
  /* if we need MMM2D far formula, allocate caches */
  if (cell_structure.type == CELL_STRUCTURE_LAYERED) {
    n_localpart = cells_get_n_particles();
    n_scxcache = (int)(ceil(mmm2d_params.far_cut / ux) + 1);
    n_scycache = (int)(ceil(mmm2d_params.far_cut / uy) + 1);
    scxcache.resize(n_scxcache * n_localpart);
    scycache.resize(n_scycache * n_localpart);

    partblk = Utils::realloc(partblk, n_localpart * 8 * sizeof(double));
    lclcblk = Utils::realloc(lclcblk, cells.size() * 8 * sizeof(double));
    gblcblk = Utils::realloc(gblcblk, n_layers * 8 * sizeof(double));
  }
  MMM2D_self_energy();
}

void MMM2D_dielectric_layers_force_contribution() {
  int c, i, j;
  Cell *celll;
  int npl;
  Particle *pl, *p1;
  double dist2, d[3];
  double charge_factor;
  double a[3];
  double force[3] = {0, 0, 0};
  double pref = coulomb.prefactor * C_2PI * ux * uy;

  if (!mmm2d_params.dielectric_contrast_on)
    return;

  // First and last layer near field force contribution
  if (this_node == 0) {
    c = 1;
    celll = &cells[c];
    pl = celll->part;
    npl = celll->n;

    for (i = 0; i < npl; i++) {
      // printf("enter mmm2d_dielectric %f \n",my_left[2]);
      force[0] = 0;
      force[1] = 0;
      force[2] = 0;
      p1 = &pl[i];
      for (j = 0; j < npl; j++) {
        a[0] = pl[j].r.p[0];
        a[1] = pl[j].r.p[1];
        a[2] = -pl[j].r.p[2];
        layered_get_mi_vector(d, p1->r.p.data(), a);
        dist2 = sqrlen(d);
        charge_factor = p1->p.q * pl[j].p.q * mmm2d_params.delta_mid_bot;
        add_mmm2d_coulomb_pair_force(charge_factor, d, sqrt(dist2), dist2,
                                     force);
        /* remove unwanted 2 pi |z| part (cancels due to charge neutrality) */
        force[2] -= pref * charge_factor;
      }
      for (j = 0; j < 3; j++) {
        p1->f.f[j] += force[j];
      }
    }
  }

  if (this_node == n_nodes - 1) {

    c = n_layers;
    celll = &cells[c];
    pl = celll->part;
    npl = celll->n;
    for (i = 0; i < npl; i++) {
      force[0] = 0;
      force[1] = 0;
      force[2] = 0;
      p1 = &pl[i];
      for (j = 0; j < npl; j++) {
        a[0] = pl[j].r.p[0];
        a[1] = pl[j].r.p[1];
        a[2] = 2 * box_l[2] - pl[j].r.p[2];
        layered_get_mi_vector(d, p1->r.p.data(), a);
        dist2 = sqrlen(d);
        charge_factor = p1->p.q * pl[j].p.q * mmm2d_params.delta_mid_top;
        add_mmm2d_coulomb_pair_force(charge_factor, d, sqrt(dist2), dist2,
                                     force);
        /* remove unwanted 2 pi |z| part (cancels due to charge neutrality) */
        force[2] += pref * charge_factor;
      }
      for (j = 0; j < 3; j++) {
        p1->f.f[j] += force[j];
      }
    }
  }
}

double MMM2D_dielectric_layers_energy_contribution() {
  int c, i, j;
  Cell *celll;
  int npl;
  Particle *pl, *p1;
  double dist2, d[3];
  double charge_factor;
  double a[3];
  double eng = 0.0;
  double pref = coulomb.prefactor * C_2PI * ux * uy;

  if (!mmm2d_params.dielectric_contrast_on)
    return 0.0;

  if (this_node == 0) {
    c = 1;
    celll = &cells[c];
    pl = celll->part;
    npl = celll->n;

    for (i = 0; i < npl; i++) {
      p1 = &pl[i];
      for (j = 0; j < npl; j++) {
        a[0] = pl[j].r.p[0];
        a[1] = pl[j].r.p[1];
        a[2] = -pl[j].r.p[2];
        layered_get_mi_vector(d, p1->r.p.data(), a);
        dist2 = sqrlen(d);
        charge_factor = mmm2d_params.delta_mid_bot * p1->p.q * pl[j].p.q;
        /* last term removes unwanted 2 pi |z| part (cancels due to charge
         * neutrality) */
        eng += mmm2d_coulomb_pair_energy(charge_factor, d, dist2, sqrt(dist2)) +
               pref * charge_factor * d[2];
      }
    }
  }

  if (this_node == n_nodes - 1) {
    c = n_layers;
    celll = &cells[c];
    pl = celll->part;
    npl = celll->n;
    for (i = 0; i < npl; i++) {
      p1 = &pl[i];
      for (j = 0; j < npl; j++) {
        a[0] = pl[j].r.p[0];
        a[1] = pl[j].r.p[1];
        a[2] = 2 * box_l[2] - pl[j].r.p[2];
        layered_get_mi_vector(d, p1->r.p.data(), a);
        dist2 = sqrlen(d);
        charge_factor = mmm2d_params.delta_mid_top * p1->p.q * pl[j].p.q;
        /* last term removes unwanted 2 pi |z| part (cancels due to charge
         * neutrality) */
        eng += mmm2d_coulomb_pair_energy(charge_factor, d, dist2, sqrt(dist2)) -
               pref * charge_factor * d[2];
      }
    }
  }

  return 0.5 * eng;
}

#endif<|MERGE_RESOLUTION|>--- conflicted
+++ resolved
@@ -1399,13 +1399,8 @@
   }
 }
 
-<<<<<<< HEAD
-void add_mmm2d_coulomb_pair_force(double pref, double d[3], double dl2,
+void add_mmm2d_coulomb_pair_force(double pref, const double d[3], double dl2,
                                   double dl, double force[3]) {
-=======
-void add_mmm2d_coulomb_pair_force(double charge_factor, double const d[3],
-                                  double dl2, double dl, double force[3]) {
->>>>>>> f9fa13c3
   double F[3];
   double z2 = d[2] * d[2];
   double rho2 = d[1] * d[1] + z2;
@@ -1680,14 +1675,12 @@
     cx = d[0] - box_l[0];
     rinv = sqrt(1.0 / (cx * cx + rho2));
     eng += rinv;
-
-    // fprintf(stderr, "explicit energy %f %f %f %f\n", d[0], d[1], d[2], eng);
   }
 
   return eng;
 }
 
-double mmm2d_coulomb_pair_energy(double charge_factor, double dv[3], double d2,
+double mmm2d_coulomb_pair_energy(double charge_factor, double dv[3], double,
                                  double d) {
   double eng, pref = coulomb.prefactor * charge_factor;
   if (pref != 0.0) {
