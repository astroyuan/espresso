/*
  Copyright (C) 2010-2018 The ESPResSo project
  Copyright (C) 2002,2003,2004,2005,2006,2007,2008,2009,2010
    Max-Planck-Institute for Polymer Research, Theory Group

  This file is part of ESPResSo.

  ESPResSo is free software: you can redistribute it and/or modify
  it under the terms of the GNU General Public License as published by
  the Free Software Foundation, either version 3 of the License, or
  (at your option) any later version.

  ESPResSo is distributed in the hope that it will be useful,
  but WITHOUT ANY WARRANTY; without even the implied warranty of
  MERCHANTABILITY or FITNESS FOR A PARTICULAR PURPOSE.  See the
  GNU General Public License for more details.

  You should have received a copy of the GNU General Public License
  along with this program.  If not, see <http://www.gnu.org/licenses/>.
*/
#ifndef _P3M_H
#define _P3M_H
/** \file
 *  P3M algorithm for long range Coulomb interaction.
 *
 *  We use a P3M (Particle-Particle Particle-Mesh) method based on the
 *  Ewald summation. Details of the used method can be found in
 *  Hockney/Eastwood and Deserno/Holm.
 *
 *  Further reading:
 *  - P. P. Ewald,
 *    *Die Berechnung optischer und elektrostatischer Gitterpotentiale*,
 *    Ann. Phys. (64) 253-287, 1921
 *  - R. W. Hockney and J. W. Eastwood,
 *    *Computer simulation using particles*,
 *    IOP, London, 1988
 *  - M. Deserno and C. Holm,
 *    *How to mesh up Ewald sums I + II*,
 *    J. Chem. Phys. (109) 7678, 1998; (109) 7694, 1998
 *  - M. Deserno, C. Holm and H. J. Limbach,
 *    *How to mesh up Ewald sums*,
 *    in Molecular Dynamics on Parallel Computers,
 *    Ed. R. Esser et al., World Scientific, Singapore, 2000
 *  - M. Deserno,
 *    *Counterion condensation for rigid linear polyelectrolytes*,
 *    PhD Thesis, Universität Mainz, 2000
 *  - J. J. Cerda,
 *    *P3M for dipolar interactions*,
 *    J. Chem. Phys (129) 234104, 2008
 *
 *  Implementation in p3m.cpp.
 */

#include "config.hpp"

#ifdef P3M

#include "debug.hpp"
#include "fft.hpp"
#include "p3m-common.hpp"

#include "utils/math/AS_erfc_part.hpp"

/************************************************
 * data types
 ************************************************/

struct p3m_data_struct {
  p3m_data_struct();

  P3MParameters params;

  /** local mesh. */
  p3m_local_mesh local_mesh;
  /** real space mesh (local) for CA/FFT.*/
  double *rs_mesh;
  /** k-space mesh (local) for k-space calculation and FFT.*/
  double *ks_mesh;

  /** number of charged particles (only on master node). */
  int sum_qpart;
  /** Sum of square of charges (only on master node). */
  double sum_q2;
  /** square of sum of charges (only on master node). */
  double square_sum_q;

  /** interpolation of the charge assignment function. */
  double *int_caf[7];

  /** position shift for calc. of first assignment mesh point. */
  double pos_shift;
  /** help variable for calculation of aliasing sums */
  double *meshift_x;
  double *meshift_y;
  double *meshift_z;

  /** Spatial differential operator in k-space. We use an i*k differentiation.
   */
  double *d_op[3];
  /** Force optimised influence function (k-space) */
  double *g_force;
  /** Energy optimised influence function (k-space) */
  double *g_energy;

#ifdef P3M_STORE_CA_FRAC
  /** number of charged particles on the node. */
  int ca_num;
  /** Charge fractions for mesh assignment. */
  double *ca_frac;
  /** index of first mesh point for charge assignment. */
  int *ca_fmp;
#endif

  /** number of permutations in k_space */
  int ks_pnum;

  /** send/recv mesh sizes */
  p3m_send_mesh sm;

  /** Field to store grid points to send. */
  double *send_grid;
  /** Field to store grid points to recv */
  double *recv_grid;

  fft_data_struct fft;
};

/** P3M parameters. */
extern p3m_data_struct p3m;

/** Tune P3M parameters to desired accuracy.
 *
 *  The parameters
 *  @ref p3m_parameter_struct::mesh "mesh",
 *  @ref p3m_parameter_struct::cao "cao",
 *  @ref p3m_parameter_struct::r_cut_iL "r_cut_iL" and
 *  @ref p3m_parameter_struct::alpha_L "alpha_L"
 *  are tuned to obtain the target accuracy (initially stored in
 *  @ref p3m_parameter_struct::accuracy "accuracy") in optimal time.
 *  These parameters are stored in the @ref p3m object.
 *
 *  The function utilizes the analytic expression of the error estimate
 *  for the P3M method in the book of Hockney and Eastwood (Eqn. 8.23) in
 *  order to obtain the rms error in the force for a system of N randomly
 *  distributed particles in a cubic box.
 *  For the real space error the estimate of Kolafa/Perram is used.
 *
 *  Parameter ranges if not given explicit values via p3m_set_tune_params():
 *  - @p r_cut_iL starts from (@ref min_local_box_l - @ref #skin) / (
 *    n * @ref box_l), with n an integer (this implies @p r_cut_iL is the
 *    largest cutoff in the system!)
 *  - @p mesh is set up such that the number of mesh points is equal to the
 *    number of charged particles
 *  - @p cao explores all possible values
 *  - @p alpha_L is tuned for each tuple (@p r_cut_iL, @p mesh, @p cao) and
 *    calculated assuming that the error contributions of real and reciprocal
 *    space should be equal
 *
 *  After checking if the total error lies below the target accuracy, the
 *  time needed for one force calculation (including Verlet list update)
 *  is measured via time_force_calc().
 *
 *  The function generates a log of the performed tuning.
 *
 *  The function is based on routines of the program HE_Q.cpp written by M.
 *  Deserno.
 *
 *  @param[out]  log  log output
 *  @retval ES_OK
 *  @retval ES_ERROR
 */
int p3m_adaptive_tune(char **log);

/** Initialize all structures, parameters and arrays needed for the
 *  P3M algorithm for charge-charge interactions.
 */
void p3m_init();

/** Update @ref p3m_parameter_struct::alpha "alpha" and
 *  @ref p3m_parameter_struct::r_cut "r_cut" if @ref box_l changed
 */
void p3m_scaleby_box_l();

/** Compute the k-space part of forces and energies for the charge-charge
 *  interaction
 */
double p3m_calc_kspace_forces(int force_flag, int energy_flag);

/** Compute the k-space part of the stress tensor **/
void p3m_calc_kspace_stress(double *stress);

/** Sanity checks */
bool p3m_sanity_checks();

/** Calculate number of charged particles, the sum of the squared
 *  charges and the squared sum of the charges.
 */
void p3m_count_charged_particles();

/** Assign the physical charges using the tabulated charge assignment function.
 *  If @ref P3M_STORE_CA_FRAC is true, then the charge fractions are buffered
 *  in @ref p3m_data_struct::ca_fmp "ca_fmp" and @ref p3m_data_struct::ca_frac
 *  "ca_frac".
 */
void p3m_charge_assign();

/** Assign a single charge into the current charge grid.
 *
 *  @param[in] q          %Particle charge
 *  @param[in] real_pos   %Particle position in real space
 *  @param[in] cp_cnt     The running index, which may be smaller than 0, in
 *                        which case the charge is assumed to be virtual and
 *                        is not stored in the @ref p3m_data_struct::ca_frac
 *                        "ca_frac" arrays
 */
void p3m_assign_charge(double q, Vector3d &real_pos, int cp_cnt);

/** Shrink wrap the charge grid */
void p3m_shrink_wrap_charge_grid(int n_charges);

/** Calculate real space contribution of Coulomb pair forces.
 *
 *  If NPT is compiled in, it returns the energy, which is needed for NPT.
 */
inline double p3m_add_pair_force(double chgfac, double const *d, double dist2,
                                 double dist, double force[3]) {
  if (dist < p3m.params.r_cut) {
    if (dist > 0.0) { // Vincent
      double adist = p3m.params.alpha * dist;
#if USE_ERFC_APPROXIMATION
      double erfc_part_ri = Utils::AS_erfc_part(adist) / dist;
      double fac1 = chgfac * exp(-adist * adist);
      double fac2 =
          fac1 * (erfc_part_ri + 2.0 * p3m.params.alpha * Utils::sqrt_pi_i()) /
          dist2;
#else
      erfc_part_ri = erfc(adist) / dist;
<<<<<<< HEAD
      double fac1 = coulomb.prefactor * chgfac;
      double fac2 =
          fac1 *
          (erfc_part_ri +
           2.0 * p3m.params.alpha * Utils::sqrt_pi_i() * exp(-adist * adist)) /
          dist2;
=======
      double fac1 = cchgfac;
      double fac2 = fac1 *
                    (erfc_part_ri +
                     2.0 * p3m.params.alpha * wupii * exp(-adist * adist)) /
                    dist2;
>>>>>>> 90f84bde
#endif
      for (int j = 0; j < 3; j++)
        force[j] += fac2 * d[j];
      ESR_TRACE(
          fprintf(stderr, "%d: RSE: Pair dist=%.3f: force (%.3e,%.3e,%.3e)\n",
                  this_node, dist, fac2 * d[0], fac2 * d[1], fac2 * d[2]));
#ifdef NPT
      return fac1 * erfc_part_ri;
#endif
    }
  }
  return 0.0;
}

/** Set initial values for p3m_adaptive_tune()
 *
 *  @param[in]  r_cut        @copybrief p3m_parameter_struct::r_cut
 *  @param[in]  mesh         @copybrief p3m_parameter_struct::mesh
 *  @param[in]  cao          @copybrief p3m_parameter_struct::cao
 *  @param[in]  alpha        @copybrief p3m_parameter_struct::alpha
 *  @param[in]  accuracy     @copybrief p3m_parameter_struct::accuracy
 *  @param[in]  n_interpol   @copybrief p3m_parameter_struct::inter
 */
void p3m_set_tune_params(double r_cut, const int mesh[3], int cao, double alpha,
                         double accuracy, int n_interpol);

/** Set custom parameters
 *
 *  @param[in]  r_cut        @copybrief p3m_parameter_struct::r_cut
 *  @param[in]  mesh         @copybrief p3m_parameter_struct::mesh
 *  @param[in]  cao          @copybrief p3m_parameter_struct::cao
 *  @param[in]  alpha        @copybrief p3m_parameter_struct::alpha
 *  @param[in]  accuracy     @copybrief p3m_parameter_struct::accuracy
 *  @return Custom error code
 */
int p3m_set_params(double r_cut, const int *mesh, int cao, double alpha,
                   double accuracy);

/** Set mesh offset
 *
 *  @param[in]  x , y , z  Components of @ref p3m_parameter_struct::mesh_off
 *                         "mesh_off"
 */
int p3m_set_mesh_offset(double x, double y, double z);

/** Set @ref p3m_parameter_struct::epsilon "epsilon" parameter
 *
 *  @param[in]  eps          @copybrief p3m_parameter_struct::epsilon
 */
int p3m_set_eps(double eps);

/** Set @ref p3m_parameter_struct::inter "inter" parameter
 *
 *  @param[in]  n            @copybrief p3m_parameter_struct::inter
 */
int p3m_set_ninterpol(int n);

/** Calculate real space contribution of Coulomb pair energy. */
inline double p3m_pair_energy(double chgfac, double dist) {
  if (dist < p3m.params.r_cut && dist != 0) {
    double adist = p3m.params.alpha * dist;
#if USE_ERFC_APPROXIMATION
    double erfc_part_ri = Utils::AS_erfc_part(adist) / dist;
    return chgfac * erfc_part_ri * exp(-adist * adist);
#else
    double erfc_part_ri = erfc(adist) / dist;
    return chgfac * erfc_part_ri;
#endif
  }
  return 0.0;
}

/** Clean up P3M memory allocations. */
void p3m_free();

#endif /* of ifdef P3M */

#endif /*of ifndef P3M_H */<|MERGE_RESOLUTION|>--- conflicted
+++ resolved
@@ -235,20 +235,12 @@
           dist2;
 #else
       erfc_part_ri = erfc(adist) / dist;
-<<<<<<< HEAD
-      double fac1 = coulomb.prefactor * chgfac;
+      double fac1 = chgfac;
       double fac2 =
           fac1 *
           (erfc_part_ri +
            2.0 * p3m.params.alpha * Utils::sqrt_pi_i() * exp(-adist * adist)) /
           dist2;
-=======
-      double fac1 = cchgfac;
-      double fac2 = fac1 *
-                    (erfc_part_ri +
-                     2.0 * p3m.params.alpha * wupii * exp(-adist * adist)) /
-                    dist2;
->>>>>>> 90f84bde
 #endif
       for (int j = 0; j < 3; j++)
         force[j] += fac2 * d[j];
