/*
  Copyright (C) 2010-2018 The ESPResSo project
  Copyright (C) 2002,2003,2004,2005,2006,2007,2008,2009,2010
    Max-Planck-Institute for Polymer Research, Theory Group

  This file is part of ESPResSo.

  ESPResSo is free software: you can redistribute it and/or modify
  it under the terms of the GNU General Public License as published by
  the Free Software Foundation, either version 3 of the License, or
  (at your option) any later version.

  ESPResSo is distributed in the hope that it will be useful,
  but WITHOUT ANY WARRANTY; without even the implied warranty of
  MERCHANTABILITY or FITNESS FOR A PARTICULAR PURPOSE.  See the
  GNU General Public License for more details.

  You should have received a copy of the GNU General Public License
  along with this program.  If not, see <http://www.gnu.org/licenses/>.
*/
#ifndef DEBYE_HUECKEL_H
#define DEBYE_HUECKEL_H
/** \file
 *  Routines to calculate the Debye_Hueckel  Energy or/and Debye_Hueckel force
 *  for a particle pair.
 */
#include "config.hpp"

#ifdef ELECTROSTATICS

#include "particle_data.hpp"

/** Structure to hold Debye-Hueckel Parameters. */
typedef struct {
  /** Cutoff for Debye-Hueckel interaction. */
  double r_cut;
  /** Debye kappa (inverse Debye length) . */
  double kappa;
} Debye_hueckel_params;

/** Structure containing the Debye-Hueckel parameters. */
extern Debye_hueckel_params dh_params;

/** \name Functions */
/************************************************************/
/*@{*/

int dh_set_params(double kappa, double r_cut);

/** Computes the Debye_Hueckel pair force and adds this
    force to the particle forces.
    @param p1        Pointer to first particle.
    @param p2        Pointer to second/middle particle.
    @param d         Vector pointing from p1 to p2.
    @param dist      Distance between p1 and p2.
    @param force     returns the force on particle 1.
*/
inline void add_dh_coulomb_pair_force(Particle *p1, Particle *p2,
                                      double const d[3], double dist,
                                      double force[3]) {
  if (dist < dh_params.r_cut) {
    double fac;
    if (dh_params.kappa > 0.0) {
      /* debye hueckel case: */
      double kappa_dist = dh_params.kappa * dist;
      fac = p1->p.q * p2->p.q * (exp(-kappa_dist) / (dist * dist * dist)) *
            (1.0 + kappa_dist);
    } else {
      /* pure Coulomb case: */
      fac = p1->p.q * p2->p.q / (dist * dist * dist);
    }
    for (int j = 0; j < 3; j++)
      force[j] += fac * d[j];
  }
}

inline double dh_coulomb_pair_energy(Particle *p1, Particle *p2, double dist) {
  if (dist < dh_params.r_cut) {
    if (dh_params.kappa > 0.0)
<<<<<<< HEAD
      return p1->p.q * p2->p.q * exp(-dh_params.kappa * dist) / dist;
    else
      return p1->p.q * p2->p.q / dist;
=======
      return coulomb.prefactor * p1->p.q * p2->p.q *
             exp(-dh_params.kappa * dist) / dist;

    return coulomb.prefactor * p1->p.q * p2->p.q / dist;
>>>>>>> de05645d
  }
  return 0.0;
}
/*@}*/
#endif

#endif<|MERGE_RESOLUTION|>--- conflicted
+++ resolved
@@ -25,6 +25,7 @@
  *  for a particle pair.
  */
 #include "config.hpp"
+#include "electrostatics_magnetostatics/coulomb.hpp"
 
 #ifdef ELECTROSTATICS
 
@@ -63,11 +64,11 @@
     if (dh_params.kappa > 0.0) {
       /* debye hueckel case: */
       double kappa_dist = dh_params.kappa * dist;
-      fac = p1->p.q * p2->p.q * (exp(-kappa_dist) / (dist * dist * dist)) *
-            (1.0 + kappa_dist);
+      fac = coulomb.prefactor * p1->p.q * p2->p.q *
+            (exp(-kappa_dist) / (dist * dist * dist)) * (1.0 + kappa_dist);
     } else {
       /* pure Coulomb case: */
-      fac = p1->p.q * p2->p.q / (dist * dist * dist);
+      fac = coulomb.prefactor * p1->p.q * p2->p.q / (dist * dist * dist);
     }
     for (int j = 0; j < 3; j++)
       force[j] += fac * d[j];
@@ -77,16 +78,10 @@
 inline double dh_coulomb_pair_energy(Particle *p1, Particle *p2, double dist) {
   if (dist < dh_params.r_cut) {
     if (dh_params.kappa > 0.0)
-<<<<<<< HEAD
-      return p1->p.q * p2->p.q * exp(-dh_params.kappa * dist) / dist;
-    else
-      return p1->p.q * p2->p.q / dist;
-=======
       return coulomb.prefactor * p1->p.q * p2->p.q *
              exp(-dh_params.kappa * dist) / dist;
 
     return coulomb.prefactor * p1->p.q * p2->p.q / dist;
->>>>>>> de05645d
   }
   return 0.0;
 }
