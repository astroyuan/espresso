--- conflicted
+++ resolved
@@ -40,19 +40,12 @@
 #include "global.hpp"
 #include "grid.hpp"
 #include "integrate.hpp"
-<<<<<<< HEAD
-#include "nonbonded_interactions/nonbonded_interaction_data.hpp"
 #include "tuning.hpp"
 #include "utils.hpp"
 
-=======
-#include "tuning.hpp"
-#include "utils.hpp"
-
 #include "electrostatics_magnetostatics/coulomb.hpp"
 #include "electrostatics_magnetostatics/dipole.hpp"
 
->>>>>>> 31292d64
 #if defined(SCAFACOS_DIPOLES) && !defined(FCS_ENABLE_DIPOLES)
 #error                                                                         \
     "SCAFACOS_DIPOLES requires dipoles support in scafacos library (FCS_ENABLE_DIPOLES)."
