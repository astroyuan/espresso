/*
  Copyright (C) 2010-2018 The ESPResSo project
  Copyright (C) 2002,2003,2004,2005,2006,2007,2008,2009,2010
    Max-Planck-Institute for Polymer Research, Theory Group

  This file is part of ESPResSo.

  ESPResSo is free software: you can redistribute it and/or modify
  it under the terms of the GNU General Public License as published by
  the Free Software Foundation, either version 3 of the License, or
  (at your option) any later version.

  ESPResSo is distributed in the hope that it will be useful,
  but WITHOUT ANY WARRANTY; without even the implied warranty of
  MERCHANTABILITY or FITNESS FOR A PARTICULAR PURPOSE.  See the
  GNU General Public License for more details.

  You should have received a copy of the GNU General Public License
  along with this program.  If not, see <http://www.gnu.org/licenses/>.
*/
#ifndef _FFT_COMMON_H
#define _FFT_COMMON_H

#include "config.hpp"

#if defined(P3M) || defined(DP3M)
#include "utils/Vector.hpp"

#include <boost/optional.hpp>
#include <fftw3.h>

/************************************************
 * data types
 ************************************************/

/** Structure for performing a 1D FFT.
 *
 *  This includes the information about the redistribution of the 3D
 *  FFT *grid before the actual FFT.
 */
typedef struct {
  /** plan direction: 0 = Forward FFT, 1 = Backward FFT. */
  int dir;
  /** row direction of that FFT. */
  int row_dir;
  /** permutations from normal coordinate system. */
  int n_permute;
  /** number of 1D FFTs. */
  int n_ffts;
  /** plan for fft. */
  fftw_plan our_fftw_plan;
  /** function for fft. */
  void (*fft_function)(fftw_plan);

  /** size of local mesh before communication. */
  int old_mesh[3];
  /** size of local mesh after communication, also used for actual FFT. */
  int new_mesh[3];
  /** lower left point of local FFT mesh in global FFT mesh coordinates. */
  int start[3];
  /** size of new mesh (number of mesh points). */
  int new_size;

  /** group of nodes which have to communicate with each other. */
  std::vector<int> group;

  /** packing function for send blocks. */
  void (*pack_function)(double const *const, double *const, int const *,
                        int const *, int const *, int);
  /** Send block specification. 6 integers for each node: start[3], size[3]. */
  int *send_block;
  /** Send block communication sizes. */
  int *send_size;
  /** Recv block specification. 6 integers for each node: start[3], size[3]. */
  int *recv_block;
  /** Recv block communication sizes. */
  int *recv_size;
  /** size of send block elements. */
  int element;
} fft_forw_plan;

/** Additional information for backwards FFT.*/
typedef struct {
  /** plan direction. (e.g. fftw macro)*/
  int dir;
  /** plan for fft. */
  fftw_plan our_fftw_plan;
  /** function for fft. */
  void (*fft_function)(fftw_plan);

  /** packing function for send blocks. */
  void (*pack_function)(double const *const, double *const, int const *,
                        int const *, int const *, int);
} fft_back_plan;

/** Information about the three one dimensional FFTs and how the nodes
 *  have to communicate inbetween.
 *
 *  @note FFT numbering starts with 1 for technical reasons (because we have 4
 *        node grids, the index 0 is used for the real space charge assignment
 *        grid).
 */
typedef struct {
  /** Information for forward FFTs. */
  fft_forw_plan plan[4];
  /** Information for backward FFTs. */
  fft_back_plan back[4];

  /** Whether FFT is initialized or not. */
  int init_tag;

  /** Maximal size of the communication buffers. */
  int max_comm_size;

  /** Maximal local mesh size. */
  int max_mesh_size;

  /** send buffer. */
  double *send_buf;
  /** receive buffer. */
  double *recv_buf;
  /** Buffer for receive data. */
  double *data_buf;
} fft_data_struct;

/************************************************
 * DEFINES
 ************************************************/

/** @name MPI tags for FFT communication */
/*@{*/
/** Tag for communication in fft_init() */
#define REQ_FFT_INIT 300
/** Tag for communication in forw_grid_comm() */
#define REQ_FFT_FORW 301
/** Tag for communication in back_grid_comm() */
#define REQ_FFT_BACK 302
/*@}*/
/* Tag for wisdom file I/O */
#define FFTW_FAILURE 0

/** Initialize FFT data structure. */
void fft_common_pre_init(fft_data_struct *fft);

/** This ugly function does the bookkeeping: which nodes have to
 *  communicate to each other, when you change the node grid.
 *  Changing the domain decomposition requires communication. This
 *  function finds (hopefully) the best way to do this. As input it
 *  needs the two grids (grid1, grid2) and a linear list (node_list1)
 *  with the node identities for grid1. The linear list (node_list2)
 *  for the second grid is calculated. For the communication group of
 *  the calling node it calculates a list (group) with the node
 *  identities and the positions (pos1, pos2) of that nodes in grid1
 *  and grid2. The return value is the size of the communication
 *  group. It gives -1 if the two grids do not fit to each other
 *  (grid1 and grid2 have to be component wise multiples of each
 *  other. see e.g. \ref calc_2d_grid in \ref grid.cpp for how to do
 *  this.).
 *
<<<<<<< HEAD
 * \param grid1       The node grid you start with (Input).
 * \param grid2       The node grid you want to have (Input).
 * \param node_list1  Linear node index list for grid1 (Input).
 * \param node_list2  Linear node index list for grid2 (Output).
 * \param group       communication group (node identity list) for the calling
 * node  (Output). \param pos        positions of the nodes in in grid2
 * (Output). \param my_pos      position of this_node in  grid2.
 * \return Size of the communication group (Output of course!).  */
boost::optional<std::vector<int>> fft_find_comm_groups(const Vector3i &grid1,
                                                       const Vector3i &grid2,
                                                       const int *node_list1,
                                                       int *node_list2,
                                                       int *pos, int *my_pos);
=======
 * \param[in]  grid1       The node grid you start with.
 * \param[in]  grid2       The node grid you want to have.
 * \param[in]  node_list1  Linear node index list for grid1.
 * \param[out] node_list2  Linear node index list for grid2.
 * \param[out] group       Communication group (node identity list) for the
 *                         calling node.
 * \param[out] pos         Positions of the nodes in grid2
 * \param[out] my_pos      Position of this_node in grid2.
 * \return Size of the communication group.
 */
int fft_find_comm_groups(Vector3i const &grid1, Vector3i const &grid2,
                         int const *node_list1, int *node_list2, int *group,
                         int *pos, int *my_pos);
>>>>>>> de05645d

/** Calculate the local fft mesh.  Calculate the local mesh (loc_mesh)
 *  of a node at position (n_pos) in a node grid (n_grid) for a global
 *  mesh of size (mesh) and a mesh offset (mesh_off (in mesh units))
 *  and store also the first point (start) of the local mesh.
 *
 * \param[in]  n_pos    Position of the node in n_grid.
 * \param[in]  n_grid   node grid.
 * \param[in]  mesh     global mesh dimensions.
 * \param[in]  mesh_off global mesh offset (see \ref p3m_data_struct).
 * \param[out] loc_mesh local mesh dimension.
 * \param[out] start    first point of local mesh in global mesh.
 * \return Number of mesh points in local mesh.
 */
int fft_calc_local_mesh(int const n_pos[3], int const n_grid[3],
                        int const mesh[3], double const mesh_off[3],
                        int loc_mesh[3], int start[3]);

/** Calculate a send (or recv.) block for grid communication during a
 *  decomposition change.  Calculate the send block specification
 *  (block = lower left corner and upper right corner) which a node at
 *  position (pos1) in the actual node grid (grid1) has to send to
 *  another node at position (pos2) in the desired node grid
 *  (grid2). The global mesh, subject to communication, is specified
 *  via its size (mesh) and its mesh offset (mesh_off (in mesh
 *  units)).
 *
 *  For the calculation of a receive block you have to change the arguments in
 * the following way: <br> pos1  - position of receiving node in the desired
 * node grid. <br> grid1 - desired node grid. <br> pos2  - position of the node
 * you intend to receive the data from in the actual node grid. <br> grid2 -
 * actual node grid.  <br>
 *
 *  \param[in]  pos1     Position of send node in grid1.
 *  \param[in]  grid1    node grid 1.
 *  \param[in]  pos2     Position of recv node in grid2.
 *  \param[in]  grid2    node grid 2.
 *  \param[in]  mesh     global mesh dimensions.
 *  \param[in]  mesh_off global mesh offset (see \ref p3m_data_struct).
 *  \param[out] block    send block specification.
 *  \return Size of the send block.
 */
int fft_calc_send_block(int const pos1[3], int const grid1[3],
                        int const pos2[3], int const grid2[3],
                        int const mesh[3], double const mesh_off[3],
                        int block[6]);

/** pack a block (size[3] starting at start[3]) of an input 3d-grid
 *  with dimension dim[3] into an output 3d-block with dimension size[3].
 *
 *    The block with dimensions (size[0], size[1], size[2]) is stored
 *    in 'row-major-order' or 'C-order', that means the first index is
 *    changing slowest when running through the linear array. The
 *    element (i0 (slow), i1 (mid), i2 (fast)) has the linear index
 *    li = i2 + size[2] * (i1 + (size[1]*i0))
 *
 *  \param[in]  in      pointer to input 3d-grid.
 *  \param[out] out     pointer to output 3d-grid (block).
 *  \param[in]  start   start index of the block in the in-grid.
 *  \param[in]  size    size of the block (=dimension of the out-grid).
 *  \param[in]  dim     size of the in-grid.
 *  \param[in]  element size of a grid element (e.g. 1 for Real, 2 for Complex).
 */
void fft_pack_block(double const *in, double *out, int const start[3],
                    int const size[3], int const dim[3], int element);

/** pack a block with dimensions (size[0] * size[1] * aize[2]) starting
 *  at start[3] of an input 3d-grid with dimension dim[3] into an
 *  output 3d-grid with dimensions (size[2] * size[0] * size[1]) with
 *  a simultaneous one-fold permutation of the indices.
 *
 * The permutation is defined as:
 * slow_in -> fast_out, mid_in ->slow_out, fast_in -> mid_out
 *
 * An element (i0_in , i1_in , i2_in ) is then
 * (i0_out = i1_in-start[1], i1_out = i2_in-start[2], i2_out = i0_in-start[0])
 * and for the linear indices we have:                              <br> li_in =
 * i2_in + size[2] * (i1_in + (size[1]*i0_in))          <br> li_out = i2_out +
 * size[0] * (i1_out + (size[2]*i0_out))
 *
 * For index definition see \ref fft_pack_block.
 *
 *  \param[in]  in      pointer to input 3d-grid.
 *  \param[out] out     pointer to output 3d-grid (block).
 *  \param[in]  start   start index of the block in the in-grid.
 *  \param[in]  size    size of the block (=dimension of the out-grid).
 *  \param[in]  dim     size of the in-grid.
 *  \param[in]  element size of a grid element (e.g. 1 for Real, 2 for Complex).
 */
void fft_pack_block_permute1(double const *in, double *out, int const start[3],
                             int const size[3], int const dim[3], int element);

/** pack a block with dimensions (size[0] * size[1] * aize[2]) starting
 *  at start[3] of an input 3d-grid with dimension dim[3] into an
 *  output 3d-grid with dimensions (size[2] * size[0] * size[1]), this
 *  is a simultaneous two-fold permutation of the indices.
 *
 * The permutation is defined as:
 * slow_in -> mid_out, mid_in ->fast_out, fast_in -> slow_out
 *
 * An element (i0_in , i1_in , i2_in ) is then
 * (i0_out = i2_in-start[2], i1_out = i0_in-start[0], i2_out = i1_in-start[1])
 * and for the linear indices we have:                              <br> li_in =
 * i2_in + size[2] * (i1_in + (size[1]*i0_in))          <br> li_out = i2_out +
 * size[0] * (i1_out + (size[2]*i0_out))
 *
 * For index definition see \ref fft_pack_block.
 *
 *  \param[in]  in      pointer to input 3d-grid.
 *  \param[out] out     pointer to output 3d-grid (block).
 *  \param[in]  start   start index of the block in the in-grid.
 *  \param[in]  size    size of the block (=dimension of the out-grid).
 *  \param[in]  dim     size of the in-grid.
 *  \param[in]  element size of a grid element (e.g. 1 for Real, 2 for Complex).
 */
void fft_pack_block_permute2(double const *in, double *out, int const start[3],
                             int const size[3], int const dim[3], int element);

/** unpack a 3d-grid input block (size[3]) into an output 3d-grid
 *  with dimension dim[3] at start position start[3].
 *
 *  see also \ref fft_pack_block.
 *
 *  \param[in]  in      pointer to input 3d-grid.
 *  \param[out] out     pointer to output 3d-grid (block).
 *  \param[in]  start   start index of the block in the in-grid.
 *  \param[in]  size    size of the block (=dimension of the out-grid).
 *  \param[in]  dim     size of the in-grid.
 *  \param[in]  element size of a grid element (e.g. 1 for Real, 2 for Complex).
 */
void fft_unpack_block(double const *in, double *out, int const start[3],
                      int const size[3], int const dim[3], int element);

<<<<<<< HEAD
=======
/** Debug function to print global fft mesh.
 *  Print a globally distributed mesh contained in data. Element size is
 *  element.
 * \param     plan     fft/communication plan.
 * \param[in] data     mesh data.
 * \param     element  element size.
 * \param     num      element index to print.
 */
void fft_print_global_fft_mesh(fft_forw_plan plan, double const *data,
                               int element, int num);

/** Debug function to print fft_forw_plan structure.
 * \param pl fft/communication plan.
 */
void fft_print_fft_plan(fft_forw_plan pl);

>>>>>>> de05645d
#endif /* defined(P3M) || defined(DP3M) */
#endif /* _FFT_COMMON_H */<|MERGE_RESOLUTION|>--- conflicted
+++ resolved
@@ -157,7 +157,6 @@
  *  other. see e.g. \ref calc_2d_grid in \ref grid.cpp for how to do
  *  this.).
  *
-<<<<<<< HEAD
  * \param grid1       The node grid you start with (Input).
  * \param grid2       The node grid you want to have (Input).
  * \param node_list1  Linear node index list for grid1 (Input).
@@ -171,21 +170,6 @@
                                                        const int *node_list1,
                                                        int *node_list2,
                                                        int *pos, int *my_pos);
-=======
- * \param[in]  grid1       The node grid you start with.
- * \param[in]  grid2       The node grid you want to have.
- * \param[in]  node_list1  Linear node index list for grid1.
- * \param[out] node_list2  Linear node index list for grid2.
- * \param[out] group       Communication group (node identity list) for the
- *                         calling node.
- * \param[out] pos         Positions of the nodes in grid2
- * \param[out] my_pos      Position of this_node in grid2.
- * \return Size of the communication group.
- */
-int fft_find_comm_groups(Vector3i const &grid1, Vector3i const &grid2,
-                         int const *node_list1, int *node_list2, int *group,
-                         int *pos, int *my_pos);
->>>>>>> de05645d
 
 /** Calculate the local fft mesh.  Calculate the local mesh (loc_mesh)
  *  of a node at position (n_pos) in a node grid (n_grid) for a global
@@ -319,24 +303,5 @@
 void fft_unpack_block(double const *in, double *out, int const start[3],
                       int const size[3], int const dim[3], int element);
 
-<<<<<<< HEAD
-=======
-/** Debug function to print global fft mesh.
- *  Print a globally distributed mesh contained in data. Element size is
- *  element.
- * \param     plan     fft/communication plan.
- * \param[in] data     mesh data.
- * \param     element  element size.
- * \param     num      element index to print.
- */
-void fft_print_global_fft_mesh(fft_forw_plan plan, double const *data,
-                               int element, int num);
-
-/** Debug function to print fft_forw_plan structure.
- * \param pl fft/communication plan.
- */
-void fft_print_fft_plan(fft_forw_plan pl);
-
->>>>>>> de05645d
 #endif /* defined(P3M) || defined(DP3M) */
 #endif /* _FFT_COMMON_H */