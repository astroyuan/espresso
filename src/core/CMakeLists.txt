<<<<<<< HEAD
set(EspressoCore_SRC
    accumulators.cpp
    cells.cpp
    collision.cpp
    comfixed_global.cpp
    communication.cpp
    constraints.cpp
    cuda_init.cpp
    cuda_interface.cpp
    debug.cpp
    domain_decomposition.cpp
    dpd.cpp
    energy.cpp
    errorhandling.cpp
    EspressoSystemInterface.cpp
    fft-common.cpp
    fft.cpp
    fft-dipolar.cpp
    forcecap.cpp
    forces.cpp
    galilei.cpp
    ghmc.cpp
    ghosts.cpp
    global.cpp
    grid.cpp
    halo.cpp
    immersed_boundaries.cpp
    initialize.cpp
    integrate.cpp
    lattice.cpp
    layered.cpp
    metadynamics.cpp
    minimize_energy.cpp
    molforces.cpp
    MpiCallbacks.cpp
    nemd.cpp
    npt.cpp
    nsquare.cpp
    partCfg_global.cpp
    particle_data.cpp
    PdbParser.cpp
    polymer.cpp
    polynom.cpp
    pressure.cpp
    random.cpp
    rattle.cpp
    reaction_ensemble.cpp
    rotate_system.cpp
    rotation.cpp
    RuntimeErrorCollector.cpp
    RuntimeError.cpp
    RuntimeErrorStream.cpp
    specfunc.cpp
    statistics_chain.cpp
    statistics_cluster.cpp
    statistics.cpp
    statistics_fluid.cpp
    swimmer_reaction.cpp
    SystemInterface.cpp
    thermostat.cpp
    topology.cpp
    tuning.cpp
    utils.cpp
    Vector.cpp
    virtual_sites.cpp
)
=======
file(GLOB EspressoCore_SRC
          "*.cpp" "io/mpiio/mpiio.cpp")

if( WITH_COVERAGE )
  if( CMAKE_CXX_COMPILER_ID STREQUAL "Clang")
    set(CMAKE_CXX_FLAGS "${CMAKE_CXX_FLAGS} -fprofile-instr-generate -fcoverage-mapping")
  else()
    set(CMAKE_CXX_FLAGS "${CMAKE_CXX_FLAGS} --coverage -fprofile-arcs -ftest-coverage")
    link_libraries(gcov)
  endif()
endif()
>>>>>>> fc7cc93c


add_custom_command(
  OUTPUT ${CMAKE_BINARY_DIR}/src/core/config-features.hpp ${CMAKE_BINARY_DIR}/src/core/config-features.cpp
  COMMAND
  ${PYTHON_EXECUTABLE} ${CMAKE_SOURCE_DIR}/src/core/gen_featureconfig.py
  ${CMAKE_SOURCE_DIR}/src/features.def
  ${CMAKE_BINARY_DIR}/src/core/config-features.hpp
  ${CMAKE_BINARY_DIR}/src/core/config-features.cpp
  DEPENDS ${CMAKE_SOURCE_DIR}/src/features.def ${CMAKE_SOURCE_DIR}/src/core/gen_featureconfig.py
  )
add_custom_target(
  generate_config_features
  DEPENDS ${CMAKE_BINARY_DIR}/src/core/config-features.hpp ${CMAKE_BINARY_DIR}/src/core/config-features.cpp
)

add_custom_command(
  OUTPUT ${CMAKE_BINARY_DIR}/src/core/config-version.cpp
  COMMAND ${CMAKE_SOURCE_DIR}/config/genversion.sh -c > ${CMAKE_BINARY_DIR}/src/core/config-version.cpp
)


add_library(EspressoConfig SHARED config-features.cpp)
add_dependencies(EspressoConfig myconfig check_myconfig generate_config_features)
install(TARGETS EspressoConfig LIBRARY DESTINATION ${LIBDIR})
set_target_properties(EspressoConfig PROPERTIES SOVERSION ${SOVERSION})
target_include_directories(EspressoConfig PUBLIC ${CMAKE_CURRENT_SOURCE_DIR} ${CMAKE_CURRENT_BINARY_DIR})

add_library(EspressoCore SHARED ${EspressoCore_SRC} config-version.cpp)
add_dependencies(EspressoCore EspressoConfig)
install(TARGETS EspressoCore LIBRARY DESTINATION ${LIBDIR})
set_target_properties(EspressoCore PROPERTIES SOVERSION ${SOVERSION})
target_include_directories(EspressoCore PUBLIC ${CMAKE_CURRENT_SOURCE_DIR})
target_include_directories(EspressoCore PUBLIC ${CMAKE_CURRENT_BINARY_DIR})
if(WITH_COVERAGE)
  target_compile_options(EspressoCore PUBLIC "$<$<CONFIG:Release>:-g>")
  target_compile_options(EspressoCore PUBLIC "$<$<CONFIG:Release>:-O0>")
  target_compile_options(EspressoCore PUBLIC "$<$<CXX_COMPILER_ID:Clang>:-fprofile-instr-generate>")
  target_compile_options(EspressoCore PUBLIC "$<$<CXX_COMPILER_ID:Clang>:-fcoverage-mapping>")
  target_compile_options(EspressoCore PUBLIC "$<$<NOT:$<CXX_COMPILER_ID:Clang>>:--coverage>")
  target_compile_options(EspressoCore PUBLIC "$<$<NOT:$<CXX_COMPILER_ID:Clang>>:-fprofile-arcs>")
  target_compile_options(EspressoCore PUBLIC "$<$<NOT:$<CXX_COMPILER_ID:Clang>>:-ftest-coverage>")
  if (NOT CMAKE_CXX_COMPILER_ID STREQUAL "Clang")
    target_link_libraries(EspressoCore PUBLIC gcov)
  endif()
endif()

target_link_libraries(EspressoCore PRIVATE EspressoConfig ${LIBRARIES} Actor ObjectInFluid ImmersedBoundary Shapes Constraints Accumulators cluster_analysis)


if(SCAFACOS)
  target_link_libraries(EspressoCore PRIVATE Scafacos)
endif(SCAFACOS)

if(GSL)
  target_include_directories(EspressoCore PUBLIC ${GSL_INCLUDE_DIRS})
  target_link_libraries(EspressoCore PRIVATE gsl gslcblas)
endif(GSL)

if(CUDA)
    set(EspressoCuda_SRC
        cuda_common_cuda.cu
        cuda_init_cuda.cu
        EspressoSystemInterface_cuda.cu
    )

  cuda_include_directories(${CMAKE_CURRENT_SOURCE_DIR})
  cuda_include_directories(${CMAKE_CURRENT_BINARY_DIR})

  cuda_add_library(EspressoCuda SHARED ${EspressoCuda_SRC})
  install(TARGETS EspressoCuda DESTINATION ${LIBDIR})
  set_target_properties(EspressoCuda PROPERTIES SOVERSION ${SOVERSION})
  add_dependencies(EspressoCuda EspressoConfig)

  target_link_libraries(EspressoCuda ${CUDA_CUFFT_LIBRARIES})
  target_link_libraries(EspressoCore PRIVATE EspressoCuda)
endif(CUDA)

# Subdirectories
add_subdirectory(observables)
target_link_libraries(EspressoCore PUBLIC Observables)
add_subdirectory(accumulators)
add_subdirectory(io)
if(HDF5_FOUND)
    target_link_libraries(EspressoCore PUBLIC H5mdCore)
endif(HDF5_FOUND)
target_link_libraries(EspressoCore PRIVATE mpiio)
target_link_libraries(EspressoCore PRIVATE pdbreader)
target_link_libraries(EspressoCore PRIVATE bonded_interactions)
target_link_libraries(EspressoCore PRIVATE nonbonded_interactions)

if(WITH_UNIT_TESTS)
  add_subdirectory(unit_tests)
endif(WITH_UNIT_TESTS)

add_subdirectory(actor)
add_subdirectory(bonded_interactions)
add_subdirectory(grid_based_algorithms)
target_link_libraries(EspressoCore PRIVATE lbboundaries_interface)
target_link_libraries(EspressoCore PRIVATE lbcpu)
if(CUDA)
  target_link_libraries(EspressoCore PRIVATE electrokinetics_core)
  target_link_libraries(EspressoCore PRIVATE fd_electrostatics)
  target_link_libraries(EspressoCore PRIVATE lbgpu)
endif(CUDA)
add_subdirectory(immersed_boundary)
add_subdirectory(virtual_sites)
target_link_libraries(EspressoCore PRIVATE VirtualSites)
if(CUDA)
  target_link_libraries(EspressoCore PRIVATE VirtualSitesCuda)
endif(CUDA)
add_subdirectory(nonbonded_interactions)
add_subdirectory(object-in-fluid)
add_subdirectory(shapes)
add_subdirectory(constraints)
add_subdirectory(cluster_analysis)
add_subdirectory(electrostatics_magnetostatics)
target_link_libraries(EspressoCore PRIVATE electrostatics_magnetostatics_core)
if(CUDA)
  target_link_libraries(EspressoCore PRIVATE electrostatics_magnetostatics_core_cuda)
endif()<|MERGE_RESOLUTION|>--- conflicted
+++ resolved
@@ -1,4 +1,3 @@
-<<<<<<< HEAD
 set(EspressoCore_SRC
     accumulators.cpp
     cells.cpp
@@ -65,19 +64,6 @@
     Vector.cpp
     virtual_sites.cpp
 )
-=======
-file(GLOB EspressoCore_SRC
-          "*.cpp" "io/mpiio/mpiio.cpp")
-
-if( WITH_COVERAGE )
-  if( CMAKE_CXX_COMPILER_ID STREQUAL "Clang")
-    set(CMAKE_CXX_FLAGS "${CMAKE_CXX_FLAGS} -fprofile-instr-generate -fcoverage-mapping")
-  else()
-    set(CMAKE_CXX_FLAGS "${CMAKE_CXX_FLAGS} --coverage -fprofile-arcs -ftest-coverage")
-    link_libraries(gcov)
-  endif()
-endif()
->>>>>>> fc7cc93c
 
 
 add_custom_command(
@@ -98,7 +84,6 @@
   OUTPUT ${CMAKE_BINARY_DIR}/src/core/config-version.cpp
   COMMAND ${CMAKE_SOURCE_DIR}/config/genversion.sh -c > ${CMAKE_BINARY_DIR}/src/core/config-version.cpp
 )
-
 
 add_library(EspressoConfig SHARED config-features.cpp)
 add_dependencies(EspressoConfig myconfig check_myconfig generate_config_features)
