--- conflicted
+++ resolved
@@ -168,17 +168,6 @@
 #define MDLC_TRACE(cmd)
 #endif
 
-<<<<<<< HEAD
-#ifdef FFT_DEBUG
-#define FFT_TRACE(cmd)                                                         \
-  { cmd; }
-#else
-/** Equals { cmd } iff FFT_DEBUG is set. */
-#define FFT_TRACE(cmd)
-#endif
-
-=======
->>>>>>> 31292d64
 #ifdef RANDOM_DEBUG
 #define RANDOM_TRACE(cmd)                                                      \
   { cmd; }
