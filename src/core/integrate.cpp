/*
  Copyright (C) 2010-2018 The ESPResSo project
  Copyright (C) 2002,2003,2004,2005,2006,2007,2008,2009,2010
    Max-Planck-Institute for Polymer Research, Theory Group

  This file is part of ESPResSo.

  ESPResSo is free software: you can redistribute it and/or modify
  it under the terms of the GNU General Public License as published by
  the Free Software Foundation, either version 3 of the License, or
  (at your option) any later version.

  ESPResSo is distributed in the hope that it will be useful,
  but WITHOUT ANY WARRANTY; without even the implied warranty of
  MERCHANTABILITY or FITNESS FOR A PARTICULAR PURPOSE.  See the
  GNU General Public License for more details.

  You should have received a copy of the GNU General Public License
  along with this program.  If not, see <http://www.gnu.org/licenses/>.
*/

/** \file
 *  Molecular dynamics integrator.
 *
 *  For more information about the integrator
 *  see \ref integrate.hpp "integrate.hpp".
 */

#include "integrate.hpp"
#include "accumulators.hpp"
#include "bonded_interactions/bonded_interaction_data.hpp"
#include "cells.hpp"
#include "collision.hpp"
#include "communication.hpp"
#include "domain_decomposition.hpp"
<<<<<<< HEAD
#include "dpd.hpp"
#include "electrostatics_magnetostatics/p3m.hpp"
=======
#include "electrostatics_magnetostatics/coulomb.hpp"
#include "electrostatics_magnetostatics/dipole.hpp"
>>>>>>> 7b957df8
#include "errorhandling.hpp"
#include "event.hpp"
#include "forces.hpp"
#include "ghosts.hpp"
#include "global.hpp"
#include "grid.hpp"
#include "grid_based_algorithms/electrokinetics.hpp"
#include "grid_based_algorithms/lb_interface.hpp"
#include "grid_based_algorithms/lb_particle_coupling.hpp"
#include "immersed_boundaries.hpp"
#include "minimize_energy.hpp"
#include "nonbonded_interactions/nonbonded_interaction_data.hpp"
#include "npt.hpp"
#include "particle_data.hpp"
#include "pressure.hpp"
#include "rattle.hpp"
#include "rotation.hpp"
#include "signalhandling.hpp"
#include "thermostat.hpp"
#include "virtual_sites.hpp"

#include <profiler/profiler.hpp>
#include <utils/constants.hpp>

#include <cmath>
#include <cstdio>
#include <cstdlib>
#include <cstring>
#include <mpi.h>

#ifdef VALGRIND_INSTRUMENTATION
#include <callgrind.h>
#endif

/*******************  variables  *******************/

int integ_switch = INTEG_METHOD_NVT;

int n_verlet_updates = 0;

double time_step = -1.0;
double time_step_half = -1.0;
double time_step_squared = -1.0;
double time_step_squared_half = -1.0;

double sim_time = 0.0;
double skin = 0.0;
double skin2 = 0.0;
bool skin_set = false;

int recalc_forces = 1;

double verlet_reuse = 0.0;

#ifdef ADDITIONAL_CHECKS
double db_max_force = 0.0, db_max_vel = 0.0;
int db_maxf_id = 0, db_maxv_id = 0;
#endif

bool set_py_interrupt = false;
namespace {
volatile std::sig_atomic_t ctrl_C = 0;
}

/** \name Private Functions */
/************************************************************/
/*@{*/

/** Propagate the velocities. Integration step 1 of the Velocity Verlet
   integrator:<br>
    \f[ v(t+0.5 \Delta t) = v(t) + 0.5 \Delta t f(t)/m \f] */
void propagate_vel();
/** Propagate the positions. Integration step 2 of the Velocity
   Verletintegrator:<br>
    \f[ p(t+\Delta t) = p(t) + \Delta t  v(t+0.5 \Delta t) \f] */
void propagate_pos();
/** Propagate the velocities and positions. Integration step 1 and 2
    of the Velocity Verlet integrator: <br>
    \f[ v(t+0.5 \Delta t) = v(t) + 0.5 \Delta t f(t)/m \f] <br>
    \f[ p(t+\Delta t) = p(t) + \Delta t  v(t+0.5 \Delta t) \f] */
void propagate_vel_pos();
/** Integration step 4 of the Velocity Verletintegrator and finalize
    instantaneous pressure calculation:<br>
    \f[ v(t+\Delta t) = v(t+0.5 \Delta t) + 0.5 \Delta t f(t+\Delta t)/m \f] */
void propagate_vel_finalize_p_inst();

/** Integrator stability check (see compile flag ADDITIONAL_CHECKS). */
void force_and_velocity_display();

void finalize_p_inst_npt();

/*@}*/

void integrator_sanity_checks() {
  if (time_step < 0.0) {
    runtimeErrorMsg() << "time_step not set";
  }
}

#ifdef NPT

void integrator_npt_sanity_checks() {
  if (integ_switch == INTEG_METHOD_NPT_ISO) {
    if (nptiso.piston <= 0.0) {
      runtimeErrorMsg() << "npt on, but piston mass not set";
    }

#ifdef ELECTROSTATICS
    Coulomb::integrate_sanity_check();
#endif /*ELECTROSTATICS*/

#ifdef DIPOLES
    Dipole::integrate_sanity_check();
#endif /* ifdef DIPOLES */
  }
}
#endif /*NPT*/

/************************************************************/
void integrate_ensemble_init() {
#ifdef NPT
  if (integ_switch == INTEG_METHOD_NPT_ISO) {
    /* prepare NpT-integration */
    nptiso.inv_piston = 1 / (1.0 * nptiso.piston);
    nptiso.p_inst_av = 0.0;
    if (nptiso.dimension == 0) {
      fprintf(stderr,
              "%d: INTERNAL ERROR: npt integrator was called but "
              "dimension not yet set. this should not happen. ",
              this_node);
      errexit();
    }

    nptiso.volume =
        pow(box_geo.length()[nptiso.non_const_dim], nptiso.dimension);

    if (recalc_forces) {
      nptiso.p_inst = 0.0;
      nptiso.p_vir[0] = nptiso.p_vir[1] = nptiso.p_vir[2] = 0.0;
      nptiso.p_vel[0] = nptiso.p_vel[1] = nptiso.p_vel[2] = 0.0;
    }
  }
#endif
}

/************************************************************/

void integrate_vv(int n_steps, int reuse_forces) {
  ESPRESSO_PROFILER_CXX_MARK_FUNCTION;

  /* Prepare the Integrator */
  on_integration_start();

  // Here we initialize volume conservation
  // This function checks if the reference volumes have been set and if
  // necessary calculates them
  immersed_boundaries.init_volume_conservation();

  /* if any method vetoes (P3M not initialized), immediately bail out */
  if (check_runtime_errors(comm_cart))
    return;

  /* Verlet list criterion */
  skin2 = Utils::sqr(0.5 * skin);

  INTEG_TRACE(fprintf(
      stderr, "%d: integrate_vv: integrating %d steps (recalc_forces=%d)\n",
      this_node, n_steps, recalc_forces));

  /* Integration Step: Preparation for first integration step:
     Calculate forces f(t) as function of positions p(t) ( and velocities v(t) )
     */
  /* reuse_forces logic:
     -1: recalculate forces unconditionally, mostly used for timing
      0: recalculate forces if recalc_forces is set, meaning it is probably
     necessary
      1: do not recalculate forces. Mostly when reading checkpoints with forces
   */
  if (reuse_forces == -1 || (recalc_forces && reuse_forces != 1)) {
    ESPRESSO_PROFILER_MARK_BEGIN("Initial Force Calculation");
    thermo_heat_up();

    lb_lbcoupling_deactivate();

#ifdef VIRTUAL_SITES
    if (virtual_sites()->is_relative()) {
      ghost_communicator(&cell_structure.update_ghost_pos_comm);
    }
    virtual_sites()->update();
#endif

    // Communication step: distribute ghost positions
    cells_update_ghosts();

    // Langevin philox rng counter
    if (thermo_switch & THERMO_LANGEVIN) {
      langevin_rng_counter_increment();
    } else if (thermo_switch & THERMO_DPD) {
      dpd_rng_counter_increment();        
    }

    force_calc();

    if (integ_switch != INTEG_METHOD_STEEPEST_DESCENT) {
#ifdef ROTATION
      convert_initial_torques();
#endif
    }

    thermo_cool_down();

#ifdef COLLISION_DETECTION
    if (integ_switch != INTEG_METHOD_STEEPEST_DESCENT) {
      handle_collisions();
    }
#endif
    ESPRESSO_PROFILER_MARK_END("Initial Force Calculation");
  }

  if (check_runtime_errors(comm_cart))
    return;

  n_verlet_updates = 0;

#ifdef VALGRIND_INSTRUMENTATION
  CALLGRIND_START_INSTRUMENTATION;
#endif

  /* Integration loop */
  ESPRESSO_PROFILER_CXX_MARK_LOOP_BEGIN(integration_loop, "Integration loop");
  for (int step = 0; step < n_steps; step++) {
    ESPRESSO_PROFILER_CXX_MARK_LOOP_ITERATION(integration_loop, step);
    INTEG_TRACE(fprintf(stderr, "%d: STEP %d\n", this_node, step));

#ifdef BOND_CONSTRAINT
    if (n_rigidbonds)
      save_old_pos();

#endif

    /* Integration Steps: Step 1 and 2 of Velocity Verlet scheme:
       v(t+0.5*dt) = v(t) + 0.5*dt * a(t)
       p(t + dt)   = p(t) + dt * v(t+0.5*dt)
       NOTE: Depending on the integration method Step 1 and Step 2
       cannot be combined for the translation.
    */
    if (integ_switch == INTEG_METHOD_NPT_ISO) {
      propagate_vel();
      propagate_pos();

      /* Propagate time: t = t+dt */
      sim_time += time_step;
    } else if (integ_switch == INTEG_METHOD_STEEPEST_DESCENT) {
      if (steepest_descent_step())
        break;
    } else {
      propagate_vel_pos();

      /* Propagate time: t = t+dt */
      sim_time += time_step;
    }

#ifdef BOND_CONSTRAINT
    /**Correct those particle positions that participate in a rigid/constrained
     * bond */
    if (n_rigidbonds) {
      cells_update_ghosts();

      correct_pos_shake();
    }
#endif

    /* Integration Step: Step 3 of Velocity Verlet scheme:
       Calculate f(t+dt) as function of positions p(t+dt) ( and velocities
       v(t+0.5*dt) ) */

    if (n_part > 0)
      lb_lbcoupling_activate();

// VIRTUAL_SITES pos (and vel for DPD) update for security reason !!!
#ifdef VIRTUAL_SITES
    if (virtual_sites()->is_relative()) {
      ghost_communicator(&cell_structure.update_ghost_pos_comm);
    }
    virtual_sites()->update();
#endif

    // Communication step: distribute ghost positions
    cells_update_ghosts();

    // Propagate langevin philox rng counter
    langevin_rng_counter_increment();

    force_calc();

#ifdef VIRTUAL_SITES
    virtual_sites()->after_force_calc();
#endif

    /* Integration Step: Step 4 of Velocity Verlet scheme:
       v(t+dt) = v(t+0.5*dt) + 0.5*dt * f(t+dt) */
    if (integ_switch != INTEG_METHOD_STEEPEST_DESCENT) {
      propagate_vel_finalize_p_inst();
#ifdef ROTATION
      convert_torques_propagate_omega();
#endif
    }
// SHAKE velocity updates
#ifdef BOND_CONSTRAINT
    if (n_rigidbonds) {
      ghost_communicator(&cell_structure.update_ghost_pos_comm);
      correct_vel_shake();
    }
#endif

    // propagate one-step functionalities

    if (integ_switch != INTEG_METHOD_STEEPEST_DESCENT) {
      lb_lbfluid_propagate();
      lb_lbcoupling_propagate();

#ifdef VIRTUAL_SITES
      virtual_sites()->after_lb_propagation();
#endif
    }

#ifdef NPT
    if ((this_node == 0) && (integ_switch == INTEG_METHOD_NPT_ISO))
      nptiso.p_inst_av += nptiso.p_inst;
#endif

    if (integ_switch != INTEG_METHOD_STEEPEST_DESCENT) {
#ifdef COLLISION_DETECTION
      handle_collisions();
#endif
    }

    if (check_runtime_errors(comm_cart))
      break;

    // Check if SIGINT has been caught.
    if (ctrl_C == 1) {
      // Reset the flag.
      ctrl_C = 0;

      // Set global to notify Python of signal.
      set_py_interrupt = true;

      // Break the integration loop
      break;
    }
  }
  ESPRESSO_PROFILER_CXX_MARK_LOOP_END(integration_loop);
// VIRTUAL_SITES update vel
#ifdef VIRTUAL_SITES
  if (virtual_sites()->need_ghost_comm_before_vel_update()) {
    ghost_communicator(&cell_structure.update_ghost_pos_comm);
  }
  virtual_sites()->update(false); // Recalc positions = false
#endif

#ifdef VALGRIND_INSTRUMENTATION
  CALLGRIND_STOP_INSTRUMENTATION;
#endif

  /* verlet list statistics */
  if (n_verlet_updates > 0)
    verlet_reuse = n_steps / (double)n_verlet_updates;
  else
    verlet_reuse = 0;

#ifdef NPT
  if (integ_switch == INTEG_METHOD_NPT_ISO) {
    nptiso.invalidate_p_vel = 0;
    MPI_Bcast(&nptiso.p_inst, 1, MPI_DOUBLE, 0, comm_cart);
    MPI_Bcast(&nptiso.p_diff, 1, MPI_DOUBLE, 0, comm_cart);
    MPI_Bcast(&nptiso.volume, 1, MPI_DOUBLE, 0, comm_cart);
    if (this_node == 0)
      nptiso.p_inst_av /= 1.0 * n_steps;
    MPI_Bcast(&nptiso.p_inst_av, 1, MPI_DOUBLE, 0, comm_cart);
  }
#endif
}

/************************************************************/

/* Private functions */
/************************************************************/

void propagate_vel_finalize_p_inst() {
#ifdef NPT
  if (integ_switch == INTEG_METHOD_NPT_ISO) {
    nptiso.p_vel[0] = nptiso.p_vel[1] = nptiso.p_vel[2] = 0.0;
  }
#endif

  INTEG_TRACE(
      fprintf(stderr, "%d: propagate_vel_finalize_p_inst:\n", this_node));

  for (auto &p : local_cells.particles()) {
    ONEPART_TRACE(if (p.p.identity == check_id) fprintf(
        stderr, "%d: OPT: SCAL f = (%.3e,%.3e,%.3e) v_old = (%.3e,%.3e,%.3e)\n",
        this_node, p.f.f[0], p.f.f[1], p.f.f[2], p.m.v[0], p.m.v[1], p.m.v[2]));
#ifdef VIRTUAL_SITES
    // Virtual sites are not propagated during integration
    if (p.p.is_virtual)
      continue;
#endif
    for (int j = 0; j < 3; j++) {
#ifdef EXTERNAL_FORCES
      if (!(p.p.ext_flag & COORD_FIXED(j))) {
#endif
#ifdef NPT
        if (integ_switch == INTEG_METHOD_NPT_ISO &&
            (nptiso.geometry & nptiso.nptgeom_dir[j])) {
          nptiso.p_vel[j] += Utils::sqr(p.m.v[j] * time_step) * p.p.mass;
          p.m.v[j] += 0.5 * time_step / p.p.mass * p.f.f[j] +
                      friction_therm0_nptiso(p.m.v[j]) / p.p.mass;
        } else
#endif
          /* Propagate velocity: v(t+dt) = v(t+0.5*dt) + 0.5*dt * a(t+dt) */
          p.m.v[j] += 0.5 * time_step * p.f.f[j] / p.p.mass;
#ifdef EXTERNAL_FORCES
      }
#endif
    }

    ONEPART_TRACE(if (p.p.identity == check_id) fprintf(
        stderr, "%d: OPT: PV_2 v_new = (%.3e,%.3e,%.3e)\n", this_node, p.m.v[0],
        p.m.v[1], p.m.v[2]));
  }

#ifdef NPT
  finalize_p_inst_npt();
#endif
}

void finalize_p_inst_npt() {
#ifdef NPT
  if (integ_switch == INTEG_METHOD_NPT_ISO) {
    double p_tmp = 0.0;
    int i;
    /* finalize derivation of p_inst */
    nptiso.p_inst = 0.0;
    for (i = 0; i < 3; i++) {
      if (nptiso.geometry & nptiso.nptgeom_dir[i]) {
        nptiso.p_vel[i] /= Utils::sqr(time_step);
        nptiso.p_inst += nptiso.p_vir[i] + nptiso.p_vel[i];
      }
    }

    MPI_Reduce(&nptiso.p_inst, &p_tmp, 1, MPI_DOUBLE, MPI_SUM, 0, comm_cart);
    if (this_node == 0) {
      nptiso.p_inst = p_tmp / (nptiso.dimension * nptiso.volume);
      nptiso.p_diff = nptiso.p_diff +
                      (nptiso.p_inst - nptiso.p_ext) * 0.5 * time_step +
                      friction_thermV_nptiso(nptiso.p_diff);
    }
  }
#endif
}

void propagate_press_box_pos_and_rescale_npt() {
#ifdef NPT
  if (integ_switch == INTEG_METHOD_NPT_ISO) {
    double scal[3] = {0., 0., 0.}, L_new = 0.0;

    /* finalize derivation of p_inst */
    finalize_p_inst_npt();

    /* adjust \ref nptiso_struct::nptiso.volume; prepare pos- and
     * vel-rescaling
     */
    if (this_node == 0) {
      nptiso.volume += nptiso.inv_piston * nptiso.p_diff * 0.5 * time_step;
      scal[2] = Utils::sqr(box_geo.length()[nptiso.non_const_dim]) /
                pow(nptiso.volume, 2.0 / nptiso.dimension);
      nptiso.volume += nptiso.inv_piston * nptiso.p_diff * 0.5 * time_step;
      if (nptiso.volume < 0.0) {

        runtimeErrorMsg()
            << "your choice of piston= " << nptiso.piston
            << ", dt= " << time_step << ", p_diff= " << nptiso.p_diff
            << " just caused the volume to become negative, decrease dt";
        nptiso.volume =
            box_geo.length()[0] * box_geo.length()[1] * box_geo.length()[2];
        scal[2] = 1;
      }

      L_new = pow(nptiso.volume, 1.0 / nptiso.dimension);
      // printf("Lnew, %f: volume, %f: dim, %f: press, %f \n", L_new,
      // nptiso.volume, nptiso.dimension,nptiso.p_inst );
      // fflush(stdout);

      scal[1] = L_new / box_geo.length()[nptiso.non_const_dim];
      scal[0] = 1 / scal[1];
    }
    MPI_Bcast(scal, 3, MPI_DOUBLE, 0, comm_cart);

    /* propagate positions while rescaling positions and velocities */
    for (auto &p : local_cells.particles()) {
#ifdef VIRTUAL_SITES
      if (p.p.is_virtual)
        continue;
#endif
      for (int j = 0; j < 3; j++) {
#ifdef EXTERNAL_FORCES
        if (!(p.p.ext_flag & COORD_FIXED(j))) {
#endif
          if (nptiso.geometry & nptiso.nptgeom_dir[j]) {
            {
              p.r.p[j] = scal[1] * (p.r.p[j] + scal[2] * p.m.v[j] * time_step);
              p.l.p_old[j] *= scal[1];
              p.m.v[j] *= scal[0];
            }
          } else {
            p.r.p[j] += p.m.v[j] * time_step;
          }
#ifdef EXTERNAL_FORCES
        }
#endif
      }
    }

    set_resort_particles(Cells::RESORT_LOCAL);

    /* Apply new volume to the box-length, communicate it, and account for
     * necessary adjustments to the cell geometry */
    if (this_node == 0) {
      Utils::Vector3d new_box = box_geo.length();

      for (int i = 0; i < 3; i++) {
        if (nptiso.geometry & nptiso.nptgeom_dir[i]) {
          new_box[i] = L_new;
        } else if (nptiso.cubic_box) {
          new_box[i] = L_new;
        }
      }

      box_geo.set_length(new_box);
    }

    MPI_Bcast(box_geo.m_length.data(), 3, MPI_DOUBLE, 0, comm_cart);

    /* fast box length update */
    grid_changed_box_l(box_geo);
    recalc_maximal_cutoff();
    cells_on_geometry_change(CELL_FLAG_FAST);
  }
#endif
}

void propagate_vel() {
#ifdef NPT
  nptiso.p_vel[0] = nptiso.p_vel[1] = nptiso.p_vel[2] = 0.0;
#endif

  INTEG_TRACE(fprintf(stderr, "%d: propagate_vel:\n", this_node));

  for (auto &p : local_cells.particles()) {
#ifdef ROTATION
    propagate_omega_quat_particle(&p);
#endif

// Don't propagate translational degrees of freedom of vs
#ifdef VIRTUAL_SITES
    if (p.p.is_virtual)
      continue;
#endif
    for (int j = 0; j < 3; j++) {
#ifdef EXTERNAL_FORCES
      if (!(p.p.ext_flag & COORD_FIXED(j)))
#endif
      {
#ifdef NPT
        if (integ_switch == INTEG_METHOD_NPT_ISO &&
            (nptiso.geometry & nptiso.nptgeom_dir[j])) {
          p.m.v[j] += p.f.f[j] * 0.5 * time_step / p.p.mass +
                      friction_therm0_nptiso(p.m.v[j]) / p.p.mass;
          nptiso.p_vel[j] += Utils::sqr(p.m.v[j] * time_step) * p.p.mass;
        } else
#endif
          /* Propagate velocities: v(t+0.5*dt) = v(t) + 0.5*dt * a(t) */
          p.m.v[j] += 0.5 * time_step * p.f.f[j] / p.p.mass;
      }

      ONEPART_TRACE(if (p.p.identity == check_id) fprintf(
          stderr, "%d: OPT: PV_1 v_new = (%.3e,%.3e,%.3e)\n", this_node,
          p.m.v[0], p.m.v[1], p.m.v[2]));
    }
  }

#ifdef ADDITIONAL_CHECKS
  force_and_velocity_display();
#endif
}

void propagate_pos() {
  INTEG_TRACE(fprintf(stderr, "%d: propagate_pos:\n", this_node));
  if (integ_switch == INTEG_METHOD_NPT_ISO)
    /* Special propagator for NPT ISOTROPIC */
    /* Propagate pressure, box_length (2 times) and positions, rescale
       positions and velocities and check Verlet list criterion (only NPT) */
    propagate_press_box_pos_and_rescale_npt();
  else {
    for (auto &p : local_cells.particles()) {
#ifdef VIRTUAL_SITES
      if (p.p.is_virtual)
        continue;
#endif
      for (int j = 0; j < 3; j++) {
#ifdef EXTERNAL_FORCES
        if (!(p.p.ext_flag & COORD_FIXED(j)))
#endif
        {
          /* Propagate positions (only NVT): p(t + dt)   = p(t) + dt *
           * v(t+0.5*dt) */
          p.r.p[j] += time_step * p.m.v[j];
        }
      }
      /* Verlet criterion check */
      if ((p.r.p - p.l.p_old).norm2() > skin2)
        set_resort_particles(Cells::RESORT_LOCAL);
    }
  }
}

void propagate_vel_pos() {
  INTEG_TRACE(fprintf(stderr, "%d: propagate_vel_pos:\n", this_node));

#ifdef ADDITIONAL_CHECKS
  db_max_force = db_max_vel = 0;
  db_maxf_id = db_maxv_id = -1;
#endif

  for (auto &p : local_cells.particles()) {
#ifdef ROTATION
    propagate_omega_quat_particle(&p);
#endif

// Don't propagate translational degrees of freedom of vs
#ifdef VIRTUAL_SITES
    if (p.p.is_virtual)
      continue;
#endif
    for (int j = 0; j < 3; j++) {
#ifdef EXTERNAL_FORCES
      if (!(p.p.ext_flag & COORD_FIXED(j)))
#endif
      {
        /* Propagate velocities: v(t+0.5*dt) = v(t) + 0.5 * dt * a(t) */
        p.m.v[j] += 0.5 * time_step * p.f.f[j] / p.p.mass;

        /* Propagate positions (only NVT): p(t + dt)   = p(t) + dt *
         * v(t+0.5*dt) */
        p.r.p[j] += time_step * p.m.v[j];
      }
    }

    ONEPART_TRACE(if (p.p.identity == check_id) fprintf(
        stderr, "%d: OPT: PV_1 v_new = (%.3e,%.3e,%.3e)\n", this_node, p.m.v[0],
        p.m.v[1], p.m.v[2]));
    ONEPART_TRACE(if (p.p.identity == check_id)
                      fprintf(stderr, "%d: OPT: PPOS p = (%.3e,%.3e,%.3e)\n",
                              this_node, p.r.p[0], p.r.p[1], p.r.p[2]));

    /* Verlet criterion check*/
    if (Utils::sqr(p.r.p[0] - p.l.p_old[0]) +
            Utils::sqr(p.r.p[1] - p.l.p_old[1]) +
            Utils::sqr(p.r.p[2] - p.l.p_old[2]) >
        skin2)
      set_resort_particles(Cells::RESORT_LOCAL);
  }

#ifdef ADDITIONAL_CHECKS
  force_and_velocity_display();
#endif
}

void force_and_velocity_display() {
#ifdef ADDITIONAL_CHECKS
  if (db_max_force > skin2)
    fprintf(stderr, "%d: max_force=%e, part=%d f=(%e,%e,%e)\n", this_node,
            sqrt(db_max_force), db_maxf_id, local_particles[db_maxf_id]->f.f[0],
            local_particles[db_maxf_id]->f.f[1],
            local_particles[db_maxf_id]->f.f[2]);
  if (db_max_vel > skin2)
    fprintf(stderr, "%d: max_vel=%e, part=%d v=(%e,%e,%e)\n", this_node,
            sqrt(db_max_vel), db_maxv_id, local_particles[db_maxv_id]->m.v[0],
            local_particles[db_maxv_id]->m.v[1],
            local_particles[db_maxv_id]->m.v[2]);
#endif
}

int python_integrate(int n_steps, bool recalc_forces, bool reuse_forces_par) {
  // Override the signal handler so that the integrator obeys Ctrl+C
  SignalHandler sa(SIGINT, [](int) { ctrl_C = 1; });

  int reuse_forces = reuse_forces_par;

  if (recalc_forces) {
    if (reuse_forces) {
      runtimeErrorMsg() << "cannot reuse old forces and recalculate forces";
    }
    reuse_forces = -1;
  }

  /* go on with integrate <n_steps> */
  if (n_steps < 0) {
    runtimeErrorMsg() << "illegal number of steps (must be >0)";
    return ES_ERROR;
  }

  /* if skin wasn't set, do an educated guess now */
  if (!skin_set) {
    if (max_cut == 0.0) {
      runtimeErrorMsg()
          << "cannot automatically determine skin, please set it manually";
      return ES_ERROR;
    }
    skin = std::min(0.4 * max_cut, max_skin);
    mpi_bcast_parameter(FIELD_SKIN);
  }

  using Accumulators::auto_update;
  using Accumulators::auto_update_next_update;

  for (int i = 0; i < n_steps;) {
    /* Integrate to either the next accumulator update, or the
     * end, depending on what comes first. */
    auto const steps = std::min((n_steps - i), auto_update_next_update());
    if (mpi_integrate(steps, reuse_forces))
      return ES_ERROR;

    reuse_forces = 1;

    auto_update(steps);

    i += steps;
  }

  if (n_steps == 0) {
    if (mpi_integrate(0, reuse_forces))
      return ES_ERROR;
  }

  return ES_OK;
}

void integrate_set_nvt() {
  integ_switch = INTEG_METHOD_NVT;
  mpi_bcast_parameter(FIELD_INTEG_SWITCH);
}

/** Parse integrate npt_isotropic command */
int integrate_set_npt_isotropic(double ext_pressure, double piston, int xdir,
                                int ydir, int zdir, bool cubic_box) {
  nptiso.cubic_box = 0;
  nptiso.p_ext = ext_pressure;
  nptiso.piston = piston;

  if (nptiso.piston <= 0.0) {
    runtimeErrorMsg() << "You must set <piston> as well before you can use "
                         "this integrator!\n";
    return ES_ERROR;
  }
  if (xdir || ydir || zdir) {
    /* set the geometry to include rescaling specified directions only*/
    nptiso.geometry = 0;
    nptiso.dimension = 0;
    nptiso.non_const_dim = -1;
    if (xdir) {
      nptiso.geometry = (nptiso.geometry | NPTGEOM_XDIR);
      nptiso.dimension += 1;
      nptiso.non_const_dim = 0;
    }
    if (ydir) {
      nptiso.geometry = (nptiso.geometry | NPTGEOM_YDIR);
      nptiso.dimension += 1;
      nptiso.non_const_dim = 1;
    }
    if (zdir) {
      nptiso.geometry = (nptiso.geometry | NPTGEOM_ZDIR);
      nptiso.dimension += 1;
      nptiso.non_const_dim = 2;
    }
  } else {
    /* set the geometry to include rescaling in all directions; the default*/
    nptiso.geometry = 0;
    nptiso.geometry = (nptiso.geometry | NPTGEOM_XDIR);
    nptiso.geometry = (nptiso.geometry | NPTGEOM_YDIR);
    nptiso.geometry = (nptiso.geometry | NPTGEOM_ZDIR);
    nptiso.dimension = 3;
    nptiso.non_const_dim = 2;
  }

  if (cubic_box) {
    /* enable if the volume fluctuations should also apply to dimensions which
   are switched off by the above flags
   and which do not contribute to the pressure (3D) / tension (2D, 1D) */
    nptiso.cubic_box = 1;
  }

/* Sanity Checks */
#ifdef ELECTROSTATICS
  if (nptiso.dimension < 3 && !nptiso.cubic_box && coulomb.prefactor > 0) {
    runtimeErrorMsg() << "WARNING: If electrostatics is being used you must "
                         "use the the cubic box npt.";
    integ_switch = INTEG_METHOD_NVT;
    mpi_bcast_parameter(FIELD_INTEG_SWITCH);
    return ES_ERROR;
  }
#endif

#ifdef DIPOLES
  if (nptiso.dimension < 3 && !nptiso.cubic_box && dipole.prefactor > 0) {
    runtimeErrorMsg() << "WARNING: If magnetostatics is being used you must "
                         "use the the cubic box npt.";
    integ_switch = INTEG_METHOD_NVT;
    mpi_bcast_parameter(FIELD_INTEG_SWITCH);
    return ES_ERROR;
  }
#endif

  if (nptiso.dimension == 0 || nptiso.non_const_dim == -1) {
    runtimeErrorMsg() << "You must enable at least one of the x y z components "
                         "as fluctuating dimension(s) for box length motion!";
    runtimeErrorMsg() << "Cannot proceed with npt_isotropic, reverting to nvt "
                         "integration... \n";
    integ_switch = INTEG_METHOD_NVT;
    mpi_bcast_parameter(FIELD_INTEG_SWITCH);
    return (ES_ERROR);
  }

  /* set integrator switch */
  integ_switch = INTEG_METHOD_NPT_ISO;
  mpi_bcast_parameter(FIELD_INTEG_SWITCH);
  mpi_bcast_parameter(FIELD_NPTISO_PISTON);
  mpi_bcast_parameter(FIELD_NPTISO_PEXT);

  /* broadcast npt geometry information to all nodes */
  mpi_bcast_nptiso_geom();
  return (ES_OK);
}<|MERGE_RESOLUTION|>--- conflicted
+++ resolved
@@ -33,13 +33,9 @@
 #include "collision.hpp"
 #include "communication.hpp"
 #include "domain_decomposition.hpp"
-<<<<<<< HEAD
 #include "dpd.hpp"
-#include "electrostatics_magnetostatics/p3m.hpp"
-=======
 #include "electrostatics_magnetostatics/coulomb.hpp"
 #include "electrostatics_magnetostatics/dipole.hpp"
->>>>>>> 7b957df8
 #include "errorhandling.hpp"
 #include "event.hpp"
 #include "forces.hpp"
@@ -235,10 +231,12 @@
     cells_update_ghosts();
 
     // Langevin philox rng counter
-    if (thermo_switch & THERMO_LANGEVIN) {
-      langevin_rng_counter_increment();
-    } else if (thermo_switch & THERMO_DPD) {
-      dpd_rng_counter_increment();        
+    if (n_steps > 0) {
+      if (thermo_switch & THERMO_LANGEVIN) {
+        langevin_rng_counter_increment();
+      } else if (thermo_switch & THERMO_DPD) {
+        dpd_rng_counter_increment();        
+      }
     }
 
     force_calc();
