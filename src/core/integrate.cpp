--- conflicted
+++ resolved
@@ -388,12 +388,7 @@
     virtual_sites()->after_force_calc();
 #endif
 
-<<<<<<< HEAD
-
-#ifdef CATALYTIC_REACTIONS
-=======
 #ifdef SWIMMER_REACTIONS
->>>>>>> 86ca06ad
     integrate_reaction();
 #endif
 
@@ -446,36 +441,11 @@
     }
 #endif // LB_GPU
 
-<<<<<<< HEAD
 #ifdef VIRTUAL_SITES
 virtual_sites()->after_lb_propagation();
 #endif
 
-=======
-
-// IMMERSED_BOUNDARY
-#ifdef IMMERSED_BOUNDARY
-
-    IBM_UpdateParticlePositions(local_cells.particles());
-// We reset all since otherwise the halo nodes may not be reset
-// NB: the normal Espresso reset is also done after applying the forces
-//    if (lattice_switch & LATTICE_LB) IBM_ResetLBForces_CPU();
-#ifdef LB_GPU
-// if (lattice_switch & LATTICE_LB_GPU) IBM_ResetLBForces_GPU();
-#endif
-
-    if (check_runtime_errors())
-      break;
-
-    // Ghost positions are now out-of-date
-    // We should update.
-    // Actually we seem to get the same results whether we do this here or not,
-    // but it is safer to do it
-    ghost_communicator(&cell_structure.update_ghost_pos_comm);
-
-#endif // IMMERSED_BOUNDARY
-}
->>>>>>> 86ca06ad
+}
 
 #ifdef ELECTROSTATICS
     if (coulomb.method == COULOMB_MAGGS) {
@@ -498,21 +468,16 @@
     if (integ_switch != INTEG_METHOD_STEEPEST_DESCENT) {
       /* Propagate time: t = t+dt */
       sim_time += time_step;
-<<<<<<< HEAD
-    }
-}
+
 #ifdef COLLISION_DETECTION
     handle_collisions();
 #endif
-=======
-#ifdef COLLISION_DETECTION
-    handle_collisions();
-#endif
-    }
+    }
+    
+    
     if (check_runtime_errors())
       break;
   }
->>>>>>> 86ca06ad
 
 #ifdef VALGRIND_INSTRUMENTATION
   CALLGRIND_STOP_INSTRUMENTATION;
