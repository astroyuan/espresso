/*
  Copyright (C) 2010,2011,2012,2013,2014,2015,2016 The ESPResSo project
  Copyright (C) 2002,2003,2004,2005,2006,2007,2008,2009,2010
    Max-Planck-Institute for Polymer Research, Theory Group

  This file is part of ESPResSo.

  ESPResSo is free software: you can redistribute it and/or modify
  it under the terms of the GNU General Public License as published by
  the Free Software Foundation, either version 3 of the License, or
  (at your option) any later version.

  ESPResSo is distributed in the hope that it will be useful,
  but WITHOUT ANY WARRANTY; without even the implied warranty of
  MERCHANTABILITY or FITNESS FOR A PARTICULAR PURPOSE.  See the
  GNU General Public License for more details.

  You should have received a copy of the GNU General Public License
  along with this program.  If not, see <http://www.gnu.org/licenses/>.
*/
#ifndef _INTERACTION_DATA_H
#define _INTERACTION_DATA_H
/** \file interaction_data.hpp
    Various procedures concerning interactions between particles.
*/

#include "particle_data.hpp"
#include "utils.hpp"

/** \name Type codes of bonded interactions
    Enumeration of implemented bonded interactions.
*/
/************************************************************/
/*@{*/

enum BondedInteraction {
  /** This bonded interaction was not set. */
  BONDED_IA_NONE = -1,
  /** Type of bonded interaction is a FENE potential
      (to be combined with Lennard Jones). */
  BONDED_IA_FENE,
  /** Type of bonded interaction is a HARMONIC potential. */
  BONDED_IA_HARMONIC,
  /** Type of bonded interaction is a HARMONIC_DUMBBELL potential. */
  BONDED_IA_HARMONIC_DUMBBELL,
  /** Type of bonded interaction is a QUARTIC potential. */
  BONDED_IA_QUARTIC,
  /** Type of bonded interaction is a BONDED_COULOMB */
  BONDED_IA_BONDED_COULOMB,
  /** Type of bonded interaction is a bond angle potential. */
  BONDED_IA_ANGLE_OLD,
  /** Type of bonded interaction is a dihedral potential. */
  BONDED_IA_DIHEDRAL,
  /** Type of tabulated bonded interaction potential,
      may be of bond length, of bond angle or of dihedral type. */
  BONDED_IA_TABULATED,
  /** Type of bonded interaction is a (-LJ) potential. */
  BONDED_IA_SUBT_LJ,
  /** Type of a Rigid/Constrained bond*/
  BONDED_IA_RIGID_BOND,
  /** Type of a virtual bond*/
  BONDED_IA_VIRTUAL_BOND,
  /** Type of bonded interaction is a bond angle -- constraint distance
     potential. */
  BONDED_IA_ANGLEDIST,
  /** Type of bonded interaction is a bond angle -- chain ends have angle with
     wall constraint */
  BONDED_IA_ENDANGLEDIST,
  /** Type of overlapped bonded interaction potential,
      may be of bond length, of bond angle or of dihedral type. */
  BONDED_IA_OVERLAPPED,
  /** Type of bonded interaction is a bond angle cosine potential. */
  BONDED_IA_ANGLE_HARMONIC,
  /** Type of bonded interaction is a bond angle cosine potential. */
  BONDED_IA_ANGLE_COSINE,
  /** Type of bonded interaction is a bond angle cosine potential. */
  BONDED_IA_ANGLE_COSSQUARE,
  /** Type of bonded interaction: oif local forces. */
  BONDED_IA_OIF_LOCAL_FORCES,
  /** Type of bonded interaction: oif global forces. */
  BONDED_IA_OIF_GLOBAL_FORCES,
  /** Type of bonded interaction: determining outward direction of oif membrane.
     */
  BONDED_IA_OIF_OUT_DIRECTION,
  /** Type of bonded interaction for cg DNA */
  BONDED_IA_CG_DNA_BASEPAIR,
  /** Type of bonded interaction for cg DNA */
  BONDED_IA_CG_DNA_STACKING,
  /** Type of bonded interaction for cg DNA */
  BONDED_IA_CG_DNA_BACKBONE,
  /** Type of bonded interaction is a wall repulsion (immersed boundary). */
  BONDED_IA_IBM_TRIEL,
  /** Type of bonded interaction is volume conservation force (immersed
     boundary). */
  BONDED_IA_IBM_VOLUME_CONSERVATION,
  /** Type of bonded interaction is bending force (immersed boundary). */
  BONDED_IA_IBM_TRIBEND,
  /** Type of bonded interaction is umbrella. */
  BONDED_IA_UMBRELLA
};

/** Specify tabulated bonded interactions  */
enum TabulatedBondedInteraction {
  TAB_UNKNOWN = 0,
  TAB_BOND_LENGTH = 1,
  TAB_BOND_ANGLE = 2,
  TAB_BOND_DIHEDRAL = 3
};

/** Specify overlapped bonded interactions  */
enum OverlappedBondedInteraction {
  OVERLAP_UNKNOWN = 0,
  OVERLAP_BOND_LENGTH,
  OVERLAP_BOND_ANGLE,
  OVERLAP_BOND_DIHEDRAL
};

/** cutoff for deactivated interactions. Below 0, so that even particles on
    top of each other don't interact by chance. */
#define INACTIVE_CUTOFF -1.0

/*@}*/

/** \name Type codes for the type of Coulomb interaction
    Enumeration of implemented methods for the electrostatic
    interaction.
*/
/************************************************************/
/*@{*/

#ifdef ELECTROSTATICS
enum CoulombMethod {
  COULOMB_NONE,      //< Coulomb interaction switched off (NONE)
  COULOMB_DH,        //< Coulomb method is Debye-Hueckel
  COULOMB_P3M,       //< Coulomb method is P3M
  COULOMB_MMM1D,     //< Coulomb method is one-dimensional MMM
  COULOMB_MMM2D,     //< Coulomb method is two-dimensional MMM
  COULOMB_MAGGS,     //< Coulomb method is "Maggs"
  COULOMB_ELC_P3M,   //< Coulomb method is P3M plus ELC
  COULOMB_RF,        //< Coulomb method is Reaction-Field
  COULOMB_INTER_RF,  //< Coulomb method is Reaction-Field BUT as interaction
  COULOMB_P3M_GPU,   //< Coulomb method is P3M with GPU based long range part
                     // calculation
  COULOMB_MMM1D_GPU, //< Coulomb method is one-dimensional MMM running on GPU
  COULOMB_EWALD_GPU, //< Coulomb method is Ewald running on GPU
  COULOMB_EK,        //< Coulomb method is electrokinetics
  COULOMB_SCAFACOS,  //< Coulomb method is scafacos
};

#endif
/*@}*/

#ifdef DIPOLES
/** \name Type codes for the type of dipolar interaction
  Enumeration of implemented methods for the magnetostatic
  interaction.
 */
/************************************************************/
/*@{*/
enum DipolarInteraction {
  /** dipolar interation switched off (NONE). */
  DIPOLAR_NONE = 0,
  /** dipolar method is P3M. */
  DIPOLAR_P3M,
  /** Dipolar method is P3M plus DLC. */
  DIPOLAR_MDLC_P3M,
  /** Dipolar method is all with all and no replicas */
  DIPOLAR_ALL_WITH_ALL_AND_NO_REPLICA,
  /** Dipolar method is magnetic dipolar direct sum */
  DIPOLAR_DS,
  /** Dipolar method is direct sum plus DLC. */
  DIPOLAR_MDLC_DS,
  /** Direct summation on gpu */
  DIPOLAR_DS_GPU,
  /** Scafacos library */
  DIPOLAR_SCAFACOS

};
#endif

/* Data Types */
/************************************************************/

/** field containing the interaction parameters for
 *  nonbonded interactions. Access via
 * get_ia_param(i, j), i,j < n_particle_types */
typedef struct {
  /** maximal cutoff for this pair of particle types. This contains
      contributions from the short-ranged interactions, plus any
      cutoffs from global interactions like electrostatics.
  */
  double max_cut;

  /** \name Lennard-Jones with shift */
  /*@{*/
  double LJ_eps;
  double LJ_sig;
  double LJ_cut;
  double LJ_shift;
  double LJ_offset;
  double LJ_capradius;
  double LJ_min;
  /*@}*/

  /** flag that tells whether there is any short-ranged interaction,
      i.e. one that contributes to the "nonbonded" section of the
      energy/pressure. Note that even if there is no short-ranged
      interaction present, the \ref max_cut can be non-zero due to
      e.g. electrostatics. */
  int particlesInteract;

#ifdef LENNARD_JONES_GENERIC
  /** \name Generic Lennard-Jones with shift */
  /*@{*/
  double LJGEN_eps;
  double LJGEN_sig;
  double LJGEN_cut;
  double LJGEN_shift;
  double LJGEN_offset;
  double LJGEN_capradius;
  double LJGEN_a1;
  double LJGEN_a2;
  double LJGEN_b1;
  double LJGEN_b2;
  double LJGEN_lambda;
  double LJGEN_softrad;
/*@}*/
#endif

#ifdef LJ_ANGLE
  /** \name Directional Lennard-Jones */
  /*@{*/
  double LJANGLE_eps;
  double LJANGLE_sig;
  double LJANGLE_cut;
  /* Locate bonded partners */
  int LJANGLE_bonded1type;
  int LJANGLE_bonded1pos;
  int LJANGLE_bonded1neg;
  int LJANGLE_bonded2pos;
  int LJANGLE_bonded2neg;
  /* Cap */
  double LJANGLE_capradius;
  /* Optional 2nd environment */
  double LJANGLE_z0;
  double LJANGLE_dz;
  double LJANGLE_kappa;
  double LJANGLE_epsprime;
/*@}*/
#endif

#ifdef SMOOTH_STEP
  /** \name smooth step potential */
  /*@{*/
  double SmSt_eps;
  double SmSt_sig;
  double SmSt_cut;
  double SmSt_d;
  int SmSt_n;
  double SmSt_k0;
/*@}*/
#endif

#ifdef HERTZIAN
  /** \name Hertzian potential */
  /*@{*/
  double Hertzian_eps;
  double Hertzian_sig;
/*@}*/
#endif

#ifdef GAUSSIAN
  /** \name Gaussian potential */
  /*@{*/
  double Gaussian_eps;
  double Gaussian_sig;
  double Gaussian_cut;
/*@}*/
#endif

#ifdef BMHTF_NACL
  /** \name BMHTF NaCl potential */
  /*@{*/
  double BMHTF_A;
  double BMHTF_B;
  double BMHTF_C;
  double BMHTF_D;
  double BMHTF_sig;
  double BMHTF_cut;
  double BMHTF_computed_shift;
/*@}*/
#endif

#ifdef MORSE
  /** \name Morse potential */
  /*@{*/
  double MORSE_eps;
  double MORSE_alpha;
  double MORSE_rmin;
  double MORSE_cut;
  double MORSE_rest;
  double MORSE_capradius;
/*@}*/
#endif

#ifdef BUCKINGHAM
  /** \name Buckingham potential */
  /*@{*/
  double BUCK_A;
  double BUCK_B;
  double BUCK_C;
  double BUCK_D;
  double BUCK_cut;
  double BUCK_discont;
  double BUCK_shift;
  double BUCK_capradius;
  double BUCK_F1;
  double BUCK_F2;
/*@}*/
#endif

#ifdef SOFT_SPHERE
  /** \name soft-sphere potential */
  /*@{*/
  double soft_a;
  double soft_n;
  double soft_cut;
  double soft_offset;
/*@}*/
#endif

#ifdef AFFINITY
  /** \name affinity potential */
  /*@{*/
  int affinity_type;
  double affinity_kappa;
  double affinity_r0;
  double affinity_Kon;
  double affinity_Koff;
  double affinity_maxBond;
  double affinity_cut;
/*@}*/
#endif

#ifdef MEMBRANE_COLLISION
  /** \name membrane collision potential */
  /*@{*/
  double membrane_a;
  double membrane_n;
  double membrane_cut;
  double membrane_offset;
/*@}*/
#endif

#ifdef HAT
  /** \name hat potential */
  /*@{*/
  double HAT_Fmax;
  double HAT_r;
/*@}*/
#endif

#ifdef LJCOS
  /** \name Lennard-Jones+Cos potential */
  /*@{*/
  double LJCOS_eps;
  double LJCOS_sig;
  double LJCOS_cut;
  double LJCOS_offset;
  double LJCOS_alfa;
  double LJCOS_beta;
  double LJCOS_rmin;
/*@}*/
#endif

#ifdef LJCOS2
  /** \name Lennard-Jones with a different Cos potential */
  /*@{*/
  double LJCOS2_eps;
  double LJCOS2_sig;
  double LJCOS2_cut;
  double LJCOS2_offset;
  double LJCOS2_w;
  double LJCOS2_rchange;
  double LJCOS2_capradius;
/*@}*/
#endif

#ifdef COS2
  /** \name Cos2 potential */
  /*@{*/
  double COS2_eps;
  double COS2_cut;
  double COS2_offset;
  double COS2_w;
/*@}*/
#endif

#ifdef GAY_BERNE
  /** \name Gay-Berne potential */
  /*@{*/
  double GB_eps;
  double GB_sig;
  double GB_cut;
  double GB_k1;
  double GB_k2;
  double GB_mu;
  double GB_nu;
  double GB_chi1;
  double GB_chi2;
/*@}*/
#endif

#ifdef TABULATED
  /** \name Tabulated potential */
  /*@{*/
  int TAB_npoints;
  int TAB_startindex;
  double TAB_minval;
  double TAB_minval2;
  double TAB_maxval;
  double TAB_stepsize;
/** The maximum allowable filename length for a tabulated potential file*/
#define MAXLENGTH_TABFILE_NAME 256
  char TAB_filename[MAXLENGTH_TABFILE_NAME];
/*@}*/
#endif

<<<<<<< HEAD
#ifdef INTER_DPD
=======
#ifdef COMFIXED
  /** \name center of mass directed force */
  /*@{*/
  int COMFIXED_flag;
/*@}*/
#endif

#ifdef DPD
>>>>>>> ea3c7a29
  /** \name DPD as interaction */
  /*@{*/
  int dpd_wf;
  int dpd_twf;
  double dpd_gamma;
  double dpd_r_cut;
  double dpd_pref1;
  double dpd_pref2;
  double dpd_tgamma;
  double dpd_tr_cut;
  double dpd_pref3;
  double dpd_pref4;
/*@}*/
#endif

#ifdef INTER_RF
  int rf_on;
#endif

#ifdef TUNABLE_SLIP
  double TUNABLE_SLIP_temp;
  double TUNABLE_SLIP_gamma;
  double TUNABLE_SLIP_r_cut;
  double TUNABLE_SLIP_time;
  double TUNABLE_SLIP_vx;
  double TUNABLE_SLIP_vy;
  double TUNABLE_SLIP_vz;
#endif

#ifdef CATALYTIC_REACTIONS
  double REACTION_range;
#endif

#ifdef SHANCHEN
  double affinity[LB_COMPONENTS];
  int affinity_on;
#endif

} IA_parameters;

/** thermodynamic force parameters */

/** \name Compounds for Coulomb interactions */
/*@{*/

/** field containing the interaction parameters for
 *  the coulomb  interaction.  */
typedef struct {

#ifdef ELECTROSTATICS
  /** Bjerrum length. */
  double bjerrum;
  /** bjerrum length times temperature. */
  double prefactor;

  /** Method to treat coulomb interaction. */
  CoulombMethod method;
#endif

#ifdef DIPOLES
  double Dbjerrum;
  double Dprefactor;
  DipolarInteraction Dmethod;
#endif

} Coulomb_parameters;

#ifdef ELECTROSTATICS

/** Induced field (for const. potential feature). **/
extern double field_induced;
/** Applied field (for const. potential feature) **/
extern double field_applied;

#endif

/*@}*/
/** Parameters for FENE bond Potential.
k - spring constant.
drmax - maximal bond streching.
r0 - equilibrium bond length.
drmax2 - square of drmax (internal parameter).
*/
typedef struct {
  double k;
  double drmax;
  double r0;
  double drmax2;
  double drmax2i;
} Fene_bond_parameters;

#ifdef HYDROGEN_BOND
/** Parameters for the cg_dna potential
    Insert documentation here.
**/
typedef struct {
  double r0;
  double alpha;
  double E0;
  double kd;
  double sigma1;
  double sigma2;
  double psi10;
  double psi20;
  /* Parameters for the sugar base interaction */
  double E0sb;
  double r0sb;
  double alphasb;
  double f2;
  double f3;
} Cg_dna_basepair_parameters;
#endif
#ifdef TWIST_STACK
typedef struct {
  double rm;
  double epsilon;
  double ref_pot;
  double a[8];
  double b[7];
} Cg_dna_stacking_parameters;
#endif

/** Parameters for oif_global_forces */
typedef struct {
  double A0_g;
  double ka_g;
  double V0;
  double kv;
} Oif_global_forces_bond_parameters;

/** Parameters for oif_local_forces */
typedef struct {
  double r0;
  double ks;
  double kslin;
  double phi0;
  double kb;
  double A01;
  double A02;
  double kal;
} Oif_local_forces_bond_parameters;

/** Parameters for oif_out_direction */
typedef struct {

} Oif_out_direction_bond_parameters;

/** Parameters for harmonic bond Potential */
typedef struct {
  double k;
  double r;
  double r_cut;
} Harmonic_bond_parameters;

#ifdef ROTATION
/** Parameters for harmonic dumbbell bond Potential */
typedef struct {
  double k1;
  double k2;
  double r;
  double r_cut;
} Harmonic_dumbbell_bond_parameters;
#endif

/** Parameters for quartic bond Potential */
typedef struct {
  double k0, k1;
  double r;
  double r_cut;
} Quartic_bond_parameters;

/** Parameters for coulomb bond Potential */
typedef struct { double prefactor; } Bonded_coulomb_bond_parameters;

/** Parameters for three body angular potential (bond-angle potentials).
        ATTENTION: Note that there are different implementations of the bond
   angle
        potential which you may chose with a compiler flag in the file \ref
   config.hpp !
        bend - bending constant.
        phi0 - equilibrium angle (default is 180 degrees / Pi) */
typedef struct {
  double bend;
  double phi0;
  double cos_phi0;
  double sin_phi0;

} Angle_bond_parameters;

/** Parameters for three body angular potential (bond_angle_harmonic).
    bend - bending constant.
    phi0 - equilibrium angle (default is 180 degrees / Pi) */
typedef struct {
  double bend;
  double phi0;
} Angle_harmonic_bond_parameters;

/** Parameters for three body angular potential (bond_angle_cosine).
    bend - bending constant.
    phi0 - equilibrium angle (default is 180 degrees / Pi) */
typedef struct {
  double bend;
  double phi0;
  double cos_phi0;
  double sin_phi0;
} Angle_cosine_bond_parameters;

/** Parameters for three body angular potential (bond_angle_cossquare).
    bend - bending constant.
    phi0 - equilibrium angle (default is 180 degrees / Pi) */
typedef struct {
  double bend;
  double phi0;
  double cos_phi0;
} Angle_cossquare_bond_parameters;

/** Parameters for four body angular potential (dihedral-angle potentials). */
typedef struct {
  double mult;
  double bend;
  double phase;
} Dihedral_bond_parameters;

/** Parameters for n-body tabulated potential (n=2,3,4). */
typedef struct {
  char *filename;
  TabulatedBondedInteraction type;
  int npoints;
  double minval;
  double maxval;
  double invstepsize;
  double *f;
  double *e;
} Tabulated_bond_parameters;

/** Parameters for n-body overlapped potential (n=2,3,4). */
typedef struct {
  char *filename;
  OverlappedBondedInteraction type;
  double maxval;
  int noverlaps;
  double *para_a;
  double *para_b;
  double *para_c;
} Overlap_bond_parameters;

#ifdef UMBRELLA
/** Parameters for umbrella potential */
typedef struct {
  double k;
  int dir;
  double r;
} Umbrella_bond_parameters;
#endif

/** Dummy parameters for -LJ Potential */
typedef struct {
} Subt_lj_bond_parameters;

/**Parameters for the rigid_bond/SHAKE/RATTLE ALGORITHM*/
typedef struct {
  /**Length of rigid bond/Constrained Bond*/
  // double d;
  /**Square of the length of Constrained Bond*/
  double d2;
  /**Positional Tolerance/Accuracy value for termination of RATTLE/SHAKE
   * iterations during position corrections*/
  double p_tol;
  /**Velocity Tolerance/Accuracy for termination of RATTLE/SHAKE iterations
   * during velocity corrections */
  double v_tol;
} Rigid_bond_parameters;

/** Parameters for three body angular potential (bond-angle potentials) that
    depends on distance to wall constraint.
        ATTENTION: Note that there are different implementations of the bond
   angle
        potential which you may chose with a compiler flag in the file \ref
   config.hpp !
        bend - bending constant.
        phi0 - equilibrium angle (default is 180 degrees / Pi)
        dist0 - equilibrium distance (no default) */
typedef struct {
  double bend;
  double phimin;
  double distmin;
  double phimax;
  double distmax;
  double cos_phi0;
  double sin_phi0;
} Angledist_bond_parameters;

/** Parameters for chainend angular potential with wall  */
typedef struct {
  double bend;
  double phi0;
  double distmin;
  double distmax;
} Endangledist_bond_parameters;

typedef enum { NeoHookean, Skalak } tElasticLaw;

/** Parameters for IBM elastic triangle (triel) **/
typedef struct {
  // These values encode the reference state
  double l0;
  double lp0;
  double sinPhi0;
  double cosPhi0;
  double area0;

  // These values are cache values to speed up computation
  double a1;
  double a2;
  double b1;
  double b2;

  // These are interaction parameters
  // k1 is used for Neo-Hookean
  // k1 and k2 are used Skalak
  double maxdist;
  tElasticLaw elasticLaw;
  double k1;
  double k2;

} IBM_Triel_Parameters;

/** Parameters for IBM volume conservation bond **/
typedef struct {
  int softID; // ID of the large soft particle to which this node belongs
  // Reference volume
  double volRef;
  // Spring constant for volume force
  double kappaV;
  // Whether to write out center-of-mass at each time step
  // Actually this is more of an analysis function and does not strictly belong
  // to volume conservation
  //  bool writeCOM;
} IBM_VolCons_Parameters;

typedef enum { TriangleNormals, NodeNeighbors } tBendingMethod;

/** Parameters for IBM tribend **/
typedef struct {
  // Interaction data
  double kb;
  tBendingMethod method;

  // Reference angle
  double theta0;

} IBM_Tribend_Parameters;

/** Union in which to store the parameters of an individual bonded interaction
 */
typedef union {
  Fene_bond_parameters fene;
  Oif_global_forces_bond_parameters oif_global_forces;
  Oif_local_forces_bond_parameters oif_local_forces;
  Oif_out_direction_bond_parameters oif_out_direction;
  Harmonic_bond_parameters harmonic;
#ifdef ROTATION
  Harmonic_dumbbell_bond_parameters harmonic_dumbbell;
#endif
  Quartic_bond_parameters quartic;
  Bonded_coulomb_bond_parameters bonded_coulomb;
  Angle_bond_parameters angle;
  Angle_harmonic_bond_parameters angle_harmonic;
  Angle_cosine_bond_parameters angle_cosine;
  Angle_cossquare_bond_parameters angle_cossquare;
  Dihedral_bond_parameters dihedral;
  Tabulated_bond_parameters tab;
  Overlap_bond_parameters overlap;
#ifdef UMBRELLA
  Umbrella_bond_parameters umbrella;
#endif
  Subt_lj_bond_parameters subt_lj;
  Rigid_bond_parameters rigid_bond;
  Angledist_bond_parameters angledist;
#if defined(CG_DNA) || defined(HYDROGEN_BOND)
  Cg_dna_basepair_parameters hydrogen_bond;
#endif
#if defined(CG_DNA) || defined(TWIST_STACK)
  Cg_dna_stacking_parameters twist_stack;
#endif
  Endangledist_bond_parameters endangledist;
  IBM_Triel_Parameters ibm_triel;
  IBM_VolCons_Parameters ibmVolConsParameters;
  IBM_Tribend_Parameters ibm_tribend;
} Bond_parameters;

/** Defines parameters for a bonded interaction. */
typedef struct {
  /** bonded interaction type. See \ref BONDED_IA_FENE "Type code for bonded" */
  BondedInteraction type;
  /** (Number of particles - 1) interacting for that type */
  int num;
  /** union to store the different bonded interaction parameters. */
  Bond_parameters p;
} Bonded_ia_parameters;

/************************************************
 * exported variables
 ************************************************/

/** Maximal particle type seen so far. */
extern int n_particle_types;
/* Number of nonbonded (short range) interactions. Not used so far.*/
extern int n_interaction_types;

/** Structure containing the coulomb parameters. */
extern Coulomb_parameters coulomb;

/** number of bonded interactions. Not used so far. */
extern int n_bonded_ia;
/** Field containing the paramters of the bonded ia types */
extern Bonded_ia_parameters *bonded_ia_params;

/** Array containing all tabulated forces*/
extern DoubleList tabulated_forces;
/** Array containing all tabulated energies*/
extern DoubleList tabulated_energies;

/** Maximal interaction cutoff (real space/short range interactions). */
extern double max_cut;
/** Maximal interaction cutoff (real space/short range non-bonded interactions).
 */
extern double max_cut_nonbonded;
/** Maximal interaction cutoff (real space/short range bonded interactions). */
extern double max_cut_bonded;
/** Cutoff of coulomb real space part */
extern double coulomb_cutoff;
/** Cutoff of dipolar real space part */
extern double dipolar_cutoff;

/** Minimal global interaction cutoff. Particles with a distance
    smaller than this are guaranteed to be available on the same node
    (through ghosts).  */
extern double min_global_cut;

/** Switch for nonbonded interaction exclusion */
extern int ia_excl;

/************************************************
 * exported functions
 ************************************************/
/** Function for initializing force and energy tables */
void force_and_energy_tables_init();

#ifdef ELECTROSTATICS
int coulomb_set_bjerrum(double bjerrum);
#endif

#ifdef DIPOLES
int dipolar_set_Dbjerrum(double bjerrum);
#endif

/** copy a set of interaction parameters. */
void copy_ia_params(IA_parameters *dst, IA_parameters *src);

/** get interaction parameters between particle sorts i and j */
inline IA_parameters *get_ia_param(int i, int j) {
  extern IA_parameters *ia_params;
  extern int n_particle_types;
  return &ia_params[i * n_particle_types + j];
}

/** get interaction parameters between particle sorts i and j.
    Slower than @ref get_ia_param, but can also be used on not
    yet present particle types*/
IA_parameters *get_ia_param_safe(int i, int j);

/** Makes sure that ia_params is large enough to cover interactions
    for this particle type. The interactions are initialized with values
    such that no physical interaction occurs. */
void make_particle_type_exist(int type);

/** Makes sure that \ref bonded_ia_params is large enough to cover the
    parameters for the bonded interaction type. Attention: 1: There is
    no initialization done here. 2: Use only in connection with
    creating new or overwriting old bond types*/
void make_bond_type_exist(int type);

/** This function increases the LOCAL ia_params field
    to the given size. Better use
    \ref make_particle_type_exist since it takes care of
    the other nodes.  */
void realloc_ia_params(int nsize);

/** calculates the maximal cutoff of all real space
    interactions. these are: bonded, non bonded + real space
    electrostatics. The result is stored in the global variable
    max_cut. The maximal cutoff of the non-bonded + real space
    electrostatic interactions is stored in max_cut_non_bonded. This
    value is used in the verlet pair list algorithm. */
void recalc_maximal_cutoff();

/** call when the temperature changes, for Bjerrum length adjusting. */
void recalc_coulomb_prefactor();

/** check whether all force calculation routines are properly initialized. */
int interactions_sanity_checks();

/**  check if a non bonded interaction is defined */
inline int checkIfInteraction(IA_parameters *data) {
  return data->particlesInteract;
}

/** check if the types of particles i and j have any non bonded
    interaction defined. */
inline int checkIfParticlesInteract(int i, int j) {
  return checkIfInteraction(get_ia_param(i, j));
}

///
const char *get_name_of_bonded_ia(BondedInteraction type);

#ifdef BOND_VIRTUAL
int virtual_set_params(int bond_type);
#endif

#ifdef DIPOLES
void set_dipolar_method_local(DipolarInteraction method);
#endif

#include "utils/math/sqr.hpp"

/** Returns true if the particles are to be considered for short range
    interactions */
class VerletCriterion {
  const double m_skin;
  const double m_eff_max_cut2;
  const double m_eff_coulomb_cut2 = 0.;
  const double m_eff_dipolar_cut2 = 0.;

public:
  VerletCriterion(double skin, double max_cut, double coulomb_cut = 0.,
                  double dipolar_cut = 0.)
      : m_skin(skin), m_eff_max_cut2(Utils::sqr(max_cut + m_skin)),
        m_eff_coulomb_cut2(Utils::sqr(coulomb_cut + m_skin)),
        m_eff_dipolar_cut2(Utils::sqr(dipolar_cut + m_skin)) {}

  template<typename Distance>
  bool operator()(const Particle &p1, const Particle &p2, Distance const& dist) const {
    auto const& dist2 = dist.dist2;
    if (dist2 > m_eff_max_cut2)
      return false;

#ifdef EXCLUSIONS
    if (!do_nonbonded(&p1, &p2))
      return false;
#endif

    // Within short-range distance (incl dpd and the like)
    if (dist2 <= SQR(get_ia_param(p1.p.type, p2.p.type)->max_cut + m_skin))
      return true;

// Within real space cutoff of electrostatics and both charged
#ifdef ELECTROSTATICS
    if ((dist2 <= m_eff_coulomb_cut2) && (p1.p.q != 0) && (p2.p.q != 0))
      return true;
#endif

// Within dipolar cutoff and both cary magnetic moments
#ifdef DIPOLES
    if ((dist2 <= m_eff_dipolar_cut2) && (p1.p.dipm != 0) && (p2.p.dipm != 0))
      return true;
#endif

    return false;
  }
};
#endif<|MERGE_RESOLUTION|>--- conflicted
+++ resolved
@@ -426,18 +426,7 @@
 /*@}*/
 #endif
 
-<<<<<<< HEAD
-#ifdef INTER_DPD
-=======
-#ifdef COMFIXED
-  /** \name center of mass directed force */
-  /*@{*/
-  int COMFIXED_flag;
-/*@}*/
-#endif
-
 #ifdef DPD
->>>>>>> ea3c7a29
   /** \name DPD as interaction */
   /*@{*/
   int dpd_wf;
