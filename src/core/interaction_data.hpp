--- conflicted
+++ resolved
@@ -448,21 +448,7 @@
   double THOLE_q1q2;
 #endif
 
-<<<<<<< HEAD
-#ifdef CATALYTIC_REACTIONS
-=======
-#ifdef TUNABLE_SLIP
-  double TUNABLE_SLIP_temp = 0.0;
-  double TUNABLE_SLIP_gamma = 0.0;
-  double TUNABLE_SLIP_r_cut = INACTIVE_CUTOFF;
-  double TUNABLE_SLIP_time = 0.0;
-  double TUNABLE_SLIP_vx = 0.0;
-  double TUNABLE_SLIP_vy = 0.0;
-  double TUNABLE_SLIP_vz = 0.0;
-#endif
-
 #ifdef SWIMMER_REACTIONS
->>>>>>> 80c8e82c
   double REACTION_range = INACTIVE_CUTOFF;
 #endif
 
