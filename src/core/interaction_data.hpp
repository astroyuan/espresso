--- conflicted
+++ resolved
@@ -48,6 +48,8 @@
   BONDED_IA_HARMONIC_DUMBBELL,
   /** Type of bonded interaction is a QUARTIC potential. */
   BONDED_IA_QUARTIC,
+  /** Type of bonded interaction is a BONDED_COULOMB */
+  BONDED_IA_BONDED_COULOMB,
   /** Type of bonded interaction is a bond angle potential. */
   BONDED_IA_ANGLE_OLD,
   /** Type of bonded interaction is a dihedral potential. */
@@ -954,36 +956,6 @@
 void set_dipolar_method_local(DipolarInteraction method);
 #endif
 
-<<<<<<< HEAD
-//Checks if there is a specific bond between p_bond and p_partner, where the bond is stored on p_bond. Needs GHOSTS_HAVE_BONDS if particles are ghosts.
-inline bool check_first_particle_for_bond_between_particles(const Particle * const p_bond, const Particle * const p_partner, BondedInteraction bond)
-{
-    Bonded_ia_parameters *iaparams;
-    int type_num;
-    int i = 0;
-    while (i < p_bond->bl.n) {
-        type_num = p_bond->bl.e[i];
-        iaparams = &bonded_ia_params[type_num];
-        if (iaparams->type == (int)bond && p_bond->bl.e[i+1] == p_partner->p.identity) {
-            return true;
-        } else {
-            i+= iaparams->num + 1;
-        }
-    }
-    return false;
-}
-
-//Checks both particles for a specific bond. Needs GHOSTS_HAVE_BONDS if particles are ghosts.
-inline bool check_for_bond_between_particles(const Particle * const p1, const Particle * const p2, BondedInteraction bond)
-{
-    if (p1==p2)
-        return false;
-    else {
-        //Check if particles have bonds (bl.n > 0) and search for the bond of interest with are_bonded().
-        //Could be saved on both sides (and both could have other bonds), so we need to check both.
-        return (p1->bl.n > 0 && check_first_particle_for_bond_between_particles(p1, p2, bond)) || (p2->bl.n > 0 && check_first_particle_for_bond_between_particles(p2, p1, bond)); 
-    }
-=======
 
 /** @brief Checks if particle has a pair bond with a given partner  
 *  Note that bonds are stored only on one of the two particles in Espresso
@@ -1009,8 +981,26 @@
     }
   }
   return false;
->>>>>>> 9662f575
 }
+
+/** @brief Checks both particle for a specific bond. Needs GHOSTS_HAVE_BONDS if particles are ghosts.  
+* 
+* @param P
+* @param p1          particle on which the bond may be stored
+* @param p2    	     particle on which the bond may be stored
+* @param bond_type   numerical bond type */ 
+inline bool pair_bond_exists_between(const Particle * const p1, const Particle * const p2, int bond_type)
+{
+    if (p1==p2)
+        return false;
+    else {
+        //Check if particles have bonds (bl.n > 0) and search for the bond of interest with are_bonded().
+        //Could be saved on both sides (and both could have other bonds), so we need to check both.
+        return (p1->bl.n > 0 && pair_bond_exists_on(p1, p2, bond_type)) || (p2->bl.n > 0 && pair_bond_exists_on(p2, p1, bond_type)); 
+    }
+}
+
+
 
 #include "utils/math/sqr.hpp"
 
