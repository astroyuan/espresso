/*
  Copyright (C) 2010-2018 The ESPResSo project
  Copyright (C) 2002,2003,2004,2005,2006,2007,2008,2009,2010
    Max-Planck-Institute for Polymer Research, Theory Group

  This file is part of ESPResSo.

  ESPResSo is free software: you can redistribute it and/or modify
  it under the terms of the GNU General Public License as published by
  the Free Software Foundation, either version 3 of the License, or
  (at your option) any later version.

  ESPResSo is distributed in the hope that it will be useful,
  but WITHOUT ANY WARRANTY; without even the implied warranty of
  MERCHANTABILITY or FITNESS FOR A PARTICULAR PURPOSE.  See the
  GNU General Public License for more details.

  You should have received a copy of the GNU General Public License
  along with this program.  If not, see <http://www.gnu.org/licenses/>.
*/
/** \file
 *
 *  Implementation of domain_decomposition.hpp.
 */

#include "domain_decomposition.hpp"

#include "debug.hpp"
#include "errorhandling.hpp"
#include "grid.hpp"
#include "nonbonded_interactions/nonbonded_interaction_data.hpp"

#include "serialization/ParticleList.hpp"
#include "utils/mpi/sendrecv.hpp"

#include "initialize.hpp"

#include <boost/mpi/collectives.hpp>

/** Returns pointer to the cell which corresponds to the position if the
 *  position is in the nodes spatial domain otherwise a nullptr pointer.
 */
Cell *dd_save_position_to_cell(const Vector3d &pos);

/************************************************/
/** \name Variables */
/************************************************/
/*@{*/

DomainDecomposition dd;

int max_num_cells = CELLS_MAX_NUM_CELLS;
int min_num_cells = 1;
double max_skin = 0.0;

/*@}*/

/************************************************************/
/** \name Private Functions */
/************************************************************/
/*@{*/

/** Calculate cell grid dimensions, cell sizes and number of cells.
 *  Calculates the cell grid, based on \ref local_box_l and \ref
 *  max_range. If the number of cells is larger than \ref
 *  max_num_cells, it increases max_range until the number of cells is
 *  smaller or equal \ref max_num_cells. It sets: \ref
 *  DomainDecomposition::cell_grid, \ref
 *  DomainDecomposition::ghost_cell_grid, \ref
 *  DomainDecomposition::cell_size, and \ref
 *  DomainDecomposition::inv_cell_size.
 */
void dd_create_cell_grid() {
  int i, n_local_cells, new_cells;
  double cell_range[3];
  CELL_TRACE(fprintf(stderr, "%d: dd_create_cell_grid: max_range %f\n",
                     this_node, max_range));
  CELL_TRACE(fprintf(
      stderr, "%d: dd_create_cell_grid: local_box %f-%f, %f-%f, %f-%f,\n",
      this_node, my_left[0], my_right[0], my_left[1], my_right[1], my_left[2],
      my_right[2]));

  /* initialize */
  cell_range[0] = cell_range[1] = cell_range[2] = max_range;

  if (max_range < ROUND_ERROR_PREC * box_l[0]) {
    /* this is the non-interacting case */
    const int cells_per_dir = std::ceil(std::pow(min_num_cells, 1. / 3.));

    dd.cell_grid[0] = cells_per_dir;
    dd.cell_grid[1] = cells_per_dir;
    dd.cell_grid[2] = cells_per_dir;

    n_local_cells = dd.cell_grid[0] * dd.cell_grid[1] * dd.cell_grid[2];
  } else {
    /* Calculate initial cell grid */
    double volume = local_box_l[0];
    for (i = 1; i < 3; i++)
      volume *= local_box_l[i];
    double scale = pow(max_num_cells / volume, 1. / 3.);
    for (i = 0; i < 3; i++) {
      /* this is at least 1 */
      dd.cell_grid[i] = (int)ceil(local_box_l[i] * scale);
      cell_range[i] = local_box_l[i] / dd.cell_grid[i];

      if (cell_range[i] < max_range) {
        /* ok, too many cells for this direction, set to minimum */
        dd.cell_grid[i] = (int)floor(local_box_l[i] / max_range);
        if (dd.cell_grid[i] < 1) {
          runtimeErrorMsg()
              << "interaction range " << max_range << " in direction " << i
              << " is larger than the local box size " << local_box_l[i];
          dd.cell_grid[i] = 1;
        }
        cell_range[i] = local_box_l[i] / dd.cell_grid[i];
      }
    }

    /* It may be necessary to asymmetrically assign the scaling to the
       coordinates, which the above approach will not do.
       For a symmetric box, it gives a symmetric result. Here we correct that.
       */
    for (;;) {

      n_local_cells = dd.cell_grid[0] * dd.cell_grid[1] * dd.cell_grid[2];

      /* done */
      if (n_local_cells <= max_num_cells)
        break;

      /* find coordinate with the smallest cell range */
      int min_ind = 0;
      double min_size = cell_range[0];

      for (i = 1; i < 3; i++) {
        if (dd.cell_grid[i] > 1 && cell_range[i] < min_size) {
          min_ind = i;
          min_size = cell_range[i];
        }
      }
      CELL_TRACE(fprintf(stderr,
                         "%d: minimal coordinate %d, size %f, grid %d\n",
                         this_node, min_ind, min_size, dd.cell_grid[min_ind]));

      dd.cell_grid[min_ind]--;
      cell_range[min_ind] = local_box_l[min_ind] / dd.cell_grid[min_ind];
    }
    CELL_TRACE(fprintf(stderr, "%d: final %d %d %d\n", this_node,
                       dd.cell_grid[0], dd.cell_grid[1], dd.cell_grid[2]));

    /* sanity check */
    if (n_local_cells < min_num_cells) {
      runtimeErrorMsg()
          << "number of cells " << n_local_cells << " is smaller than minimum "
          << min_num_cells
          << " (interaction range too large or min_num_cells too large)";
    }
  }

  /* quit program if unsuccessful */
  if (n_local_cells > max_num_cells) {
    runtimeErrorMsg() << "no suitable cell grid found ";
  }

  /* now set all dependent variables */
  new_cells = 1;
  for (i = 0; i < 3; i++) {
    dd.ghost_cell_grid[i] = dd.cell_grid[i] + 2;
    new_cells *= dd.ghost_cell_grid[i];
    dd.cell_size[i] = local_box_l[i] / (double)dd.cell_grid[i];
    dd.inv_cell_size[i] = 1.0 / dd.cell_size[i];
  }
  max_skin =
      std::min(std::min(dd.cell_size[0], dd.cell_size[1]), dd.cell_size[2]) -
      max_cut;

  /* allocate cell array and cell pointer arrays */
  realloc_cells(new_cells);
  realloc_cellplist(&local_cells, local_cells.n = n_local_cells);
  realloc_cellplist(&ghost_cells, ghost_cells.n = new_cells - n_local_cells);

  CELL_TRACE(fprintf(stderr,
                     "%d: dd_create_cell_grid, n_cells=%lu, local_cells.n=%d, "
                     "ghost_cells.n=%d, dd.ghost_cell_grid=(%d,%d,%d)\n",
                     this_node, (unsigned long)cells.size(), local_cells.n,
                     ghost_cells.n, dd.ghost_cell_grid[0],
                     dd.ghost_cell_grid[1], dd.ghost_cell_grid[2]));
}

/** Fill local_cells list and ghost_cells list for use with domain
 *  decomposition.  \ref cells::cells is assumed to be a 3d grid with size
 *  \ref DomainDecomposition::ghost_cell_grid.
 */
void dd_mark_cells() {
  int cnt_c = 0, cnt_l = 0, cnt_g = 0;

  for (int o = 0; o < dd.ghost_cell_grid[2]; o++)
    for (int n = 0; n < dd.ghost_cell_grid[1]; n++)
      for (int m = 0; m < dd.ghost_cell_grid[0]; m++) {
        if ((m > 0 && m < dd.ghost_cell_grid[0] - 1 && n > 0 &&
             n < dd.ghost_cell_grid[1] - 1 && o > 0 &&
             o < dd.ghost_cell_grid[2] - 1))
          local_cells.cell[cnt_l++] = &cells[cnt_c++];
        else
          ghost_cells.cell[cnt_g++] = &cells[cnt_c++];
      }
}

/** Fill a communication cell pointer list. Fill the cell pointers of
 *  all cells which are inside a rectangular subgrid of the 3D cell
 *  grid (\ref DomainDecomposition::ghost_cell_grid) starting from the
 *  lower left corner lc up to the high top corner hc. The cell
 *  pointer list part_lists must already be large enough.
 *  \param part_lists  List of cell pointers to store the result.
 *  \param lc          lower left corner of the subgrid.
 *  \param hc          high up corner of the subgrid.
 */
<<<<<<< HEAD
int dd_fill_comm_cell_lists(Cell **part_lists, int lc[3], int hc[3]) {
=======
int dd_fill_comm_cell_lists(Cell **part_lists, int const lc[3],
                            int const hc[3]) {
  int i, m, n, o, c = 0;
>>>>>>> f9fa13c3
  /* sanity check */
  for (int i = 0; i < 3; i++) {
    if (lc[i] < 0 || lc[i] >= dd.ghost_cell_grid[i])
      return 0;
    if (hc[i] < 0 || hc[i] >= dd.ghost_cell_grid[i])
      return 0;
    if (lc[i] > hc[i])
      return 0;
  }

  int c = 0;
  for (int o = lc[0]; o <= hc[0]; o++)
    for (int n = lc[1]; n <= hc[1]; n++)
      for (int m = lc[2]; m <= hc[2]; m++) {
        auto const i = get_linear_index(o, n, m,
                             {dd.ghost_cell_grid[0], dd.ghost_cell_grid[1],
                              dd.ghost_cell_grid[2]});

        part_lists[c] = &cells[i];
        c++;
      }
  return c;
}

/** Create communicators for cell structure domain decomposition. (see \ref
 *  GhostCommunicator)
 */
void dd_prepare_comm(GhostCommunicator *comm, int data_parts,
                     const Vector3i &grid) {
  int dir, lr, i, cnt, num, n_comm_cells[3];
  int lc[3], hc[3], done[3] = {0, 0, 0};

  /* calculate number of communications */
  num = 0;
  for (dir = 0; dir < 3; dir++) {
    for (lr = 0; lr < 2; lr++) {
      /* No communication for border of non periodic direction */
      if (PERIODIC(dir) || (boundary[2 * dir + lr] == 0)) {
        if (grid[dir] == 1)
          num++;
        else
          num += 2;
      }
    }
  }

  /* prepare communicator */
  CELL_TRACE(fprintf(stderr,
                     "%d Create Communicator: prep_comm data_parts %d num %d\n",
                     this_node, data_parts, num));
  prepare_comm(comm, data_parts, num);

  /* number of cells to communicate in a direction */
  n_comm_cells[0] = dd.cell_grid[1] * dd.cell_grid[2];
  n_comm_cells[1] = dd.cell_grid[2] * dd.ghost_cell_grid[0];
  n_comm_cells[2] = dd.ghost_cell_grid[0] * dd.ghost_cell_grid[1];

  cnt = 0;
  /* direction loop: x, y, z */
  for (dir = 0; dir < 3; dir++) {
    lc[(dir + 1) % 3] = 1 - done[(dir + 1) % 3];
    lc[(dir + 2) % 3] = 1 - done[(dir + 2) % 3];
    hc[(dir + 1) % 3] = dd.cell_grid[(dir + 1) % 3] + done[(dir + 1) % 3];
    hc[(dir + 2) % 3] = dd.cell_grid[(dir + 2) % 3] + done[(dir + 2) % 3];
    /* lr loop: left right */
    /* here we could in principle build in a one sided ghost
       communication, simply by taking the lr loop only over one
       value */
    for (lr = 0; lr < 2; lr++) {
      if (grid[dir] == 1) {
        /* just copy cells on a single node */
        if (PERIODIC(dir) || (boundary[2 * dir + lr] == 0)) {
          comm->comm[cnt].type = GHOST_LOCL;
          comm->comm[cnt].node = this_node;

          /* Buffer has to contain Send and Recv cells -> factor 2 */
          comm->comm[cnt].part_lists =
              (Cell **)Utils::malloc(2 * n_comm_cells[dir] * sizeof(Cell *));
          comm->comm[cnt].n_part_lists = 2 * n_comm_cells[dir];
          /* prepare folding of ghost positions */
          if ((data_parts & GHOSTTRANS_POSSHFTD) &&
              boundary[2 * dir + lr] != 0) {
            comm->comm[cnt].shift[dir] = boundary[2 * dir + lr] * box_l[dir];
          }

          /* fill send comm cells */
          lc[dir] = hc[dir] = 1 + lr * (dd.cell_grid[dir] - 1);

          dd_fill_comm_cell_lists(comm->comm[cnt].part_lists, lc, hc);
          CELL_TRACE(fprintf(
              stderr,
              "%d: prep_comm %d copy to          grid (%d,%d,%d)-(%d,%d,%d)\n",
              this_node, cnt, lc[0], lc[1], lc[2], hc[0], hc[1], hc[2]));

          /* fill recv comm cells */
          lc[dir] = hc[dir] = 0 + (1 - lr) * (dd.cell_grid[dir] + 1);

          /* place receive cells after send cells */
          dd_fill_comm_cell_lists(
              &comm->comm[cnt].part_lists[n_comm_cells[dir]], lc, hc);
          CELL_TRACE(fprintf(
              stderr,
              "%d: prep_comm %d copy from        grid (%d,%d,%d)-(%d,%d,%d)\n",
              this_node, cnt, lc[0], lc[1], lc[2], hc[0], hc[1], hc[2]));
          cnt++;
        }
      } else {
        /* i: send/recv loop */
        for (i = 0; i < 2; i++) {
          if (PERIODIC(dir) || (boundary[2 * dir + lr] == 0))
            if ((node_pos[dir] + i) % 2 == 0) {
              comm->comm[cnt].type = GHOST_SEND;
              comm->comm[cnt].node = node_neighbors[2 * dir + lr];
              comm->comm[cnt].part_lists =
                  (Cell **)Utils::malloc(n_comm_cells[dir] * sizeof(Cell *));
              comm->comm[cnt].n_part_lists = n_comm_cells[dir];
              /* prepare folding of ghost positions */
              if ((data_parts & GHOSTTRANS_POSSHFTD) &&
                  boundary[2 * dir + lr] != 0) {
                comm->comm[cnt].shift[dir] =
                    boundary[2 * dir + lr] * box_l[dir];
              }

              lc[dir] = hc[dir] = 1 + lr * (dd.cell_grid[dir] - 1);

              dd_fill_comm_cell_lists(comm->comm[cnt].part_lists, lc, hc);

              CELL_TRACE(fprintf(stderr,
                                 "%d: prep_comm %d send to   node %d "
                                 "grid (%d,%d,%d)-(%d,%d,%d)\n",
                                 this_node, cnt, comm->comm[cnt].node, lc[0],
                                 lc[1], lc[2], hc[0], hc[1], hc[2]));
              cnt++;
            }
          if (PERIODIC(dir) || (boundary[2 * dir + (1 - lr)] == 0))
            if ((node_pos[dir] + (1 - i)) % 2 == 0) {
              comm->comm[cnt].type = GHOST_RECV;
              comm->comm[cnt].node = node_neighbors[2 * dir + (1 - lr)];
              comm->comm[cnt].part_lists =
                  (Cell **)Utils::malloc(n_comm_cells[dir] * sizeof(Cell *));
              comm->comm[cnt].n_part_lists = n_comm_cells[dir];

              lc[dir] = hc[dir] = (1 - lr) * (dd.cell_grid[dir] + 1);

              dd_fill_comm_cell_lists(comm->comm[cnt].part_lists, lc, hc);
              CELL_TRACE(fprintf(stderr,
                                 "%d: prep_comm %d recv from node %d "
                                 "grid (%d,%d,%d)-(%d,%d,%d)\n",
                                 this_node, cnt, comm->comm[cnt].node, lc[0],
                                 lc[1], lc[2], hc[0], hc[1], hc[2]));
              cnt++;
            }
        }
      }
      done[dir] = 1;
    }
  }
}

/** Revert the order of a communicator: After calling this the
 *  communicator is working in reverted order with exchanged
 *  communication types GHOST_SEND <-> GHOST_RECV.
 */
void dd_revert_comm_order(GhostCommunicator *comm) {
  int i, j, nlist2;
  GhostCommunication tmp;

  CELL_TRACE(fprintf(stderr, "%d: dd_revert_comm_order: anz comm: %d\n",
                     this_node, comm->num));

  /* revert order */
  for (i = 0; i < (comm->num / 2); i++) {
    tmp = comm->comm[i];
    comm->comm[i] = comm->comm[comm->num - i - 1];
    comm->comm[comm->num - i - 1] = tmp;
  }
  /* exchange SEND/RECV */
  for (i = 0; i < comm->num; i++) {
    if (comm->comm[i].type == GHOST_SEND)
      comm->comm[i].type = GHOST_RECV;
    else if (comm->comm[i].type == GHOST_RECV)
      comm->comm[i].type = GHOST_SEND;
    else if (comm->comm[i].type == GHOST_LOCL) {
      nlist2 = comm->comm[i].n_part_lists / 2;
      for (j = 0; j < nlist2; j++) {
        auto tmplist = comm->comm[i].part_lists[j];
        comm->comm[i].part_lists[j] = comm->comm[i].part_lists[j + nlist2];
        comm->comm[i].part_lists[j + nlist2] = tmplist;
      }
    }
  }
}

/** Of every two communication rounds, set the first receivers to prefetch and
 *  poststore
 */
void dd_assign_prefetches(GhostCommunicator *comm) {
  int cnt;

  for (cnt = 0; cnt < comm->num; cnt += 2) {
    if (comm->comm[cnt].type == GHOST_RECV &&
        comm->comm[cnt + 1].type == GHOST_SEND) {
      comm->comm[cnt].type |= GHOST_PREFETCH | GHOST_PSTSTORE;
      comm->comm[cnt + 1].type |= GHOST_PREFETCH | GHOST_PSTSTORE;
    }
  }
}

/** update the 'shift' member of those GhostCommunicators, which use
 *  that value to speed up the folding process of its ghost members
 *  (see \ref dd_prepare_comm for the original), i.e. all which have
 *  GHOSTTRANS_POSSHFTD or'd into 'data_parts' upon execution of \ref
 *  dd_prepare_comm.
 */
void dd_update_communicators_w_boxl(const Vector3i &grid) {
  int cnt = 0;

  /* direction loop: x, y, z */
  for (int dir = 0; dir < 3; dir++) {
    /* lr loop: left right */
    for (int lr = 0; lr < 2; lr++) {
      if (grid[dir] == 1) {
        if (PERIODIC(dir) || (boundary[2 * dir + lr] == 0)) {
          /* prepare folding of ghost positions */
          if (boundary[2 * dir + lr] != 0) {
            cell_structure.exchange_ghosts_comm.comm[cnt].shift[dir] =
                boundary[2 * dir + lr] * box_l[dir];
            cell_structure.update_ghost_pos_comm.comm[cnt].shift[dir] =
                boundary[2 * dir + lr] * box_l[dir];
          }
          cnt++;
        }
      } else {
        /* i: send/recv loop */
        for (int i = 0; i < 2; i++) {
          if (PERIODIC(dir) || (boundary[2 * dir + lr] == 0))
            if ((node_pos[dir] + i) % 2 == 0) {
              /* prepare folding of ghost positions */
              if (boundary[2 * dir + lr] != 0) {
                cell_structure.exchange_ghosts_comm.comm[cnt].shift[dir] =
                    boundary[2 * dir + lr] * box_l[dir];
                cell_structure.update_ghost_pos_comm.comm[cnt].shift[dir] =
                    boundary[2 * dir + lr] * box_l[dir];
              }
              cnt++;
            }
          if (PERIODIC(dir) || (boundary[2 * dir + (1 - lr)] == 0))
            if ((node_pos[dir] + (1 - i)) % 2 == 0) {
              cnt++;
            }
        }
      }
    }
  }
}

/** Init cell interactions for cell system domain decomposition.
 * initializes the interacting neighbor cell list of a cell The
 * created list of interacting neighbor cells is used by the Verlet
 * algorithm (see verlet.cpp) to build the verlet lists.
 */
void dd_init_cell_interactions(const Vector3i &grid) {
  int m, n, o, p, q, r, ind1, ind2;

  for (int i = 0; i < 3; i++) {
    if (dd.fully_connected[i] == true and grid[i] != 1) {
      runtimeErrorMsg()
          << "Node grid not compatible with fully_connected property";
    }
  }

  /* loop all local cells */
  for (o = 1; o < dd.cell_grid[2] + 1; o++)
    for (n = 1; n < dd.cell_grid[1] + 1; n++)
      for (m = 1; m < dd.cell_grid[0] + 1; m++) {

        ind1 = get_linear_index(m, n, o,
                                {dd.ghost_cell_grid[0], dd.ghost_cell_grid[1],
                                 dd.ghost_cell_grid[2]});

        std::vector<Cell *> red_neighbors;
        std::vector<Cell *> black_neighbors;

        /* loop all neighbor cells */
        int lower_index[3] = {m - 1, n - 1, o - 1};
        int upper_index[3] = {m + 1, n + 1, o + 1};

        for (int i = 0; i < 3; i++) {
          if (dd.fully_connected[i] == true) {
            lower_index[i] = 0;
            upper_index[i] = dd.ghost_cell_grid[i] - 1;
          }
        }

        for (p = lower_index[2]; p <= upper_index[2]; p++)
          for (q = lower_index[1]; q <= upper_index[1]; q++)
            for (r = lower_index[0]; r <= upper_index[0]; r++) {
              ind2 = get_linear_index(r, q, p,
                                      {dd.ghost_cell_grid[0],
                                       dd.ghost_cell_grid[1],
                                       dd.ghost_cell_grid[2]});
              if (ind2 > ind1) {
                red_neighbors.push_back(&cells[ind2]);
              } else {
                black_neighbors.push_back(&cells[ind2]);
              }
            }
        cells[ind1].m_neighbors =
            Neighbors<Cell *>(red_neighbors, black_neighbors);
      }
}

/*************************************************/

/** Returns pointer to the cell which corresponds to the position if the
 *  position is in the nodes spatial domain otherwise a nullptr pointer.
 */
Cell *dd_save_position_to_cell(const Vector3d &pos) {
  int cpos[3];

  for (int i = 0; i < 3; i++) {
    auto const lpos = pos[i] - my_left[i];
    cpos[i] = static_cast<int>(std::floor(lpos * dd.inv_cell_size[i])) + 1;

    /* particles outside our box. Still take them if
       nonperiodic boundary. We also accept the particle if we are at
       the box boundary, and the particle is within the box. In this case
       the particle belongs here and could otherwise potentially be dismissed
       due to rouding errors. */
    if (cpos[i] < 1) {
      if ((!PERIODIC(i) or (pos[i] >= box_l[i])) && boundary[2 * i])
        cpos[i] = 1;
      else
        return nullptr;
    } else if (cpos[i] > dd.cell_grid[i]) {
      if ((!PERIODIC(i) or (pos[i] < box_l[i])) && boundary[2 * i + 1])
        cpos[i] = dd.cell_grid[i];
      else
        return nullptr;
    }
  }

  auto const ind = get_linear_index(
      cpos[0], cpos[1], cpos[2],
      {dd.ghost_cell_grid[0], dd.ghost_cell_grid[1], dd.ghost_cell_grid[2]});
  return &(cells[ind]);
}

/*@}*/

/************************************************************/
/* Public Functions */
/************************************************************/

void dd_on_geometry_change(int flags, const Vector3i &grid) {
  /* check that the CPU domains are still sufficiently large. */
  for (int i = 0; i < 3; i++)
    if (local_box_l[i] < max_range) {
      runtimeErrorMsg() << "box_l in direction " << i << " is too small";
    }

  /* A full resorting is necessary if the grid has changed. We simply
     don't have anything fast for this case. Probably also not
     necessary. */
  if (flags & CELL_FLAG_GRIDCHANGED) {
    CELL_TRACE(
        fprintf(stderr, "%d: dd_on_geometry_change full redo\n", this_node));

    /* Reset min num cells to default */
    min_num_cells = calc_processor_min_num_cells(grid);

    cells_re_init(CELL_STRUCTURE_CURRENT);
    return;
  }

  /* otherwise, re-set our geometrical dimensions which have changed
     (in addition to the general ones that \ref grid_changed_box_l
     takes care of) */
  for (int i = 0; i < 3; i++) {
    dd.cell_size[i] = local_box_l[i] / (double)dd.cell_grid[i];
    dd.inv_cell_size[i] = 1.0 / dd.cell_size[i];
  }

  double min_cell_size =
      std::min(std::min(dd.cell_size[0], dd.cell_size[1]), dd.cell_size[2]);
  max_skin = min_cell_size - max_cut;

  CELL_TRACE(fprintf(stderr,
                     "%d: dd_on_geometry_change: max_range = %f, "
                     "min_cell_size = %f, max_skin = %f\n",
                     this_node, max_range, min_cell_size, max_skin));

  if (max_range > min_cell_size) {
    /* if new box length leads to too small cells, redo cell structure
       using smaller number of cells. */
    cells_re_init(CELL_STRUCTURE_DOMDEC);
    return;
  }

  /* If we are not in a hurry, check if we can maybe optimize the cell
     system by using smaller cells. */
  if (!(flags & CELL_FLAG_FAST) && max_range > 0) {
    int i;
    for (i = 0; i < 3; i++) {
      auto poss_size = (int)floor(local_box_l[i] / max_range);
      if (poss_size > dd.cell_grid[i])
        break;
    }
    if (i < 3) {
      /* new range/box length allow smaller cells, redo cell structure,
         possibly using smaller number of cells. */
      cells_re_init(CELL_STRUCTURE_DOMDEC);
      return;
    }
  }
  dd_update_communicators_w_boxl(grid);
}

/************************************************************/
void dd_topology_init(CellPList *old, const Vector3i &grid) {
  int c, p;
  int exchange_data, update_data;

  CELL_TRACE(fprintf(stderr,
                     "%d: dd_topology_init: Number of recieved cells=%d\n",
                     this_node, old->n));

  /* Min num cells can not be smaller than calc_processor_min_num_cells,
     but may be set to a larger value by the user for performance reasons. */
  min_num_cells = std::max(min_num_cells, calc_processor_min_num_cells(grid));

  cell_structure.type = CELL_STRUCTURE_DOMDEC;
  cell_structure.position_to_node = map_position_node_array;
  cell_structure.position_to_cell = dd_save_position_to_cell;

  /* set up new domain decomposition cell structure */
  dd_create_cell_grid();
  /* mark cells */
  dd_mark_cells();

  /* create communicators */
  dd_prepare_comm(&cell_structure.ghost_cells_comm, GHOSTTRANS_PARTNUM, grid);

  exchange_data =
      (GHOSTTRANS_PROPRTS | GHOSTTRANS_POSITION | GHOSTTRANS_POSSHFTD);
  update_data = (GHOSTTRANS_POSITION | GHOSTTRANS_POSSHFTD);

  dd_prepare_comm(&cell_structure.exchange_ghosts_comm, exchange_data, grid);
  dd_prepare_comm(&cell_structure.update_ghost_pos_comm, update_data, grid);
  dd_prepare_comm(&cell_structure.collect_ghost_force_comm, GHOSTTRANS_FORCE,
                  grid);

  /* collect forces has to be done in reverted order! */
  dd_revert_comm_order(&cell_structure.collect_ghost_force_comm);

  dd_assign_prefetches(&cell_structure.ghost_cells_comm);
  dd_assign_prefetches(&cell_structure.exchange_ghosts_comm);
  dd_assign_prefetches(&cell_structure.update_ghost_pos_comm);
  dd_assign_prefetches(&cell_structure.collect_ghost_force_comm);

  dd_init_cell_interactions(grid);

  /* copy particles */
  for (c = 0; c < old->n; c++) {
    Particle *part = old->cell[c]->part;
    int np = old->cell[c]->n;
    for (p = 0; p < np; p++) {
      Cell *nc = dd_save_position_to_cell(part[p].r.p);
      /* particle does not belong to this node. Just stow away
         somewhere for the moment */
      if (nc == nullptr)
        nc = local_cells.cell[0];
      append_unindexed_particle(nc, std::move(part[p]));
    }
  }
  for (c = 0; c < local_cells.n; c++) {
    update_local_particles(local_cells.cell[c]);
  }
  CELL_TRACE(fprintf(stderr, "%d: dd_topology_init: done\n", this_node));
}

/************************************************************/
void dd_topology_release() {
  CELL_TRACE(fprintf(stderr, "%d: dd_topology_release:\n", this_node));
  /* release cell interactions */

  /* free ghost cell pointer list */
  realloc_cellplist(&ghost_cells, ghost_cells.n = 0);
  /* free ghost communicators */
  free_comm(&cell_structure.ghost_cells_comm);
  free_comm(&cell_structure.exchange_ghosts_comm);
  free_comm(&cell_structure.update_ghost_pos_comm);
  free_comm(&cell_structure.collect_ghost_force_comm);
}

namespace {
/**
 * @brief Move particles into the cell system if it belongs to this node.
 *
 * Moves all particles from src into the local cell
 * system if they do belong here. Otherwise the
 * particles are moved into rest.
 *
 * @param src Particles to move.
 * @param rest Output list for left-over particles.
 */
void move_if_local(ParticleList &src, ParticleList &rest) {
  for (int i = 0; i < src.n; i++) {
    auto &part = src.part[i];

    assert(local_particles[src.part[i].p.identity] == nullptr);

    auto target_cell = dd_save_position_to_cell(part.r.p);

    if (target_cell) {
      append_indexed_particle(target_cell, std::move(src.part[i]));
    } else {

      append_unindexed_particle(&rest, std::move(src.part[i]));
    }
  }

  realloc_particlelist(&src, src.n = 0);
}

/**
 * @brief Split particle list by direction.
 *
 * Moves all particles from src into left
 * and right depending if they belong to
 * the left or right side from local node
 * in direction dir.
 *
 * @param src Particles to sort.
 * @param left Particles that should go to the left
 * @param right Particles that should go to the right
 * @param dir Direction to consider.
 */
void move_left_or_right(ParticleList &src, ParticleList &left,
                        ParticleList &right, int dir) {
  for (int i = 0; i < src.n; i++) {
    auto &part = src.part[i];

    assert(local_particles[src.part[i].p.identity] == nullptr);

    if (get_mi_coord(part.r.p[dir], my_left[dir], dir) < 0.0) {
      if (PERIODIC(dir) || (boundary[2 * dir] == 0)) {

        move_unindexed_particle(&left, &src, i);
        if (i < src.n)
          i--;
      }
    } else if (get_mi_coord(part.r.p[dir], my_right[dir], dir) >= 0.0) {
      if (PERIODIC(dir) || (boundary[2 * dir + 1] == 0)) {

        move_unindexed_particle(&right, &src, i);
        if (i < src.n)
          i--;
      }
    }
  }
}

void exchange_neighbors(ParticleList *pl, const Vector3i &grid) {
  for (int dir = 0; dir < 3; dir++) {
    /* Single node direction, no action needed. */
    if (grid[dir] == 1) {
      continue;
      /* In this (common) case left and right neighbors are
         the same, and we need only one communication */
    } else if (grid[dir] == 2) {
      ParticleList send_buf, recv_buf;
      move_left_or_right(*pl, send_buf, send_buf, dir);

      Utils::Mpi::sendrecv(comm_cart, node_neighbors[2 * dir], 0, send_buf,
                           node_neighbors[2 * dir], 0, recv_buf);

      realloc_particlelist(&send_buf, 0);

      move_if_local(recv_buf, *pl);
    } else {
      using boost::mpi::request;
      using Utils::Mpi::isendrecv;

      ParticleList send_buf_l, send_buf_r, recv_buf_l, recv_buf_r;

      move_left_or_right(*pl, send_buf_l, send_buf_r, dir);

      auto req_l = isendrecv(comm_cart, node_neighbors[2 * dir], 0, send_buf_l,
                             node_neighbors[2 * dir], 0, recv_buf_l);
      auto req_r =
          isendrecv(comm_cart, node_neighbors[2 * dir + 1], 0, send_buf_r,
                    node_neighbors[2 * dir + 1], 0, recv_buf_r);

      std::array<request, 4> reqs{{req_l[0], req_l[1], req_r[0], req_r[1]}};
      boost::mpi::wait_all(reqs.begin(), reqs.end());

      move_if_local(recv_buf_l, *pl);
      move_if_local(recv_buf_r, *pl);

      realloc_particlelist(&send_buf_l, 0);
      realloc_particlelist(&send_buf_r, 0);
    }
  }
}
} // namespace

void dd_exchange_and_sort_particles(int global, ParticleList *pl,
                                    const Vector3i &grid) {
  if (global) {
    /* Worst case we need grid - 1 rounds per direction.
     * This correctly implies that if there is only one node,
     * no action should be taken. */
    int rounds_left = grid[0] + grid[1] + grid[2] - 3;
    for (; rounds_left > 0; rounds_left--) {
      exchange_neighbors(pl, grid);

      auto left_over =
          boost::mpi::all_reduce(comm_cart, pl->n, std::plus<int>());

      if (left_over == 0) {
        break;
      }
    }
  } else {
    exchange_neighbors(pl, grid);
  }
}

/*************************************************/

int calc_processor_min_num_cells(const Vector3i &grid) {
  int i, min = 1;
  /* the minimal number of cells can be lower if there are at least two nodes
     serving a direction,
     since this also ensures that the cell size is at most half the box length.
     However, if there is
     only one processor for a direction, there have to be at least two cells for
     this direction. */
  for (i = 0; i < 3; i++)
    if (grid[i] == 1)
      min *= 2;
  return min;
}

/************************************************************/<|MERGE_RESOLUTION|>--- conflicted
+++ resolved
@@ -215,13 +215,8 @@
  *  \param lc          lower left corner of the subgrid.
  *  \param hc          high up corner of the subgrid.
  */
-<<<<<<< HEAD
-int dd_fill_comm_cell_lists(Cell **part_lists, int lc[3], int hc[3]) {
-=======
 int dd_fill_comm_cell_lists(Cell **part_lists, int const lc[3],
                             int const hc[3]) {
-  int i, m, n, o, c = 0;
->>>>>>> f9fa13c3
   /* sanity check */
   for (int i = 0; i < 3; i++) {
     if (lc[i] < 0 || lc[i] >= dd.ghost_cell_grid[i])
