/*
 * Copyright (C) 2010-2019 The ESPResSo project
 * Copyright (C) 2002,2003,2004,2005,2006,2007,2008,2009,2010
 *   Max-Planck-Institute for Polymer Research, Theory Group
 *
 * This file is part of ESPResSo.
 *
 * ESPResSo is free software: you can redistribute it and/or modify
 * it under the terms of the GNU General Public License as published by
 * the Free Software Foundation, either version 3 of the License, or
 * (at your option) any later version.
 *
 * ESPResSo is distributed in the hope that it will be useful,
 * but WITHOUT ANY WARRANTY; without even the implied warranty of
 * MERCHANTABILITY or FITNESS FOR A PARTICULAR PURPOSE.  See the
 * GNU General Public License for more details.
 *
 * You should have received a copy of the GNU General Public License
 * along with this program.  If not, see <http://www.gnu.org/licenses/>.
 */
#ifndef CORE_THERMOSTAT_HPP
#define CORE_THERMOSTAT_HPP
/** \file
 */

#include "config.hpp"

#include "Particle.hpp"
#include "integrate.hpp"
#include "random.hpp"
#include "rotation.hpp"

#include <utils/Vector.hpp>

#include <Random123/philox.h>
#include <utils/Counter.hpp>
#include <utils/uniform.hpp>

#include <cmath>
#include <tuple>
#include <utils/math/rotation_matrix.hpp>

/** \name Thermostat switches */
/************************************************************/
/*@{*/
#define THERMO_OFF 0
#define THERMO_LANGEVIN 1
#define THERMO_DPD 2
#define THERMO_NPT_ISO 4
#define THERMO_LB 8
#define THERMO_BROWNIAN 16
/*@}*/

namespace Thermostat {

static auto noise = []() { return (d_random() - 0.5); };
// Only Gaussian noise is allowed for the BD, otherwise the Maxwell distribution
// will fail.
static auto noise_g = []() { return gaussian_random(); };

#ifdef PARTICLE_ANISOTROPY
using GammaType = Utils::Vector3d;
#else
using GammaType = double;
#endif
} // namespace Thermostat

/************************************************
 * exported variables
 ************************************************/

/** Switch determining which thermostat to use. This is a or'd value
    of the different possible thermostats (defines: \ref THERMO_OFF,
    \ref THERMO_LANGEVIN, \ref THERMO_DPD \ref THERMO_NPT_ISO). If it
    is zero all thermostats are switched off and the temperature is
    set to zero.  */
extern int thermo_switch;

/** temperature. */
extern double temperature;

/** True if the thermostat should act on virtual particles. */
extern bool thermo_virtual;

/** Langevin friction coefficient gamma. */
extern Thermostat::GammaType langevin_gamma;
/** Langevin friction coefficient gamma. */
extern Thermostat::GammaType langevin_gamma_rotation;

/** Friction coefficient for nptiso-thermostat's inline-function
 *  friction_therm0_nptiso */
extern double nptiso_gamma0;
/** Friction coefficient for nptiso-thermostat's inline-function
 *  friction_thermV_nptiso */
extern double nptiso_gammav;

extern std::unique_ptr<Utils::Counter<uint64_t>> langevin_rng_counter;

/************************************************
 * functions
 ************************************************/

/** only require seed if rng is not initialized */
bool langevin_is_seed_required();

/** philox functionality: increment, get/set */
void langevin_rng_counter_increment();
void langevin_set_rng_state(uint64_t counter);
uint64_t langevin_get_rng_state();

/** initialize constants of the thermostat on
    start of integration */
void thermo_init();

/** very nasty: if we recalculate force when leaving/reentering the integrator,
    a(t) and a((t-dt)+dt) are NOT equal in the vv algorithm. The random numbers
    are drawn twice, resulting in a different variance of the random force.
    This is corrected by additional heat when restarting the integrator here.
    Currently only works for the Langevin thermostat, although probably also
    others are affected.
*/
void thermo_heat_up();

/** pendant to \ref thermo_heat_up */
void thermo_cool_down();

#ifdef NPT
/** add velocity-dependent noise and friction for NpT-sims to the particle's
    velocity
    @param vj     j-component of the velocity
    @return       j-component of the noise added to the velocity, also scaled by
                  dt (contained in prefactors)
 */
inline double friction_therm0_nptiso(double vj) {
  extern double nptiso_pref1, nptiso_pref2;
  if (thermo_switch & THERMO_NPT_ISO) {
    if (nptiso_pref2 > 0.0) {
      return (nptiso_pref1 * vj + nptiso_pref2 * Thermostat::noise());
    }
    return nptiso_pref1 * vj;
  }
  return 0.0;
}

/** add p_diff-dependent noise and friction for NpT-sims to \ref
 *  nptiso_struct::p_diff */
inline double friction_thermV_nptiso(double p_diff) {
  extern double nptiso_pref3, nptiso_pref4;
  if (thermo_switch & THERMO_NPT_ISO) {
    if (nptiso_pref4 > 0.0) {
      return (nptiso_pref3 * p_diff + nptiso_pref4 * Thermostat::noise());
    }
    return nptiso_pref3 * p_diff;
  }
  return 0.0;
}
#endif

/** Return a random 3d vector with the philox thermostat.
    Each component has a uniform distribution (-1..1).
    Random numbers depend on
    1. langevin_rng_counter (initialized by seed) which is increased on
       integration
    2. Salt (decorrelates different counter)
    3. Particle ID (decorrelates particles, gets rid of seed-per-node)
*/
inline Utils::Vector3d v_noise(int particle_id, RNGSalt salt) {

  using rng_type = r123::Philox4x64;
  using ctr_type = rng_type::ctr_type;
  using key_type = rng_type::key_type;

  ctr_type c{{langevin_rng_counter->value(), static_cast<uint64_t>(salt)}};

  key_type k{{static_cast<uint32_t>(particle_id)}};

  auto const noise = rng_type{}(c, k);

  using Utils::uniform;
  return Utils::Vector3d{uniform(noise[0]), uniform(noise[1]),
                         uniform(noise[2])} -
         Utils::Vector3d::broadcast(0.5);
}

/** @brief Generator for Gaussian random 3d vector.
 *
 * Box-Muller transformation uses two
 * uniform random numbers from the philox thermostat.
 * The standard deviation = 1.0.
 *
 * @param particle_id Particle ID (decorrelates particles)
 * @param salt (decorrelates different thermostat types)
 *
 * @return 3D vector of Gaussian random numbers.
 *
 */
inline Utils::Vector3d v_noise_g(int particle_id, RNGSalt salt) {

  Utils::Vector3d v_noise_gaussian = {NAN, NAN, NAN};

  for (int j = 0; j < 3; j++) {
    int repeat_flag = 1;
    double s_noise_val = NAN; // scalar (component) noise value
    while (repeat_flag) /*means NAN*/ {
      // just 2 random doubles are needed to be generated
      // somewhere
      Utils::Vector3d v_noise_val = v_noise(particle_id, salt);
      // .. and we use these doubles by the box-muller
      // Gaussian number generator
      s_noise_val = gaussian_random_box_muller(v_noise_val[0], v_noise_val[1],
                                               repeat_flag);
      // brownian thermostat uses Langevin counter /
      // philox RNG as well
      langevin_rng_counter_increment();
    }
    v_noise_gaussian[j] = s_noise_val;
  }

  return v_noise_gaussian;
}

/** @brief Generator for Gaussian random 3d vector
 *  with the max values cap aligned in a way to have
 *  to have the unitary standard deviation.
 *
 * @param particle_id Particle ID (decorrelates particles)
 * @param salt (decorrelates different thermostat types)
 *
 * @return 3D vector of Gaussian random numbers.
 *
 */
inline Utils::Vector3d v_noise_gcut(int particle_id, RNGSalt salt) {

  Utils::Vector3d v_noise_gaussian_cut = {NAN, NAN, NAN};
  ;

  // a result of the probability distribution integral
  // (inculding the Dirac deltas at the cut points +-2*renorm_coef
  // containing the cut integrals towards +-inf).
  // to give the unitary standard deviation requirement.
  double coef = 1.042267973;

  const Utils::Vector3d random_vector = coef * v_noise_g(particle_id, salt);
  for (int j = 0; j < 3; j++) {
    if (fabs(random_vector[j]) > 2 * coef) {
      if (random_vector[j] > 0) {
        v_noise_gaussian_cut[j] = 2 * coef;
      } else {
        v_noise_gaussian_cut[j] = -2 * coef;
      }
    }
  }
  return v_noise_gaussian_cut;
}

/** Langevin thermostat core function.
    Collects the particle velocity (different for ENGINE, PARTICLE_ANISOTROPY).
    Collects the langevin parameters kt, gamma (different for
    LANGEVIN_PER_PARTICLE). Applies the noise and friction term.
*/
inline Utils::Vector3d friction_thermo_langevin(Particle const &p) {
  // Early exit for virtual particles without thermostat
  if (p.p.is_virtual && !thermo_virtual) {
    return {};
  }

  // Determine prefactors for the friction (pref1) and the noise (pref2) term
  extern Thermostat::GammaType langevin_pref1;
  extern Thermostat::GammaType langevin_pref2;
  // first, set defaults
  Thermostat::GammaType langevin_pref_friction_buf = langevin_pref1;
  Thermostat::GammaType langevin_pref_noise_buf = langevin_pref2;
  // Override defaults if per-particle values for T and gamma are given
#ifdef LANGEVIN_PER_PARTICLE
  auto const constexpr langevin_temp_coeff = 24.0;
  if (p.p.gamma >= Thermostat::GammaType{}) {
    langevin_pref_friction_buf = -p.p.gamma;
    // Is a particle-specific temperature also specified?
    if (p.p.T >= 0.)
      langevin_pref_noise_buf =
          sqrt(langevin_temp_coeff * p.p.T * p.p.gamma / time_step);
    else
      // Default temperature but particle-specific gamma
      langevin_pref_noise_buf =
          sqrt(langevin_temp_coeff * temperature * p.p.gamma / time_step);

  } // particle specific gamma
  else {
    langevin_pref_friction_buf = -langevin_gamma;
    // No particle-specific gamma, but is there particle-specific temperature
    if (p.p.T >= 0.)
      langevin_pref_noise_buf =
          sqrt(langevin_temp_coeff * p.p.T * langevin_gamma / time_step);
    else
      // Default values for both
      langevin_pref_noise_buf = langevin_pref2;
  }
#endif /* LANGEVIN_PER_PARTICLE */

  // Get velocity effective in the thermostatting
#ifdef ENGINE
  auto const velocity = (p.swim.v_swim != 0)
                            ? p.m.v - p.swim.v_swim * p.r.calc_director()
                            : p.m.v;
#else
  auto const &velocity = p.m.v;
#endif
#ifdef PARTICLE_ANISOTROPY
  // Particle frictional isotropy check
  auto const aniso_flag =
      (langevin_pref_friction_buf[0] != langevin_pref_friction_buf[1]) ||
      (langevin_pref_friction_buf[1] != langevin_pref_friction_buf[2]) ||
      (langevin_pref_noise_buf[0] != langevin_pref_noise_buf[1]) ||
      (langevin_pref_noise_buf[1] != langevin_pref_noise_buf[2]);

  // In case of anisotropic particle: body-fixed reference frame. Otherwise:
  // lab-fixed reference frame.
  auto const friction = aniso_flag ? [&]() {
    auto const A = rotation_matrix(p.r.quat);

    return transpose(A) *
    hadamard_product(langevin_pref_friction_buf, A * velocity);
  }()  : hadamard_product(langevin_pref_friction_buf, velocity);

<<<<<<< HEAD
  return friction + hadamard_product(langevin_pref_noise_buf,
                                     v_noise(p->p.identity, RNGSalt::LANGEVIN));
#else
  // Do the actual (isotropic) thermostatting
  return langevin_pref_friction_buf * velocity +
         langevin_pref_noise_buf * v_noise(p->p.identity, RNGSalt::LANGEVIN);
=======
  return friction +
         hadamard_product(langevin_pref_noise_buf, v_noise(p.p.identity));
#else
  // Do the actual (isotropic) thermostatting
  return langevin_pref_friction_buf * velocity +
         langevin_pref_noise_buf * v_noise(p.p.identity);
>>>>>>> 04463133
#endif // PARTICLE_ANISOTROPY
}

#ifdef ROTATION
/** set the particle torques to the friction term, i.e. \f$\tau_i=-\gamma w_i +
   \xi_i\f$.
    The same friction coefficient \f$\gamma\f$ is used as that for translation.
*/
inline void friction_thermo_langevin_rotation(Particle &p) {
  extern Thermostat::GammaType langevin_pref2_rotation;
  Thermostat::GammaType langevin_pref_friction_buf, langevin_pref_noise_buf;

  langevin_pref_friction_buf = langevin_gamma_rotation;
  langevin_pref_noise_buf = langevin_pref2_rotation;

  // Override defaults if per-particle values for T and gamma are given
#ifdef LANGEVIN_PER_PARTICLE
  // If a particle-specific gamma is given
  auto const constexpr langevin_temp_coeff = 24.0;

  if (p.p.gamma_rot >= Thermostat::GammaType{}) {
    langevin_pref_friction_buf = p.p.gamma_rot;
    // Is a particle-specific temperature also specified?
    if (p.p.T >= 0.)
      langevin_pref_noise_buf =
          sqrt(langevin_temp_coeff * p.p.T * p.p.gamma_rot / time_step);
    else
      // Default temperature but particle-specific gamma
      langevin_pref_noise_buf =
          sqrt(langevin_temp_coeff * temperature * p.p.gamma_rot / time_step);

  } // particle specific gamma
  else {
    langevin_pref_friction_buf = langevin_gamma_rotation;
    // No particle-specific gamma, but is there particle-specific temperature
    if (p.p.T >= 0.)
      langevin_pref_noise_buf = sqrt(langevin_temp_coeff * p.p.T *
                                     langevin_gamma_rotation / time_step);
    else
      // Default values for both
      langevin_pref_noise_buf = langevin_pref2_rotation;
  }
#endif /* LANGEVIN_PER_PARTICLE */

  // Rotational degrees of virtual sites are thermostatted,
  // so no switching here

  // Here the thermostats happens
<<<<<<< HEAD
  Utils::Vector3d noise = v_noise(p->p.identity, RNGSalt::LANGEVIN);
=======
  Utils::Vector3d noise = v_noise(p.p.identity);
>>>>>>> 04463133
  for (int j = 0; j < 3; j++) {
#ifdef PARTICLE_ANISOTROPY
    if (langevin_pref_noise_buf[j] > 0.0) {
      p.f.torque[j] = -langevin_pref_friction_buf[j] * p.m.omega[j] +
                      langevin_pref_noise_buf[j] * noise[j];
    } else {
      p.f.torque[j] = -langevin_pref_friction_buf[j] * p.m.omega[j];
    }
#else
    if (langevin_pref_noise_buf > 0.0) {
      p.f.torque[j] = -langevin_pref_friction_buf * p.m.omega[j] +
                      langevin_pref_noise_buf * noise[j];
    } else {
      p.f.torque[j] = -langevin_pref_friction_buf * p.m.omega[j];
    }
#endif
  }
}

#endif // ROTATION
#endif<|MERGE_RESOLUTION|>--- conflicted
+++ resolved
@@ -322,21 +322,12 @@
     hadamard_product(langevin_pref_friction_buf, A * velocity);
   }()  : hadamard_product(langevin_pref_friction_buf, velocity);
 
-<<<<<<< HEAD
-  return friction + hadamard_product(langevin_pref_noise_buf,
-                                     v_noise(p->p.identity, RNGSalt::LANGEVIN));
+  return friction +
+         hadamard_product(langevin_pref_noise_buf, v_noise(p.p.identity, RNGSalt::LANGEVIN));
 #else
   // Do the actual (isotropic) thermostatting
   return langevin_pref_friction_buf * velocity +
-         langevin_pref_noise_buf * v_noise(p->p.identity, RNGSalt::LANGEVIN);
-=======
-  return friction +
-         hadamard_product(langevin_pref_noise_buf, v_noise(p.p.identity));
-#else
-  // Do the actual (isotropic) thermostatting
-  return langevin_pref_friction_buf * velocity +
-         langevin_pref_noise_buf * v_noise(p.p.identity);
->>>>>>> 04463133
+         langevin_pref_noise_buf * v_noise(p.p.identity, RNGSalt::LANGEVIN);
 #endif // PARTICLE_ANISOTROPY
 }
 
@@ -385,11 +376,7 @@
   // so no switching here
 
   // Here the thermostats happens
-<<<<<<< HEAD
-  Utils::Vector3d noise = v_noise(p->p.identity, RNGSalt::LANGEVIN);
-=======
-  Utils::Vector3d noise = v_noise(p.p.identity);
->>>>>>> 04463133
+  Utils::Vector3d noise = v_noise(p.p.identity, RNGSalt::LANGEVIN);
   for (int j = 0; j < 3; j++) {
 #ifdef PARTICLE_ANISOTROPY
     if (langevin_pref_noise_buf[j] > 0.0) {
@@ -409,5 +396,27 @@
   }
 }
 
+inline void convert_torque_to_body_frame_apply_fix_and_thermostat(Particle &p) {
+  auto const t = convert_vector_space_to_body(p, p.f.torque);
+  p.f.torque = Utils::Vector3d{};
+
+  if (thermo_switch & THERMO_LANGEVIN) {
+    friction_thermo_langevin_rotation(p);
+
+    p.f.torque += t;
+  } else {
+    p.f.torque = t;
+  }
+
+  if (!(p.p.rotation & ROTATION_X))
+    p.f.torque[0] = 0;
+
+  if (!(p.p.rotation & ROTATION_Y))
+    p.f.torque[1] = 0;
+
+  if (!(p.p.rotation & ROTATION_Z))
+    p.f.torque[2] = 0;
+}
+
 #endif // ROTATION
 #endif