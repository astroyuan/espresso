/*
Copyright (C) 2010-2018 The ESPResSo project

This file is part of ESPResSo.

ESPResSo is free software: you can redistribute it and/or modify
it under the terms of the GNU General Public License as published by
the Free Software Foundation, either version 3 of the License, or
(at your option) any later version.

ESPResSo is distributed in the hope that it will be useful,
but WITHOUT ANY WARRANTY; without even the implied warranty of
MERCHANTABILITY or FITNESS FOR A PARTICULAR PURPOSE.  See the
GNU General Public License for more details.

You should have received a copy of the GNU General Public License
along with this program.  If not, see <http://www.gnu.org/licenses/>.
*/
#ifndef CORE_PARTICLE_CACHE_HPP
#define CORE_PARTICLE_CACHE_HPP

#include <algorithm>
#include <cassert>
#include <functional>
#include <iterator>
#include <memory>
#include <unordered_map>
#include <utility>
#include <vector>

#include <boost/version.hpp>
/* Work around bug in boost, see
   https://github.com/boostorg/container/commit/5e4a107e82ab3281688311d22d2bfc2fddcf84a3
*/
#if BOOST_VERSION < 106400
#include <boost/container/detail/pair.hpp>
#endif

#include <boost/container/flat_set.hpp>
#include <boost/mpi/collectives.hpp>

#include "MpiCallbacks.hpp"
#include "utils/NoOp.hpp"
#include "utils/mpi/gather_buffer.hpp"
#include "utils/serialization/flat_set.hpp"

namespace detail {
/**
 * @brief Compare particles by id.
 */
class IdCompare {
public:
  template <typename Particle>
  bool operator()(Particle const &a, Particle const &b) const {
    return a.identity() < b.identity();
  }
};

/**
 * @brief Merge two ordered containers into a new one.
 *
 * This implementation has a different tradeoff than
 * flat_set::merge, here we use O(N) extra memory to
 * get O(N) time complexity, while the flat_map implementation
 * avoids extra memory usage, but will cause O(N^2) copies
 * on average.
 * Inspired by the example implementation in
 * http://en.cppreference.com/w/cpp/algorithm/merge.
 */
template <typename Container, typename Compare> class Merge {
  Compare m_comp;

public:
  explicit Merge(Compare &&comp = Compare{}) : m_comp(comp) {}
  Container operator()(Container const &a, Container const &b) const {
    Container ret;
    ret.reserve(a.size() + b.size());

    auto first1 = a.begin();
    auto last1 = a.end();
    auto first2 = b.begin();
    auto last2 = b.end();

    while (first1 != last1) {
      if (first2 == last2) {
        /* The 2nd range has no more elements, so we can
           just copy the rest of range 1. */
        for (; first1 != last1; ++first1) {
          ret.emplace_hint(ret.end(), *first1);
        }
        break;
      }

      if (m_comp(*first2, *first1)) {
        ret.emplace_hint(ret.end(), *first2);
        ++first2;
      } else {
        ret.emplace_hint(ret.end(), *first1);
        ++first1;
      }
    }

    /* The first range has no more elements, so we can
       just copy the rest of range 2. */
    for (; first2 != last2; ++first2)
      ret.emplace_hint(ret.end(), *first2);

    return ret;
  }
};
} // namespace detail

/* Mark merge as commutative with all containers */
namespace boost {
namespace mpi {
template <typename Container>
struct is_commutative<::detail::Merge<Container, ::detail::IdCompare>,
                      Container> : public boost::mpl::true_ {};
} // namespace mpi
} // namespace boost

/**
 * @brief Particle cache on the master.
 *
 * This class implements cached access to all particles in a
 * particle range on the master node.
 * This implementation fetches all particles to
 * the master on first access. Updates of the particle data are
 * triggered automatically on access. The data in the cache
 * is invalidated automatically on_particle_change, and then
 * updated on the next access.
 * By default the particles do not have valid bond information
 * on them. If bonds are needed, update_bonds() has to be called
 * explicitly to update the bond cache.
 *
 * To update the cache particles are sorted by id on the nodes,
 * and the sorted arrays a merged in a reduction tree, until the
 * master node receives a complete and sorted particle array.
 *
 * This class can be customized by running a unary operation on
 * the particles. This op is run on all the nodes. It can be used
 * e.g. to fold or unfold the coordinates on the fly.
 *
 * To iterate over the particles using the iterators is more
 * efficient than using operator[].
 *
 * All functions in the public interface can only be called on
 * the master node.
 */
template <typename GetParticles, typename UnaryOp = Utils::NoOp,
          typename Range = typename std::remove_reference<decltype(
              std::declval<GetParticles>()())>::type,
          typename Particle = typename std::iterator_traits<
              typename Range::iterator>::value_type>
class ParticleCache {
  using map_type = boost::container::flat_set<Particle, detail::IdCompare>;
  /* Callback system we're on */
  Communication::MpiCallbacks &m_cb;

  /** Index mapping particle ids to the position
      in remote_parts. */
  std::unordered_map<int, int> id_index;
  /** The particle data */
  map_type remote_parts;
  /** State */
  bool m_valid, m_valid_bonds;

  Communication::CallbackHandle<> update_cb;
  Communication::CallbackHandle<> update_bonds_cb;

  /** Functor to get a particle range */
  GetParticles m_parts;
  /** Functor which is applied to the
      particles before they are gathered,
      e.g. position folding */
  UnaryOp m_op;

  /**
   * @brief Implementation of bond update.
   *
   * Particle ids, and the bond info is packed
   * into a linear buffer and gather to the master.
   */
  std::vector<int> m_update_bonds() {
    std::vector<int> local_bonds;

    for (auto const &p : m_parts()) {
      local_bonds.push_back(p.identity());

      auto const &bonds = p.bonds();
      local_bonds.push_back(bonds.size());
      std::copy(std::begin(bonds), std::end(bonds),
                std::back_inserter(local_bonds));
    }

    Utils::Mpi::gather_buffer(local_bonds, m_cb.comm());

    return local_bonds;
  }

  /**
   * @brief Implementation of bond update.
   *
   * Master version of m_update_bonds().
   */
  void m_recv_bonds() {
    auto bond_info = m_update_bonds();

    for (auto it = bond_info.begin(); it != bond_info.end();) {
      /* Particle id for which the next bond info is for */
      auto const id = *it++;
      auto const n_bonds = *it++;
      /* Use the index to find the particle in remote_parts */
      auto &p = remote_parts.begin()[id_index[id]];
      /* Update the bond list of the particle with the bond_info */
      p.bonds().resize(n_bonds);
      std::copy_n(it, n_bonds, p.bonds().begin());

      /* Jump to the next record */
      it += n_bonds;
    }
  }

  /**
   * @brief Actual update implementation.
   *
   * This gets a new particle range, packs
   * the particles into a buffer and then
   * merges these buffers hierarchically to the
   * master node
   */
  void m_update() {
    remote_parts.clear();

    for (auto const &p : m_parts()) {
      typename map_type::iterator it;
      /* Add the particle to the map */
      std::tie(it, std::ignore) = remote_parts.emplace(p.flat_copy());

      /* And run the op on it. */
      m_op(*it);
    }

    /* Reduce data to the master by merging the flat_sets from
     * the nodes in a reduction tree. */
    boost::mpi::reduce(m_cb.comm(), remote_parts, remote_parts,
                       detail::Merge<map_type, detail::IdCompare>(), 0);
  }

  void m_update_index() {
    /* Try to avoid rehashing along the way */
    id_index.reserve(remote_parts.size() + 1);

    int index = 0;
    for (auto const &p : remote_parts) {
      id_index.insert(std::make_pair(p.identity(), index++));
    }
  }

public:
  using value_iterator = typename map_type::const_iterator;
  using value_type = Particle;

  ParticleCache() = delete;
  ParticleCache(Communication::MpiCallbacks &cb, GetParticles parts,
                UnaryOp &&op = UnaryOp{})
      : m_cb(cb), m_valid(false), m_valid_bonds(false),
<<<<<<< HEAD
        update_cb(&cb, [this]() { m_update(); }),
        update_bonds_cb(&cb, [this]() { m_update_bonds(); }), parts(parts),
        m_op(std::forward<UnaryOp>(op)) {}
=======
        update_cb(cb, [this](int, int) { this->m_update(); }),
        update_bonds_cb(cb, [this](int, int) { this->m_update_bonds(); }),
        m_parts(parts), m_op(std::forward<UnaryOp>(op)) {}
>>>>>>> d2e308b1
  /* Because the this ptr is captured by the callback lambdas,
   * this class can be neither copied nor moved. */
  ParticleCache(ParticleCache const &) = delete;
  ParticleCache operator=(ParticleCache const &) = delete;
  ParticleCache(ParticleCache &&) = delete;
  ParticleCache operator=(ParticleCache &&) = delete;

  /**
   * @brief Clear cache.
   */
  void clear() {
    id_index.clear();
    remote_parts.clear();
  }

  /**
   * @brief Iterator pointing to the particle with the lowest
   * id.
   *
   * Returns an random access iterator that traverses the
   * particle
   * in order of ascending id. If the cache is not up-to-date,
   * an update is triggered. This iterator stays valid as long
   * as the cache is valid. Since the cache could be invalidated
   * and updated elsewhere, iterators into the cache should not
   * be stored.
   */
  value_iterator begin() {
    assert(m_cb.comm().rank() == 0);

    if (!m_valid)
      update();

    return value_iterator(remote_parts.begin());
  }

  /**
   * @brief Iterator pointing past the particle with the highest
   * id.
   *
   * If the cache is not up-to-date,
   * an update is triggered.
   */
  value_iterator end() {
    assert(m_cb.comm().rank() == 0);

    if (!m_valid)
      update();

    return value_iterator(remote_parts.end());
  }

  /**
   * @brief Returns true if the cache is up-to-date.
   *
   * If false, particle access will trigger an update.
   */
  bool valid() const { return m_valid; }

  /**
   * @brief Returns true if the bond cache is up-to-date.
   *
   * If false, particle access will trigger an update.
   */
  bool valid_bonds() const { return m_valid_bonds; }

  /**
   * @brief Invalidate the cache and free memory.
   */
  void invalidate() {
    clear();
    /* Release memory */
    remote_parts.shrink_to_fit();
    /* Adjust state */
    m_valid = false;
    m_valid_bonds = false;
  }

  /**
   * @brief Update bond information.
   *
   * If the particle data is not valid,
   * it will be updated first.
   */
  void update_bonds() {
    update();

    if (!m_valid_bonds) {
      update_bonds_cb();
      m_recv_bonds();
      m_valid_bonds = true;
    }
  }

  /**
   * @brief Update particle information.
   *
   * This triggers a global update. All nodes
   * sort their particle by id, and send them
   * to the master.
   *
   * Complexity: 2*N*(1 - 0.5^(log(p) + 1))
   */
  void update() {
    if (m_valid)
      return;

    update_cb();

    m_update();
    m_update_index();

    m_valid = true;
  }

  /** Number of particles in the config.
   *
   * Complexity: O(1)
   */
  size_t size() {
    assert(m_cb.comm().rank() == 0);

    if (!m_valid)
      update();

    return remote_parts.size();
  }

  /**
   * @brief size() == 0 ?
   *
   * Complexity: O(1)
   */
  bool empty() {
    assert(m_cb.comm().rank() == 0);

    if (!m_valid)
      update();

    return remote_parts.empty();
  }

  /**
   * @brief Access particle by id.
   * If the particle config is not valid this will trigger
   * a global update.
   * Will throw std::out_of_range if the particle does
   * not exists.
   *
   * Complexity: O(1)
   */
  Particle const &operator[](int id) {
    assert(m_cb.comm().rank() == 0);

    if (!m_valid)
      update();

    /* Fetch the particle using the index. Here
       begin()[] with the position is used to
       get constant time access. remote_parts[id]
       would also be correct, but is O(n*log(n)). */
    return remote_parts.begin()[id_index.at(id)];
  }
};

#endif<|MERGE_RESOLUTION|>--- conflicted
+++ resolved
@@ -265,15 +265,9 @@
   ParticleCache(Communication::MpiCallbacks &cb, GetParticles parts,
                 UnaryOp &&op = UnaryOp{})
       : m_cb(cb), m_valid(false), m_valid_bonds(false),
-<<<<<<< HEAD
         update_cb(&cb, [this]() { m_update(); }),
-        update_bonds_cb(&cb, [this]() { m_update_bonds(); }), parts(parts),
+        update_bonds_cb(&cb, [this]() { m_update_bonds(); }), m_parts(parts),
         m_op(std::forward<UnaryOp>(op)) {}
-=======
-        update_cb(cb, [this](int, int) { this->m_update(); }),
-        update_bonds_cb(cb, [this](int, int) { this->m_update_bonds(); }),
-        m_parts(parts), m_op(std::forward<UnaryOp>(op)) {}
->>>>>>> d2e308b1
   /* Because the this ptr is captured by the callback lambdas,
    * this class can be neither copied nor moved. */
   ParticleCache(ParticleCache const &) = delete;
