--- conflicted
+++ resolved
@@ -7,12 +7,8 @@
 
 #ifdef VIRTUAL_SITES_INERTIALESS_TRACERS
 /** @brief Virtual sites which are advected with an lb fuid. Forces on them are
-<<<<<<< HEAD
- * instantaneously transferred to the fluid */
-=======
  * instantaneously transferred to the fluid
  */
->>>>>>> 210fba01
 class VirtualSitesInertialessTracers : public VirtualSites {
   /** @brief Update positions and/or velocities of virtual sites
 
