--- conflicted
+++ resolved
@@ -48,14 +48,10 @@
     virtual void update(bool recalc_positions=true) const =0;
     /** Back-transfer forces (and torques) to non-virtual particles. */
     virtual void back_transfer_forces_and_torques() const =0;
-<<<<<<< HEAD
     /** @brief Called after force calculation (and before rattle/shake) */
     virtual void after_force_calc() {};
     virtual void after_lb_propagation() {};
     /** @brief Number of pressure contributions */
-=======
-    /** @brief Number of pressure contributions. */
->>>>>>> 18557beb
     virtual int n_pressure_contribs() const {return 0;};
     /** @brief Pressure contribution(). */
     virtual void pressure_and_stress_tensor_contribution(double* pressure, double* stress_tensor) const {};    
