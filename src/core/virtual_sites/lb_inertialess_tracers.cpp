--- conflicted
+++ resolved
@@ -54,16 +54,6 @@
 *****************/
 
 void IBM_ForcesIntoFluid_CPU() {
-<<<<<<< HEAD
-=======
-
-  // Halo has already been sent. Check for safety
-  if (lbpar.resend_halo) {
-    printf("Error. Halo should already be sent!\n");
-    std::abort();
-  }
-
->>>>>>> e63dbb42
   // Update the forces on the ghost particles
   ghost_communicator(&cell_structure.exchange_ghosts_comm, GHOSTTRANS_FORCE);
 
@@ -196,7 +186,7 @@
         // Do not put force into a halo node
         if (!IsHalo(node_index[(z * 2 + y) * 2 + x])) {
           // Add force into the lbfields structure
-          auto &local_f =
+          double *local_f =
               lbfields[node_index[(z * 2 + y) * 2 + x]].force_density;
 
           local_f[0] += delta[3 * x + 0] * delta[3 * y + 1] * delta[3 * z + 2] *
