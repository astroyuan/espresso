
/*
  Copyright (C) 2010-2018 The ESPResSo project
  Copyright (C) 2002,2003,2004,2005,2006,2007,2008,2009,2010
  Max-Planck-Institute for Polymer Research, Theory Group

  This file is part of ESPResSo.

  ESPResSo is free software: you can redistribute it and/or modify
  it under the terms of the GNU General Public License as published by
  the Free Software Foundation, either version 3 of the License, or
  (at your option) any later version.

  ESPResSo is distributed in the hope that it will be useful,
  but WITHOUT ANY WARRANTY; without even the implied warranty of
  MERCHANTABILITY or FITNESS FOR A PARTICULAR PURPOSE.  See the
  GNU General Public License for more details.

  You should have received a copy of the GNU General Public License
  along with this program.  If not, see <http://www.gnu.org/licenses/>.
*/

#ifndef THERMALIZED_DIST_H
#define THERMALIZED_DIST_H
/** \file
 *  Routines to thermalize the center of mass and distance of a particle pair.
 *
 *  Implementation in \ref thermalized_bond.cpp.
 */

/** number of thermalized bonds */
extern int n_thermalized_bonds;

#include "bonded_interaction_data.hpp"
#include "integrate.hpp"
#include "particle_data.hpp"
#include "random.hpp"

#include <Random123/philox.h>
#include <utils/u32_to_u64.hpp>
#include <utils/uniform.hpp>

extern std::unique_ptr<Utils::Counter<uint64_t>> thermalized_bond_rng_counter;

/** Set the parameters of a thermalized bond
 *
 *  @retval ES_OK on success
 *  @retval ES_ERROR on error
 */
int thermalized_bond_set_params(int bond_type, double temp_com,
                                double gamma_com, double temp_distance,
                                double gamma_distance, double r_cut);

/* Used in integration step */
void thermalized_bond_rng_counter_increment();

/* Interface */
bool thermalized_bond_is_seed_required();
uint64_t thermalized_bond_get_rng_state();
void thermalized_bond_set_rng_state(uint64_t counter);

/* Setup */
void thermalized_bond_heat_up();
void thermalized_bond_cool_down();
void thermalized_bond_update_params(double pref_scale);
void thermalized_bond_init();

/** Return a random 3d vector with the philox thermostat.
    Random numbers depend on
    1. rng_counter (initialized by seed) which is increased on
   integration
    2. Salt (decorrelates different counter)
    3. Particle ID, Partner ID
*/

inline Utils::Vector3d v_noise(int particle_id, int partner_id) {

  using rng_type = r123::Philox4x64;
  using ctr_type = rng_type::ctr_type;
  using key_type = rng_type::key_type;

  ctr_type c{{thermalized_bond_rng_counter->value(),
              static_cast<uint64_t>(RNGSalt::THERMALIZED_BOND)}};

  /** Bond is stored on particle_id, so concatenation with the
      partner_id is unique. This will give the same RN for
          multiple thermalized bonds on the same particle pair, which
          should not be allowed.
   */
  uint64_t merged_ids;
  auto const id1 = static_cast<uint32_t>(particle_id);
  auto const id2 = static_cast<uint32_t>(partner_id);
  merged_ids = Utils::u32_to_u64(id1, id2);
  key_type k{merged_ids};

  auto const noise = rng_type{}(c, k);

  using Utils::uniform;
  return Utils::Vector3d{uniform(noise[0]), uniform(noise[1]),
                         uniform(noise[2])} -
         Utils::Vector3d::broadcast(0.5);
}

/** Separately thermalizes the com and distance of a particle pair.
 *  @param[in]  p1        First particle.
 *  @param[in]  p2        Second particle.
 *  @param[in]  iaparams  Bonded parameters for the pair interaction.
 *  @param[in]  dx        %Distance between the particles.
 *  @return the forces on @p p1 and @p p2
 */
inline boost::optional<std::tuple<Utils::Vector3d, Utils::Vector3d>>
calc_thermalized_bond_forces(Particle const *const p1, Particle const *const p2,
                             Bonded_ia_parameters const *const iaparams,
                             Utils::Vector3d const &dx) {
  // Bond broke?
  if (iaparams->p.thermalized_bond.r_cut > 0.0 &&
      dx.norm() > iaparams->p.thermalized_bond.r_cut) {
    return {};
  }

  auto const mass_tot = p1->p.mass + p2->p.mass;
  auto const mass_tot_inv = 1.0 / mass_tot;
  auto const sqrt_mass_tot = sqrt(mass_tot);
  auto const sqrt_mass_red = sqrt(p1->p.mass * p2->p.mass / mass_tot);
  auto const com_vel =
      mass_tot_inv * (p1->p.mass * p1->m.v + p2->p.mass * p2->m.v);
  auto const dist_vel = p2->m.v - p1->m.v;

<<<<<<< HEAD
  Utils::Vector3d force1{};
  Utils::Vector3d force2{};
=======
  Utils::Vector3d noise = v_noise(p1->p.identity, p2->p.identity);

>>>>>>> 2a32c8e3
  for (int i = 0; i < 3; i++) {
    double force_lv_com, force_lv_dist;

    // Langevin thermostat for center of mass
    if (iaparams->p.thermalized_bond.pref2_com > 0.0) {
      force_lv_com =
          -iaparams->p.thermalized_bond.pref1_com * com_vel[i] +
          sqrt_mass_tot * iaparams->p.thermalized_bond.pref2_com * noise[i];
    } else {
      force_lv_com = -iaparams->p.thermalized_bond.pref1_com * com_vel[i];
    }

    // Langevin thermostat for distance p1->p2
    if (iaparams->p.thermalized_bond.pref2_dist > 0.0) {
      force_lv_dist =
          -iaparams->p.thermalized_bond.pref1_dist * dist_vel[i] +
          sqrt_mass_red * iaparams->p.thermalized_bond.pref2_dist * noise[i];
    } else {
      force_lv_dist = -iaparams->p.thermalized_bond.pref1_dist * dist_vel[i];
    }
    // Add forces
    force1[i] = p1->p.mass * mass_tot_inv * force_lv_com - force_lv_dist;
    force2[i] = p2->p.mass * mass_tot_inv * force_lv_com + force_lv_dist;
  }

<<<<<<< HEAD
  return std::make_tuple(force1, force2);
=======
  return false;
>>>>>>> 2a32c8e3
}

#endif<|MERGE_RESOLUTION|>--- conflicted
+++ resolved
@@ -126,13 +126,10 @@
       mass_tot_inv * (p1->p.mass * p1->m.v + p2->p.mass * p2->m.v);
   auto const dist_vel = p2->m.v - p1->m.v;
 
-<<<<<<< HEAD
   Utils::Vector3d force1{};
   Utils::Vector3d force2{};
-=======
   Utils::Vector3d noise = v_noise(p1->p.identity, p2->p.identity);
 
->>>>>>> 2a32c8e3
   for (int i = 0; i < 3; i++) {
     double force_lv_com, force_lv_dist;
 
@@ -158,11 +155,7 @@
     force2[i] = p2->p.mass * mass_tot_inv * force_lv_com + force_lv_dist;
   }
 
-<<<<<<< HEAD
   return std::make_tuple(force1, force2);
-=======
-  return false;
->>>>>>> 2a32c8e3
 }
 
 #endif