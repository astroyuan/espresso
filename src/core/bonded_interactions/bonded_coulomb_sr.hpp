/*
  Copyright (C) 2010-2018 The ESPResSo project
  Copyright (C) 2002,2003,2004,2005,2006,2007,2008,2009,2010
    Max-Planck-Institute for Polymer Research, Theory Group

  This file is part of ESPResSo.

  ESPResSo is free software: you can redistribute it and/or modify
  it under the terms of the GNU General Public License as published by
  the Free Software Foundation, either version 3 of the License, or
  (at your option) any later version.

  ESPResSo is distributed in the hope that it will be useful,
  but WITHOUT ANY WARRANTY; without even the implied warranty of
  MERCHANTABILITY or FITNESS FOR A PARTICULAR PURPOSE.  See the
  GNU General Public License for more details.

  You should have received a copy of the GNU General Public License
  along with this program.  If not, see <http://www.gnu.org/licenses/>.
*/
#ifndef _BONDED_COULOMB_SR_HPP
#define _BONDED_COULOMB_SR_HPP
/** \file
 *  Routines to calculate the BONDED_COULOMB_SR Energy or/and
 * BONDED_COULOMB_SR force for a particle pair. This is only the shortrange
 * part of any coulomb interaction and first used to subtract certain
 * intramolecular interactions in combination with Thole damping \ref forces.cpp
 */

/************************************************************/

#include "config.hpp"

#ifdef ELECTROSTATICS

#include "bonded_interaction_data.hpp"
#include "debug.hpp"
#include "electrostatics_magnetostatics/coulomb_inline.hpp"
#include "particle_data.hpp"
#include "utils.hpp"

/** set the parameters for the bonded_coulomb potential
 *
 *  @retval ES_OK on success
 *  @retval ES_ERROR on error
 */
int bonded_coulomb_sr_set_params(int bond_type, double q1q2);

/** Computes the BONDED_COULOMB_SR pair force.
 *  @param[in]  iaparams  Interaction parameters.
 *  @param[in]  dx        %Distance between the particles.
 *  @param[out] force     Force.
 *  @retval 0
 */
inline int
calc_bonded_coulomb_sr_pair_force(Bonded_ia_parameters const *iaparams,
                                  double dx[3], double force[3]) {
  double dist2 = sqrlen(dx);
  double dist = sqrt(dist2);
<<<<<<< HEAD
  auto const forcevec =
      Coulomb::central_force(iaparams->p.bonded_coulomb_sr.q1q2, dx, dist);
=======
  if (dist < coulomb_cutoff) {
    // TODO ugly workaround
    Utils::Vector3d forcevec{};

    Coulomb::calc_pair_force(p1, p2, iaparams->p.bonded_coulomb_sr.q1q2, dx,
                             dist, dist2, forcevec);
    force[0] = forcevec[0];
    force[1] = forcevec[1];
    force[2] = forcevec[2];
>>>>>>> ab64ad02

  force[0] = forcevec[0];
  force[1] = forcevec[1];
  force[2] = forcevec[2];

  return 0;
}

/** Computes the BONDED_COULOMB_SR pair energy.
 *  @param[in]  p1        First particle.
 *  @param[in]  p2        Second particle.
 *  @param[in]  iaparams  Interaction parameters.
 *  @param[in]  dx        %Distance between the particles.
 *  @param[out] _energy   Energy.
 *  @retval 0
 */
inline int bonded_coulomb_sr_pair_energy(const Particle *p1, const Particle *p2,
                                         Bonded_ia_parameters const *iaparams,
                                         double *dx, double *_energy) {
  double dist2 = sqrlen(dx);
  double dist = sqrt(dist2);
  *_energy = Coulomb::pair_energy(p1, p2, iaparams->p.bonded_coulomb_sr.q1q2,
                                  dx, dist, dist2);
  return 0;
}

#endif

#endif<|MERGE_RESOLUTION|>--- conflicted
+++ resolved
@@ -57,21 +57,10 @@
                                   double dx[3], double force[3]) {
   double dist2 = sqrlen(dx);
   double dist = sqrt(dist2);
-<<<<<<< HEAD
+
   auto const forcevec =
       Coulomb::central_force(iaparams->p.bonded_coulomb_sr.q1q2, dx, dist);
-=======
-  if (dist < coulomb_cutoff) {
-    // TODO ugly workaround
-    Utils::Vector3d forcevec{};
-
-    Coulomb::calc_pair_force(p1, p2, iaparams->p.bonded_coulomb_sr.q1q2, dx,
-                             dist, dist2, forcevec);
-    force[0] = forcevec[0];
-    force[1] = forcevec[1];
-    force[2] = forcevec[2];
->>>>>>> ab64ad02
-
+  
   force[0] = forcevec[0];
   force[1] = forcevec[1];
   force[2] = forcevec[2];
