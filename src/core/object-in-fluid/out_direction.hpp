--- conflicted
+++ resolved
@@ -1,5 +1,5 @@
 /*
-  Copyright (C) 2012-2018 The ESPResSo project
+  Copyright (C) 2012,2013,2016 The ESPResSo project
 
   This file is part of ESPResSo.
 
@@ -50,23 +50,13 @@
    p1 data
     @return 0
 */
-<<<<<<< HEAD
-inline int calc_out_direction(Particle *p1, Particle *p2, Particle *p3, Particle *p4,
-				 Bonded_ia_parameters *iaparams)// first-fold-then-the-same approach
-{		
-
-	Vector3d fp1, fp2, fp3, fp4;
-    double AA[3],BB[3],CC[3];
-=======
 inline int calc_out_direction(
     Particle *p1, Particle *p2, Particle *p3, Particle *p4,
     Bonded_ia_parameters *iaparams) // first-fold-then-the-same approach
 {
-  double n[3], dn;
-  int j;
+
   Vector3d fp1, fp2, fp3, fp4;
   double AA[3], BB[3], CC[3];
->>>>>>> e78d82ce
 
   // first find out which particle out of p1, p2 (possibly p3, p4) is not a
   // ghost particle. In almost all cases it is p2, however, it might be other
@@ -122,38 +112,26 @@
             fp3[i] = fp4[i] + CC[i];
           }
         } else {
-          printf("Something wrong in out_direction.hpp: All particles in a "
-                 "bond are ghost particles, impossible to "
-                 "unfold the positions...");
+          printf(
+              "Something wrong in out_direction.hpp: All particles in a bond "
+              "are ghost particles, impossible to unfold the positions...");
           return 0;
         }
       }
     }
-<<<<<<< HEAD
-
-    auto const n = get_n_triangle(fp2,fp3,fp4);
-	  auto const dn= n.norm();
-
-    if ( std::abs(dn) < 0.001 ) {
-		printf("out_direction.hpp, calc_out_direction: Length of outward vector is close to zero!\n");
-    }
-
-    p1->p.out_direction = n / dn;
-
-    return 0;
-=======
   }
 
-  get_n_triangle(fp2, fp3, fp4, n);
-  dn = normr(n);
-  if (fabs(dn) < 0.001)
+  auto const n = get_n_triangle(fp2, fp3, fp4);
+  auto const dn = n.norm();
+
+  if (std::abs(dn) < 0.001) {
     printf("out_direction.hpp, calc_out_direction: Length of outward vector is "
            "close to zero!\n");
-  for (j = 0; j < 3; j++) {
-    p1->p.out_direction[j] = n[j] / dn;
   }
+
+  p1->p.out_direction = n / dn;
+
   return 0;
->>>>>>> e78d82ce
 }
 
 #endif /* ifdef MEMBRANE_COLLISION */
