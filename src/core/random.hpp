--- conflicted
+++ resolved
@@ -90,18 +90,8 @@
 
 inline double d_random() {
   using namespace Random;
-<<<<<<< HEAD
   if (!user_has_seeded) runtimeErrorMsg() <<"Please seed the random number generator.\nESPResSo can choose one for you with set_random_state_PRNG().";
 
-=======
-  //if (!user_has_seeded) throw Random::unseeded_error;
-  if (!user_has_seeded) {
-      std::ostringstream errtxt;
-      errtxt << "Random generator not seeded, Please seed with Bleh";
-      runtimeError(errtxt);
-      //runtimeError("Please seed with Bleh!\n");
-      }
->>>>>>> e72b8974
   return uniform_real_distribution(generator); 
 }
 
@@ -112,11 +102,7 @@
  */
 inline int i_random(int maxint){
   using namespace Random;
-<<<<<<< HEAD
   if (!user_has_seeded) runtimeErrorMsg() <<"Please seed the random number generator.\nESPResSo can choose one for you with set_random_state_PRNG().";
-=======
-  //if (!user_has_seeded) runtimeError(Random::unseeded_msg);
->>>>>>> e72b8974
 
   std::uniform_int_distribution<int> uniform_int_dist(0, maxint-1);
   return uniform_int_dist(generator);
@@ -127,12 +113,7 @@
  */
 inline double gaussian_random(void){
   using namespace Random;
-<<<<<<< HEAD
   if (!user_has_seeded) runtimeErrorMsg() <<"Please seed the random number generator.\nESPResSo can choose one for you with set_random_state_PRNG().";
-
-=======
-  //if (!user_has_seeded) runtimeError(Random::unseeded_msg);
->>>>>>> e72b8974
   return normal_distribution(generator);
 }
 
@@ -147,11 +128,7 @@
  */
 inline double gaussian_random_cut(void){
   using namespace Random;
-<<<<<<< HEAD
   if (!user_has_seeded) runtimeErrorMsg() <<"Please seed the random number generator.\nESPResSo can choose one for you with set_random_state_PRNG().";
-=======
-  //if (!user_has_seeded) runtimeError(Random::unseeded_msg);
->>>>>>> e72b8974
 
   const double random_number=1.042267973*normal_distribution(generator);
   
