--- conflicted
+++ resolved
@@ -26,12 +26,8 @@
 class CylindricalLBVelocityProfileAtParticlePositions
     : public CylindricalPidProfileObservable {
 public:
-<<<<<<< HEAD
   using CylindricalPidProfileObservable::CylindricalPidProfileObservable;
-  std::vector<double> operator()(PartCfg &partCfg) const override;
-=======
   std::vector<double> evaluate(PartCfg &partCfg) const override;
->>>>>>> a25c40a9
   int n_values() const override { return 3 * n_r_bins * n_phi_bins * n_z_bins; }
 };
 
