/*
  Copyright (C) 2016-2018 The ESPResSo project

  This file is part of ESPResSo.


  ESPResSo is free software: you can redistribute it and/or modify
  it under the terms of the GNU General Public License as published by
  the Free Software Foundation, either version 3 of the License, or
  (at your option) any later version.

  ESPResSo is distributed in the hope that it will be useful,
  but WITHOUT ANY WARRANTY; without even the implied warranty of
  MERCHANTABILITY or FITNESS FOR A PARTICULAR PURPOSE.  See the
  GNU General Public License for more details.

  You should have received a copy of the GNU General Public License
  along with this program.  If not, see <http://www.gnu.org/licenses/>.
*/

#ifndef OBSERVABLES_PIDOBSERVABLE_HPP
#define OBSERVABLES_PIDOBSERVABLE_HPP

#include "Observable.hpp"

#include "PartCfg.hpp"

#include <vector>

namespace Observables {

/** %Particle-based observable.
 *
 *  Base class for observables extracting raw data from particle subsets and
 *  returning either the data or a statistic derived from it.
 */
class PidObservable : virtual public Observable {
  /** Identifiers of particles measured by this observable */
  std::vector<int> m_ids;

public:
<<<<<<< HEAD
  virtual std::vector<double> evaluate(PartCfg &partCfg) const = 0;
  std::vector<double> evaluate() const final;
=======
  explicit PidObservable(std::vector<int> ids) : m_ids(std::move(ids)) {}
  std::vector<double> operator()() const final;
>>>>>>> 52836558

  std::vector<int> &ids() { return m_ids; }
  std::vector<int> const &ids() const { return m_ids; }
};

} // Namespace Observables
#endif<|MERGE_RESOLUTION|>--- conflicted
+++ resolved
@@ -38,14 +38,11 @@
   /** Identifiers of particles measured by this observable */
   std::vector<int> m_ids;
 
+  virtual std::vector<double> evaluate(PartCfg &partCfg) const = 0;
+
 public:
-<<<<<<< HEAD
-  virtual std::vector<double> evaluate(PartCfg &partCfg) const = 0;
-  std::vector<double> evaluate() const final;
-=======
   explicit PidObservable(std::vector<int> ids) : m_ids(std::move(ids)) {}
   std::vector<double> operator()() const final;
->>>>>>> 52836558
 
   std::vector<int> &ids() { return m_ids; }
   std::vector<int> const &ids() const { return m_ids; }
