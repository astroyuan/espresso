--- conflicted
+++ resolved
@@ -85,12 +85,6 @@
       {langevin_gamma.data(), Datafield::Type::DOUBLE, 3,
        "gamma"}}, /* 5  from thermostat.cpp */
 #endif // PARTICLE_ANISOTROPY
-<<<<<<< HEAD
-     {FIELD_LEES_EDWARDS_OFFSET,
-      {&lees_edwards_offset, Datafield::Type::DOUBLE, 1,
-       "lees_edwards_offset"}}, /* 6  from lees_edwards.cpp */
-=======
->>>>>>> 651d1f70
      {FIELD_INTEG_SWITCH,
       {&integ_switch, Datafield::Type::INT, 1,
        "integ_switch"}}, /* 7  from integrate.cpp */
