--- conflicted
+++ resolved
@@ -20,15 +20,12 @@
 #include "EspressoSystemInterface.hpp"
 #include "cuda_interface.hpp"
 #include "cuda_utils.hpp"
-<<<<<<< HEAD
 #include "cuda_init.hpp"
-#ifdef BARNES_HUT
+#ifdef DIPOLAR_BARNES_HUT
 // just for the required BH data types
 #include "actor/DipolarBarnesHut_cuda.cuh"
 #endif
-=======
 #include "errorhandling.hpp"
->>>>>>> 5e6df125
 
 #if defined(OMPI_MPI_H) || defined(_MPI_H)
 #error CU-file includes mpi.h! This should not happen!
@@ -130,7 +127,7 @@
 }
 
 void EspressoSystemInterface::reallocDeviceMemory(int n) {
-#ifdef BARNES_HUT
+#ifdef DIPOLAR_BARNES_HUT
   if ((n != m_gpu_npart) || (m_blocks == 0) || (m_bhnnodes == 0))
   {
       int devID = -1;
@@ -207,29 +204,29 @@
    if (m_boxl.minp != 0) cuda_safe_mem(cudaFree(m_boxl.minp));
    cuda_safe_mem(cudaMalloc((void **)&m_boxl.minp, sizeof(float) * m_blocks * 3));
   }
-#endif // BARNES_HUT
+#endif // DIPOLAR_BARNES_HUT
   if(m_needsRGpu && ((n != m_gpu_npart) || (m_r_gpu_begin == 0))) {
     if(m_r_gpu_begin != 0)
       cuda_safe_mem(cudaFree(m_r_gpu_begin));
-#ifndef BARNES_HUT
+#ifndef DIPOLAR_BARNES_HUT
     cuda_safe_mem(cudaMalloc(&m_r_gpu_begin, 3*n*sizeof(float)));
     m_r_gpu_end = m_r_gpu_begin + 3*n;
 #else
     cuda_safe_mem(cudaMalloc(&m_r_gpu_begin, 3 * (m_bhnnodes + 1) * sizeof(float)));
     m_r_gpu_end = m_r_gpu_begin + 3 * (m_bhnnodes + 1);
-#endif // BARNES_HUT
+#endif // DIPOLAR_BARNES_HUT
   }
 #ifdef DIPOLES
   if(m_needsDipGpu && ((n != m_gpu_npart) || (m_dip_gpu_begin == 0))) {
     if(m_dip_gpu_begin != 0)
       cuda_safe_mem(cudaFree(m_dip_gpu_begin));
-#ifndef BARNES_HUT
+#ifndef DIPOLAR_BARNES_HUT
     cuda_safe_mem(cudaMalloc(&m_dip_gpu_begin, 3*n*sizeof(float)));
     m_dip_gpu_end = m_dip_gpu_begin + 3*n;
 #else
     cuda_safe_mem(cudaMalloc(&m_dip_gpu_begin, 3 * (m_bhnnodes + 1) * sizeof(float)));
     m_dip_gpu_end = m_dip_gpu_begin + 3 * (m_bhnnodes + 1);
-#endif // BARNES_HUT
+#endif // DIPOLAR_BARNES_HUT
   }
 #endif
   if(m_needsVGpu && ((n != m_gpu_npart) || (m_v_gpu_begin == 0))) {
