--- conflicted
+++ resolved
@@ -182,7 +182,6 @@
 #define FIELD_WARNINGS            52
 /** DPD_IGNORE_FIXED_PARTICLES */
 #define FIELD_DPD_IGNORE_FIXED_PARTICLES 53
-<<<<<<< HEAD
 /** index of \ref sd_viscosity in \ref #fields */
 #define FIELD_SD_VISCOSITY        54
 /** index of \ref sd_radius in \ref_#fields */
@@ -193,12 +192,11 @@
 #define FIELD_SD_RANDOM_STATE     57
 /** index of \ref sd_precision_random in \ref #fields */
 #define FIELD_SD_RANDOM_PRECISION 58
-=======
 /** index of \ref smaller_timestep in \ref #fields */
-#define FIELD_SMALLERTIMESTEP     54
+#define FIELD_SMALLERTIMESTEP     59
 /** index of \ref configtemp in \ref #fields */
-#define FIELD_CONFIGTEMP          55
->>>>>>> d4b60546
+#define FIELD_CONFIGTEMP          60
+
 /*@}*/
 
 /** bool: whether to write out warnings or not */
