/*
  Copyright (C) 2013,2014,2015,2016 The ESPResSo project

  This file is part of ESPResSo.

  ESPResSo is free software: you can redistribute it and/or modify
  it under the terms of the GNU General Public License as published by
  the Free Software Foundation, either version 3 of the License, or
  (at your option) any later version.

  ESPResSo is distributed in the hope that it will be useful,
  but WITHOUT ANY WARRANTY; without even the implied warranty of
  MERCHANTABILITY or FITNESS FOR A PARTICULAR PURPOSE.  See the
  GNU General Public License for more details.

  You should have received a copy of the GNU General Public License
  along with this program.  If not, see <http://www.gnu.org/licenses/>.
*/
#ifndef CORE_CUDA_INTERFACE_HPP
#define CORE_CUDA_INTERFACE_HPP

#include "config.hpp"

#ifdef CUDA

#include "SystemInterface.hpp"
#include "ParticleRange.hpp"

#ifdef ENGINE
// velocities which need to be copied from the GPU to the CPU to calculate a
// torque
typedef struct {

  // center and source velocity of the md part
  float v_cs[6];

} CUDA_v_cs;
#endif

typedef struct {
  /** fluid composition at the particle given to md part */
  float weight[LB_COMPONENTS];

} CUDA_fluid_composition;

// Parameters for swimmers
#ifdef ENGINE
typedef struct {
  // v_cs has to stay in the front for memmove reasons
  float v_cs[6];
  float v_swim;
  float f_swim;
  float quatu[3];
  int push_pull;
  float dipole_length;
  bool swimming;
} CUDA_ParticleParametersSwimming;
#endif

/** data structure which must be copied to the GPU at each step run on the GPU
 */
struct CUDA_particle_data {

//   // This has to stay in front of the struct for memmove reasons
#ifdef ENGINE
  CUDA_ParticleParametersSwimming swim;
#endif

  /** particle position given from md part*/
  float p[3];

#ifdef LB_GPU
  /** particle momentum struct velocity p.m->v*/
  float v[3];
#endif

#ifdef ROTATION
  float quatu[3];
#endif

#ifdef SHANCHEN
  float solvation[2 * LB_COMPONENTS];
#endif

#if defined(LB_ELECTROHYDRODYNAMICS) && defined(LB_GPU)
  float mu_E[3];
#endif

#ifdef ELECTROSTATICS
  float q;
#endif

#ifdef MASS
  float mass;
#endif

<<<<<<< HEAD
  unsigned int fixed;

#ifdef VIRTUAL_SITES_INERTIALESS_TRACERS
  bool isVirtual;
=======
#if defined(LB_GPU) && defined(VIRTUAL_SITES)
  bool is_virtual;
>>>>>>> a3adcaef
#endif

#ifdef DIPOLES
  float dip[3];
#endif
};

/** data structure for the different kinds of energies */
typedef struct { float bonded, non_bonded, coulomb, dipolar; } CUDA_energy;

/** Note the particle's seed gets its own struct since it doesn't get copied
 * back and forth from the GPU */
typedef struct { unsigned int seed; } CUDA_particle_seed;

extern CUDA_particle_data *particle_data_host;

/** This structure contains global variables associated with all of the
 * particles and not with one individual particle */
typedef struct {

  /**  This is for seeding the particles' individual seeds and is initialized
   * using irandom, beware if using for other purposes */
  unsigned int seed;

  unsigned int number_of_particles;

  /** a boolean variable to indicate if particle info should be communicated
   * between the cpu and gpu */
  unsigned int communication_enabled;
} CUDA_global_part_vars;

void copy_forces_from_GPU(ParticleRange particles);
void copy_energy_from_GPU();
void copy_CUDA_energy_to_energy(CUDA_energy energy_host);
void clear_energy_on_GPU();
void copy_composition_from_GPU();

CUDA_global_part_vars *gpu_get_global_particle_vars_pointer_host();
CUDA_global_part_vars *gpu_get_global_particle_vars_pointer();
CUDA_particle_data *gpu_get_particle_pointer();
float *gpu_get_particle_force_pointer();
#ifdef ROTATION
float *gpu_get_particle_torque_pointer();
#endif

CUDA_energy *gpu_get_energy_pointer();
float *gpu_get_particle_torque_pointer();
CUDA_fluid_composition *gpu_get_fluid_composition_pointer();
CUDA_particle_seed *gpu_get_particle_seed_pointer();
void gpu_change_number_of_part_to_comm();
void gpu_init_particle_comm();

void cuda_mpi_get_particles(ParticleRange particles,
                            CUDA_particle_data *host_result);
void copy_part_data_to_gpu(ParticleRange particles);

/**
 * @brief Distribute forces to the slaves, and and them to the particles.
 *
 * @param particles The particles the forces (and torques should be added to)
 * @param host_forces The forces as flat array of size 3 * particls.size(),
 only relevant on the master.
 * @param host_torques The torques as flat array of size 3 * particls.size(),
 *                this is only touched if ROTATION is active. Only relevant
 on the master.
 *
 * This is a collective call.
 */
void cuda_mpi_send_forces(ParticleRange particles, float *host_forces,
                          float *host_torques);
void cuda_bcast_global_part_params();
void cuda_copy_to_device(void *host_data, void *device_data, size_t n);
void cuda_copy_to_host(void *host_device, void *device_host, size_t n);

#ifdef SHANCHEN
void cuda_mpi_send_composition(ParticleRange, CUDA_fluid_composition *);
#endif

#ifdef ENGINE
void copy_v_cs_from_GPU(ParticleRange particles);
void cuda_mpi_send_v_cs(ParticleRange particles, CUDA_v_cs *host_v_cs);
#endif

#endif /* ifdef CUDA */

#endif /* ifdef CUDA_INTERFACE_HPP */<|MERGE_RESOLUTION|>--- conflicted
+++ resolved
@@ -94,15 +94,10 @@
   float mass;
 #endif
 
-<<<<<<< HEAD
   unsigned int fixed;
 
 #ifdef VIRTUAL_SITES_INERTIALESS_TRACERS
-  bool isVirtual;
-=======
-#if defined(LB_GPU) && defined(VIRTUAL_SITES)
   bool is_virtual;
->>>>>>> a3adcaef
 #endif
 
 #ifdef DIPOLES
