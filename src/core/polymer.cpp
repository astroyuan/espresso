/*
 * Copyright (C) 2010-2019 The ESPResSo project
 * Copyright (C) 2002,2003,2004,2005,2006,2007,2008,2009,2010
 *   Max-Planck-Institute for Polymer Research, Theory Group
 *
 * This file is part of ESPResSo.
 *
 * ESPResSo is free software: you can redistribute it and/or modify
 * it under the terms of the GNU General Public License as published by
 * the Free Software Foundation, either version 3 of the License, or
 * (at your option) any later version.
 *
 * ESPResSo is distributed in the hope that it will be useful,
 * but WITHOUT ANY WARRANTY; without even the implied warranty of
 * MERCHANTABILITY or FITNESS FOR A PARTICULAR PURPOSE.  See the
 * GNU General Public License for more details.
 *
 * You should have received a copy of the GNU General Public License
 * along with this program.  If not, see <http://www.gnu.org/licenses/>.
 */
/** \file
 *  This file contains everything needed to create a start-up configuration
 *  of (partially charged) polymer chains with counterions and salt molecules,
 *  assigning velocities to the particles and cross-linking the polymers if
 *  necessary.
 *
 *  The corresponding header file is polymer.hpp.
 */

#include "polymer.hpp"

#include "bonded_interactions/bonded_interaction_data.hpp"
#include "constraints.hpp"
#include "constraints/ShapeBasedConstraint.hpp"
#include "random.hpp"

#include <utils/Vector.hpp>
#include <utils/constants.hpp>
#include <utils/math/vec_rotate.hpp>

#include <cmath>
#include <stdexcept>

template <class RNG> static Utils::Vector3d random_position(RNG &rng) {
  Utils::Vector3d v;
  for (int i = 0; i < 3; ++i)
    v[i] = box_geo.length()[i] * rng();
  return v;
}

template <class RNG> static Utils::Vector3d random_unit_vector(RNG &rng) {
  Utils::Vector3d v;
  double const phi = acos(1. - 2. * rng());
  double const theta = 2. * Utils::pi() * rng();
  v[0] = sin(phi) * cos(theta);
  v[1] = sin(phi) * sin(theta);
  v[2] = cos(phi);
  v /= v.norm();
  return v;
}

/** Determines whether a given position @p pos is valid, i.e., it doesn't
 *  collide with existing or buffered particles, nor with existing constraints
 *  (if @c respect_constraints).
 *  @param pos                   the trial position in question
 *  @param positions             buffered positions to respect
 *  @param partCfg               existing particles to respect
 *  @param min_distance          threshold for the minimum distance between
 *                               trial position and buffered/existing particles
 *  @param respect_constraints   whether to respect constraints
 *  @return true if valid position, false if not.
 */
static bool
is_valid_position(Utils::Vector3d const &pos,
                  std::vector<std::vector<Utils::Vector3d>> const &positions,
                  PartCfg &partCfg, double const min_distance,
                  int const respect_constraints) {
  // check if constraint is violated
  if (respect_constraints) {
    Utils::Vector3d const folded_pos = folded_position(pos, box_geo);

    for (auto &c : Constraints::constraints) {
      auto cs =
          std::dynamic_pointer_cast<const Constraints::ShapeBasedConstraint>(c);
      if (cs) {
        double d;
        Utils::Vector3d v;

        cs->calc_dist(folded_pos, d, v);

        if (d <= 0) {
          return false;
        }
      }
    }
  }

  if (min_distance > 0) {
    // check for collision with existing particles
    if (distto(partCfg, pos, -1) < min_distance) {
      return false;
    }

    for (auto const &p : positions) {
      for (auto const &m : p) {
        if (get_mi_vector(pos, m, box_geo).norm() < min_distance) {
          return false;
        }
      }
    }
  }
  return true;
}

std::vector<std::vector<Utils::Vector3d>>
draw_polymer_positions(PartCfg &partCfg, int const n_polymers,
                       int const beads_per_chain, double const bond_length,
                       std::vector<Utils::Vector3d> const &start_positions,
                       double const min_distance, int const max_tries,
                       int const use_bond_angle, double const bond_angle,
                       int const respect_constraints, int const seed) {
<<<<<<< HEAD
  std::vector<std::vector<Utils::Vector3d>> positions(
      n_polymers, std::vector<Utils::Vector3d>(beads_per_chain));

  auto rng = [mt = Random::mt19937(static_cast<unsigned>(seed)),
=======
  auto rng = [mt = std::mt19937{static_cast<unsigned>(seed)},
>>>>>>> 9c2c70d3
              dist = std::uniform_real_distribution<double>(
                  0.0, 1.0)]() mutable { return dist(mt); };

  std::vector<std::vector<Utils::Vector3d>> positions(n_polymers);
  for (auto &p : positions) {
    p.reserve(beads_per_chain);
  }

  auto is_valid_pos = [&positions, &partCfg, min_distance,
                       respect_constraints](Utils::Vector3d const &v) {
    return is_valid_position(v, positions, partCfg, min_distance,
                             respect_constraints);
  };

  for (size_t p = 0; p < start_positions.size(); p++) {
    if (is_valid_pos(start_positions[p])) {
      positions[p].push_back(start_positions[p]);
    } else {
      throw std::runtime_error("Invalid start positions.");
    }
  }

  /* Draw a monomer position, obeying angle and starting position
   * constraints where appropriate. */
  auto draw_monomer_position = [&](int p, int m) {
    if (m == 0) {
      return (p < start_positions.size()) ? start_positions[p]
                                          : random_position(rng);
    }

    if (not use_bond_angle or m < 2) {
      return positions[p][m - 1] + bond_length * random_unit_vector(rng);
    }

    auto const last_vec = positions[p][m - 1] - positions[p][m - 2];
    return positions[p][m - 1] +
           Utils::vec_rotate(vector_product(last_vec, random_unit_vector(rng)),
                             bond_angle, -last_vec);
  };

  /* Try up to max_tries times to draw a valid position */
  auto draw_valid_monomer_position =
      [&](int p, int m) -> boost::optional<Utils::Vector3d> {
    for (unsigned _ = 0; _ < max_tries; _++) {
      auto const trial_pos = draw_monomer_position(p, m);

      if (is_valid_pos(trial_pos)) {
        return trial_pos;
      }
    }

    return {};
  };

  // create remaining monomers' positions by backtracking.
  for (int p = 0; p < n_polymers; ++p) {
    for (int attempts_poly = 0; attempts_poly < max_tries; attempts_poly++) {
      while (positions[p].size() < beads_per_chain) {
        auto pos = draw_valid_monomer_position(p, positions[p].size());

        if (pos) {
          /* Move on one position */
          positions[p].push_back(*pos);
        } else if (not positions[p].empty()) {
          /* Go back one position and try again */
          positions[p].pop_back();
        } else {
          /* Give up for this try. */
          break;
        }
      }

      /* If the polymer has not full length, we  try again. Otherwise we can
       * move on to the next polymer. */
      if (positions[p].size() == beads_per_chain) {
        break;
      }
    }

    /* We did not get a complete polymer, but have exceeded the maximal
     * number of tries, which means failure. */
    if (positions[p].size() < beads_per_chain)
      throw std::runtime_error("Failed to create polymer positions.");
  }
  return positions;
}<|MERGE_RESOLUTION|>--- conflicted
+++ resolved
@@ -119,14 +119,7 @@
                        double const min_distance, int const max_tries,
                        int const use_bond_angle, double const bond_angle,
                        int const respect_constraints, int const seed) {
-<<<<<<< HEAD
-  std::vector<std::vector<Utils::Vector3d>> positions(
-      n_polymers, std::vector<Utils::Vector3d>(beads_per_chain));
-
   auto rng = [mt = Random::mt19937(static_cast<unsigned>(seed)),
-=======
-  auto rng = [mt = std::mt19937{static_cast<unsigned>(seed)},
->>>>>>> 9c2c70d3
               dist = std::uniform_real_distribution<double>(
                   0.0, 1.0)]() mutable { return dist(mt); };
 
