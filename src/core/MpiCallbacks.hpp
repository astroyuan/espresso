/*
  Copyright (C) 2010,2011,2012,2013,2014,2015,2016 The ESPResSo project
  Copyright (C) 2002,2003,2004,2005,2006,2007,2008,2009,2010
    Max-Planck-Institute for Polymer Research, Theory Group

  This file is part of ESPResSo.

  ESPResSo is free software: you can redistribute it and/or modify
  it under the terms of the GNU General Public License as published by
  the Free Software Foundation, either version 3 of the License, or
  (at your option) any later version.

  ESPResSo is distributed in the hope that it will be useful,
  but WITHOUT ANY WARRANTY; without even the implied warranty of
  MERCHANTABILITY or FITNESS FOR A PARTICULAR PURPOSE.  See the
  GNU General Public License for more details.

  You should have received a copy of the GNU General Public License
  along with this program.  If not, see <http://www.gnu.org/licenses/>.
*/

#ifndef COMMUNICATION_MPI_CALLBACKS
#define COMMUNICATION_MPI_CALLBACKS

#include <functional>
#include <initializer_list>

#include <boost/mpi/communicator.hpp>

#include "utils/NumeratedContainer.hpp"

namespace Communication {

/**
 * @brief  The interface of the MPI callback mechanism.
 */
class MpiCallbacks {
public:
  /** Function type of static callbacks. */
  typedef void (*func_ptr_type)(int, int);
  /** Type of the callback functions. */
  typedef std::function<void(int, int)> function_type;

<<<<<<< HEAD
  explicit MpiCallbacks(boost::mpi::communicator &comm) : m_comm(comm) {
=======
  explicit MpiCallbacks(boost::mpi::communicator const& comm) : m_comm(comm) {
>>>>>>> 9b213c33
    /** Add a dummy at id 0 for loop abort. */
    m_callbacks.add(function_type());
  }

  /**
   * @brief Add a new callback.
   *
   * Add a new callback to the system. This is a collective
   * function that must be run on all nodes.
   *
   * @param f The callback function to add.
   * @return An integer id with which the callback can be called.
   **/
  int add(const function_type &f);

  /**
   * @brief Add a new static callback.
   *
   * Add a new callback to the system. This is a collective
   * function that must be run on all nodes.
   *
   * @param fp Pointer to the static callback function to add.
   * @return An integer id with which the callback can be called.
   **/
  int add(func_ptr_type fp);

  /**
   * @brief Remove callback.
   *
   * Remove the callback id from the callback list.
   * This is a collective call that must be run on all node.
   *
   * @param id Identifier of the calback to remove.
   */
  void remove(const int id);

  /**
   * @brief call a callback.
   *
   * Call the callback id.
   * The method can only be called on the master
   * and has the prerequisite that the other nodes are
   * in the MPI loop.
   *
   * @param id The callback to call.
   * @param par1 First parameter to pass to the callback.
   * @param par2 Second parameter to pass to the callback.
   */
  void call(int id, int par1 = 0, int par2 = 0) const;

  /**
   * @brief call a callback.
   *
   * Call a static callback by pointer.
   * The method can only be called the master
   * and has the prerequisite that the other nodes are
   * in the MPI loop.
   *
   * @param id Pointer to static callback (e.g. the function name) to call.
   * @param par1 First parameter to pass to the callback.
   * @param par2 Second parameter to pass to the callback.
   */
  void call(func_ptr_type fp, int par1 = 0, int par2 = 0) const;

  /**
   * @brief Mpi slave loop.
   *
   * This is the callback loop for the slaves. They block
   * on the MPI call and wait for a new callback request
   * coming from the master.
   * This should be run on the slaves and must be running
   * so thet the master can issue call().
   */
  void loop() const;

  /**
   * @brief Abort mpi loop.
   *
   * Make the slaves exit the MPI loop.
   */
  void abort_loop() const;

  /**
   * @brief The boost mpi communicator used by this instance
   */
  boost::mpi::communicator const &comm() const { return m_comm; }

  /**
   * @brief Set the mpi communicator for this instance.
   */
  void set_comm(boost::mpi::communicator &comm) { m_comm = comm; }

private:
  /**
   * @brief Id for the loop_abort. Has to be 0.
   */
  enum { LOOP_ABORT = 0 };
  /**
   * @brief Callback to integrate with the old callback mechanism.
   *
   * MPI callback for integration with the old callback mechanism,
   * This is called on the slaves by the MPI loop. This should
   * be removed when the new mechanism is used everywhere
   *
   * @param id The id of the callback to run.
   * @param par2 First parameter to pass to the callback function.
   * @param par2 Second parameter to pass to the callback function.
   */
  void slave(int id, int par1, int par2) const;

  /**
   * The MPI communicator used for the callbacks.
   */
  boost::mpi::communicator &m_comm;

  /**
   * Internal storage for the callback functions.
   */
  Utils::NumeratedContainer<function_type> m_callbacks;

  /**
   * Mapping of function pointers to ids, so static callbacks can be
   * called by their pointer for backward compability.
   */
  std::unordered_map<func_ptr_type, int> m_func_ptr_to_id;
};

/**
 * @brief Returns a reference to the global callback class instance.
 *
 */
MpiCallbacks &mpiCallbacks();

/**
 * @brief Convenience class to register a static callback
 * automatically before main.
 *
 * To use decalare a static CallbackAdder member of your class
 * and initialize it with an static callback function or a lambda,
 * or a initializer list thereof.
 */
class CallbackAdder {
public:
  explicit CallbackAdder(MpiCallbacks::function_type const &callback) {
    mpiCallbacks().add(callback);
  }

  explicit CallbackAdder(MpiCallbacks::func_ptr_type callback) {
    mpiCallbacks().add(callback);
  }

  explicit CallbackAdder(
      std::initializer_list<MpiCallbacks::function_type> il) {
    for (auto it : il) {
      mpiCallbacks().add(it);
    }
  }

  explicit CallbackAdder(
      std::initializer_list<MpiCallbacks::func_ptr_type> il) {
    for (auto it : il) {
      mpiCallbacks().add(it);
    }
  }
};

} /* namespace Communication */

#endif<|MERGE_RESOLUTION|>--- conflicted
+++ resolved
@@ -41,11 +41,8 @@
   /** Type of the callback functions. */
   typedef std::function<void(int, int)> function_type;
 
-<<<<<<< HEAD
   explicit MpiCallbacks(boost::mpi::communicator &comm) : m_comm(comm) {
-=======
-  explicit MpiCallbacks(boost::mpi::communicator const& comm) : m_comm(comm) {
->>>>>>> 9b213c33
+
     /** Add a dummy at id 0 for loop abort. */
     m_callbacks.add(function_type());
   }
@@ -134,7 +131,7 @@
   boost::mpi::communicator const &comm() const { return m_comm; }
 
   /**
-   * @brief Set the mpi communicator for this instance.
+   * Set the MPI communicator for the callbacks.
    */
   void set_comm(boost::mpi::communicator &comm) { m_comm = comm; }
 
