/*
  Copyright (C) 2010-2018 The ESPResSo project
  Copyright (C) 2002,2003,2004,2005,2006,2007,2008,2009,2010
    Max-Planck-Institute for Polymer Research, Theory Group

  This file is part of ESPResSo.

  ESPResSo is free software: you can redistribute it and/or modify
  it under the terms of the GNU General Public License as published by
  the Free Software Foundation, either version 3 of the License, or
  (at your option) any later version.

  ESPResSo is distributed in the hope that it will be useful,
  but WITHOUT ANY WARRANTY; without even the implied warranty of
  MERCHANTABILITY or FITNESS FOR A PARTICULAR PURPOSE.  See the
  GNU General Public License for more details.

  You should have received a copy of the GNU General Public License
  along with this program.  If not, see <http://www.gnu.org/licenses/>.
*/

#ifndef COMMUNICATION_MPI_CALLBACKS
#define COMMUNICATION_MPI_CALLBACKS

#include <utils/NumeratedContainer.hpp>
#include <utils/as_const.hpp>
#include <utils/tuple.hpp>
#include <utils/type_traits.hpp>

#include <boost/mpi/collectives/all_reduce.hpp>
#include <boost/mpi/collectives/broadcast.hpp>
#include <boost/mpi/communicator.hpp>
#include <boost/range/algorithm/remove_if.hpp>

#include <functional>
#include <initializer_list>
#include <tuple>
#include <utility>

namespace Communication {
/**
 * This namespace contains tag types
 * to indicate what to do with the return
 * values of callbacks.
 */
namespace Result {
/** Ignore result */
struct Ignore {};
constexpr auto ignore = Ignore{};
/** Return value from one rank */
struct OneRank {};
constexpr auto one_rank = OneRank{};
/** Reduce return value over all ranks */
struct Reduction {};
constexpr auto reduction = Reduction{};
} // namespace Result

namespace detail {
/**
 * @brief Check if a type can be used as a callback argument.
 *
 * This checks is a type can be a parameter type for a MPI callback.
 * Not allowed are pointers and non-const references, as output
 * parameters can not work across ranks.
 */
template <class T>
using is_allowed_argument = std::integral_constant<
    bool, not(std::is_pointer<T>::value ||
              (!std::is_const<std::remove_reference_t<T>>::value &&
               std::is_lvalue_reference<T>::value))>;

template <class... Args>
using are_allowed_arguments =
    typename Utils::conjunction<is_allowed_argument<Args>...>::type;

/**
 * @brief Invoke a callable with arguments from an mpi buffer.
 *
 * @tparam F A Callable that can be called with Args as parameters.
 * @tparam Args Pack of arguments for @type F
 *
 * @param f Functor to be called
 * @param ia Buffer to extract the parameters from
 *
 * @return Return value of calling @param f.
 */
template <class F, class... Args>
auto invoke(F f, boost::mpi::packed_iarchive &ia) {
  static_assert(are_allowed_arguments<Args...>::value,
                "Pointers and non-const references are not allowed as "
                "arguments for callbacks.");

  /* This is the local receive buffer for the parameters. We have to strip
       away const so we can actually deserialize into it. */
  std::tuple<std::remove_const_t<std::remove_reference_t<Args>>...> params;
  Utils::for_each([&ia](auto &e) { ia >> e; }, params);

  /* We add const here, so that parameters can only by by value
     or const reference. Output parameters on callbacks are not
     sensible because the changes are not propagated back, so
     we make sure this does not compile. */
  return Utils::apply(f, Utils::as_const(params));
}

/**
 * @brief Type-erased interface for callbacks.
 *
 * This encapsulates the signature of the callback
 * and the parameter transfer, so that it can be
 * called without any type information on the parameters.
 */
struct callback_concept_t {
  /**
   * @brief Execute the callback.
   *
   * Unpack parameters for this callback, and then call it.
   *
   * @param comm communicator used for return value collection.
   * @param ia MPI buffer containing the arguments.
   */
  virtual void operator()(boost::mpi::communicator const &,
                          boost::mpi::packed_iarchive &) const = 0;
  virtual ~callback_concept_t() = default;
};

/**
 * @brief Callback without a return value.
 *
 * This is an implementation of a callback for a specific callable
 * @p F and a set of arguments to call it with, where the there
 * is no return value.
 */
template <class F, class... Args>
struct callback_void_t final : public callback_concept_t {
  F m_f;

  template <class FRef>
  explicit callback_void_t(FRef &&f) : m_f(std::forward<FRef>(f)) {}
  void operator()(boost::mpi::communicator const &,
                  boost::mpi::packed_iarchive &ia) const override {
    detail::invoke<F, Args...>(m_f, ia);
  }
};

/**
 * @brief Callback with a return value from one rank.
 *
 * This is an implementation of a callback for a specific callable
 * @p F and a set of arguments to call it with, where the value from
 * one rank is returned.
 */
template <class F, class... Args>
struct callback_one_rank_t final : public callback_concept_t {
  F m_f;

  template <class FRef>
  explicit callback_one_rank_t(FRef &&f) : m_f(std::forward<FRef>(f)) {}
  void operator()(boost::mpi::communicator const &comm,
                  boost::mpi::packed_iarchive &ia) const override {
    auto const result = detail::invoke<F, Args...>(m_f, ia);

    /* Check that there was exactly one rank that has returned
     * a value. */
    assert(1 == boost::mpi::all_reduce(comm, static_cast<int>(!!result),
                                       std::plus<>()));

    /* If this rank returned a result, send it to the head node. */
    if (!!result) {
      comm.send(0, 42, *result);
    }
  }
};

/**
 * @brief Callback with return value reduction.
 *
 * This is an implementation of a callback for a specific callable
 * @p F and a set of arguments to call it with, where the return
 * value if reduced over the communicator.
 */
template <class Op, class F, class... Args>
struct callback_reduce_t final : public callback_concept_t {
  Op m_op;
  F m_f;

  template <class OpRef, class FRef>
  explicit callback_reduce_t(OpRef &&op, FRef &&f)
      : m_op(std::forward<OpRef>(op)), m_f(std::forward<FRef>(f)) {}

  /**
   * @brief Execute the callback.
   *
   * Receive parameters for this callback, and then call it.
   *
   * @param comm The communicator to receive the parameters on.
   */
  void operator()(boost::mpi::communicator const &comm,
                  boost::mpi::packed_iarchive &ia) const override {
    /* Call the callback function, and reduce over the results with
     * the stored reduction operation. */
    boost::mpi::reduce(comm, detail::invoke<F, Args...>(m_f, ia), m_op, 0);
  }
};

template <class F, class R, class... Args> struct FunctorTypes {
  using functor_type = F;
  using return_type = R;
  using argument_types = std::tuple<Args...>;
};

template <class C, class R, class... Args>
auto functor_types_impl(R (C::*)(Args...) const) {
  return FunctorTypes<C, R, Args...>{};
}

template <class F>
using functor_types =
    decltype(functor_types_impl(&std::remove_reference_t<F>::operator()));

template <class CRef, class C, class R, class... Args>
auto make_model_impl(Result::Ignore, CRef &&c, FunctorTypes<C, R, Args...>) {
  return std::make_unique<callback_void_t<C, Args...>>(std::forward<CRef>(c));
}

/**
 * @brief Make a @ref callback_model_t for a functor or lambda.
 *
 * The signature is deduced from F::operator() const, which has
 * to exist and can not be overloaded.
 */
template <typename F> auto make_model(F &&f) {
  return make_model_impl(Result::Ignore{}, std::forward<F>(f),
                         functor_types<F>{});
}

/**
 * @brief Make a @ref callback_model_t for a function pointer.
 *
 * This instantiates a implementation of a callback for a function
 * pointer. The main task here is to transfer the signature from
 * the pointer to the callback_model_t by template argument type
 * deduction.
 */
template <class... Args> auto make_model(void (*f_ptr)(Args...)) {
  return std::make_unique<callback_void_t<void (*)(Args...), Args...>>(f_ptr);
}

template <class Op, class R, class... Args>
auto make_model(Result::Reduction, R (*f_ptr)(Args...), Op &&op) {
  return std::make_unique<
      callback_reduce_t<std::remove_reference_t<Op>, R (*)(Args...), Args...>>(
      std::forward<Op>(op), f_ptr);
}

template <class R, class... Args>
auto make_model(Result::OneRank, R (*f_ptr)(Args...)) {
  return std::make_unique<callback_one_rank_t<R (*)(Args...), Args...>>(f_ptr);
}
} // namespace detail

/**
 * @brief  The interface of the MPI callback mechanism.
 */
class MpiCallbacks {
public:
  /**
   * @brief RAII handle for a callback.
   *
   * This is what the client gets for registering a
   * dynamic (= not function pointer) callback.
   * It manages the lifetime of the callback handle is
   * needed to call it. The handle has a type derived
   * from the signature of the callback, which makes
   * it possible to do static type checking on the
   * arguments. */
  template <class... Args> class CallbackHandle {
  public:
    template <typename F, class = std::enable_if_t<std::is_same<
                              typename detail::functor_types<F>::argument_types,
                              std::tuple<Args...>>::value>>
    CallbackHandle(MpiCallbacks *cb, F &&f)
        : m_id(cb->add(std::forward<F>(f))), m_cb(cb) {}

    CallbackHandle(CallbackHandle const &) = delete;
    CallbackHandle(CallbackHandle &&rhs) noexcept = default;
    CallbackHandle &operator=(CallbackHandle const &) = delete;
    CallbackHandle &operator=(CallbackHandle &&rhs) noexcept = default;

  private:
    int m_id;
    MpiCallbacks *m_cb;

  public:
    /**
     * @brief Call the callback managed by this handle.
     *
     * The arguments are passed to the remote callees, it
     * must be possible to call the function with the provided
     * arguments, otherwise this will not compile.
     */
    template <class... ArgRef>
    auto operator()(ArgRef &&... args) const
        /* Enable if a hypothetical function with signature void(Args..)
         * could be called with the provided arguments. */
        -> std::enable_if_t<
            std::is_void<decltype(std::declval<void (*)(Args...)>()(
                std::forward<ArgRef>(args)...))>::value> {
      assert(m_cb), m_cb->call(m_id, std::forward<ArgRef>(args)...);
    }

    ~CallbackHandle() {
      if (m_cb)
        m_cb->remove(m_id);
    }

    MpiCallbacks *cb() const { return m_cb; }
  };

  /* Avoid accidental copy, leads to mpi deadlock
     or split brain */
  MpiCallbacks(MpiCallbacks const &) = delete;
  MpiCallbacks &operator=(MpiCallbacks const &) = delete;

private:
  static auto &static_callbacks() {
    static std::vector<
        std::pair<void (*)(), std::unique_ptr<detail::callback_concept_t>>>
        m_callbacks;

    return m_callbacks;
  }

public:
  explicit MpiCallbacks(boost::mpi::communicator &comm,
                        bool abort_on_exit = true)
      : m_abort_on_exit(abort_on_exit), m_comm(comm) {
    /** Add a dummy at id 0 for loop abort. */
    m_callback_map.add(nullptr);

    for (auto &kv : static_callbacks()) {
      m_func_ptr_to_id[kv.first] = m_callback_map.add(kv.second.get());
    }
  }

  ~MpiCallbacks() {
    /* Release the clients on exit */
    if (m_abort_on_exit && (m_comm.rank() == 0)) {
      try {
        abort_loop();
      } catch (...) {
      }
    }
  }

private:
  /**
   * @brief Add a new callback.
   *
   * Add a new callback to the system. This is a collective
   * function that must be run on all nodes.
   *
   * @tparam F An object with a const call operator.
   *
   * @param f The callback function to add.
   * @return A handle with which the callback can be called.
   **/
  template <typename F> auto add(F &&f) {
    m_callbacks.emplace_back(detail::make_model(std::forward<F>(f)));
    return m_callback_map.add(m_callbacks.back().get());
  }

public:
  /**
   * @brief Add a new callback.
   *
   * Add a new callback to the system. This is a collective
   * function that must be run on all nodes.
   *
   * @param fp Pointer to the static callback function to add.
   **/
  template <class... Args> void add(void (*fp)(Args...)) {
    m_callbacks.emplace_back(detail::make_model(fp));
    const int id = m_callback_map.add(m_callbacks.back().get());
    m_func_ptr_to_id[reinterpret_cast<void (*)()>(fp)] = id;
  }

  /**
   * @brief Add a new callback.
   *
   * Add a new callback to the system. This is a collective
   * function that must be run on all nodes.
   *
   * @param fp Pointer to the static callback function to add.
   **/
  template <class... Args> static void add_static(void (*fp)(Args...)) {
    static_callbacks().emplace_back(reinterpret_cast<void (*)()>(fp),
                                    detail::make_model(fp));
  }

  /**
   * @brief Add a new callback with a return value.
   *
   * Add a new callback to the system. This is a collective
   * function that must be run on all nodes.
   * Tag is one of the tag types from @namespace Communication::Result,
   * which indicates what to to with the return values.
   *
   * @param tag Tag type indicating return operation
   * @param tag_args Argument for the return operation, if any.
   * @param fp Pointer to the static callback function to add.
   **/
  template <class Tag, class R, class... Args, class... TagArgs>
  static void add_static(Tag tag, R (*fp)(Args...), TagArgs &&... tag_args) {
    static_callbacks().emplace_back(
        reinterpret_cast<void (*)()>(fp),
        detail::make_model(tag, fp, std::forward<TagArgs>(tag_args)...));
  }

private:
  /**
   * @brief Remove callback.
   *
   * Remove the callback id from the callback list.
   * This is a collective call that must be run on all node.
   *
   * @param id Identifier of the callback to remove.
   */
  void remove(int id) {
    m_callbacks.erase(
        boost::remove_if(m_callbacks,
                         [ptr = m_callback_map[id]](auto const &e) {
                           return e.get() == ptr;
                         }),
        m_callbacks.end());
    m_callback_map.remove(id);
  }

private:
  /**
   * @brief call a callback.
   *
   * Call the callback id.
   * The method can only be called on the master
   * and has the prerequisite that the other nodes are
   * in the MPI loop.
   *
   * @param id The callback to call.
   * @param args Arguments for the callback.
   */
  template <class... Args> void call(int id, Args &&... args) const {
    /** Can only be call from master */
    if (m_comm.rank() != 0) {
      throw std::logic_error("Callbacks can only be invoked on rank 0.");
    }

    /** Check if callback exists */
    if (m_callback_map.find(id) == m_callback_map.end()) {
      throw std::out_of_range("Callback does not exists.");
    }

    /** Send request to slaves */
    boost::mpi::packed_oarchive oa(m_comm);
    oa << id;

    /* Pack the arguments into a packed mpi buffer. */
    Utils::for_each([&oa](auto &&e) { oa << e; },
                    std::forward_as_tuple(std::forward<Args>(args)...));

    boost::mpi::broadcast(m_comm, oa, 0);
  }

public:
  /**
   * @brief call a callback.
   *
   * Call a static callback by pointer.
   * The method can only be called the master
   * and has the prerequisite that the other nodes are
   * in the MPI loop. Also the function has to be previously
   * registered e.g. with the @ref REGISTER_CALLBACK macro.
   * The callback is not called on the head node.
   *
   * @param fp Pointer to the function to call.
   * @param args Arguments for the callback.
   */
  template <class... Args, class... ArgRef>
  auto call(void (*fp)(Args...), ArgRef &&... args) const ->
      /* Enable only if fp can be called with the provided arguments,
       * e.g. if fp(args...) is well-formed. */
      std::enable_if_t<std::is_void<decltype(fp(args...))>::value> {
    const int id = m_func_ptr_to_id.at(reinterpret_cast<void (*)()>(fp));

    call(id, std::forward<ArgRef>(args)...);
  }

  /**
   * @brief call a callback.
   *
   * Call a static callback by pointer.
   * The method can only be called the master
   * and has the prerequisite that the other nodes are
   * in the MPI loop. Also the function has to be previously
   * registered e.g. with the @ref REGISTER_CALLBACK macro.
   * The callback is called on the head node.
   *
   * @param fp Pointer to the function to call.
   * @param args Arguments for the callback.
   */
  template <class... Args, class... ArgRef>
  void call_all(void (*fp)(Args...), ArgRef &&... args) const {
    call(fp, args...);
    fp(args...);
  }

  /**
   * @brief Call a callback and reduce the result over all nodes.
   *
   * This calls a callback on all nodes, including the head node,
   * and does a mpi reduction with the registered operation.
   *
   * This method can only be called on the head node.
   */
  template <class Op, class R, class... Args>
  auto call(Result::Reduction, Op op, R (*fp)(Args...), Args... args) const
      -> std::remove_reference_t<decltype(op(std::declval<R>(),
                                             std::declval<R>()))> {
    const int id = m_func_ptr_to_id.at(reinterpret_cast<void (*)()>(fp));

    call(id, args...);

    std::remove_cv_t<std::remove_reference_t<decltype(
        op(std::declval<R>(), std::declval<R>()))>>
        result{};
    boost::mpi::reduce(m_comm, fp(args...), result, op, 0);

    return result;
  }

  /**
   * @brief Call a callback and reduce the result over all nodes.
   *
   * This calls a callback on all nodes, including the head node,
   * and returns the value from the node which returned an engaged
   * optional.
   *
   * This method can only be called on the head node.
   */
<<<<<<< HEAD
  template <class R, class... FArgs, class... Args>
  auto call(Result::OneRank, boost::optional<R> (*fp)(FArgs...),
            Args... args) const -> std::remove_reference_t<R> {
=======
  template <class R, class... Args, class... ArgRef>
  auto call(Result::OneRank, boost::optional<R> (*fp)(Args...),
            ArgRef... args) const -> std::remove_reference_t<R> {
>>>>>>> 000692aa

    const int id = m_func_ptr_to_id.at(reinterpret_cast<void (*)()>(fp));
    call(id, args...);

    auto const local_result = fp(std::forward<Args>(args)...);

    assert(1 == boost::mpi::all_reduce(m_comm, static_cast<int>(!!local_result),
                                       std::plus<>()));

    if (!!local_result) {
      return *local_result;
    }

    std::remove_cv_t<std::remove_reference_t<R>> result;
    m_comm.recv(boost::mpi::any_source, boost::mpi::any_tag, result);
    return result;
  }

  /**
   * @brief Mpi slave loop.
   *
   * This is the callback loop for the slaves. They block
   * on the MPI call and wait for a new callback request
   * coming from the master.
   * This should be run on the slaves and must be running
   * so that the master can issue call().
   */
  void loop() const {
    for (;;) {
      /** Communicate callback id and parameters */
      boost::mpi::packed_iarchive ia(m_comm);
      boost::mpi::broadcast(m_comm, ia, 0);

      int request;
      ia >> request;

      /** id == 0 is loop_abort. */
      if (request == LOOP_ABORT) {
        break;
      }
      /** Call the callback */
      m_callback_map[request]->operator()(m_comm, ia);
    }
  }

  /**
   * @brief Abort mpi loop.
   *
   * Make the slaves exit the MPI loop.
   */
  void abort_loop() { call(LOOP_ABORT); }

  /**
   * @brief The boost mpi communicator used by this instance
   */
  boost::mpi::communicator const &comm() const { return m_comm; }

private:
  /**
   * @brief Id for the loop_abort. Has to be 0.
   */
  enum { LOOP_ABORT = 0 };

  /**
   * @brief If loop_abort should be called on destruction
   *        on the head node.
   */
  bool m_abort_on_exit;

  /**
   * The MPI communicator used for the callbacks.
   */
  boost::mpi::communicator &m_comm;

  /**
   * Internal storage for the callback functions.
   */
  std::vector<std::unique_ptr<detail::callback_concept_t>> m_callbacks;

  /**
   * Map of ids to callbacks.
   */
  Utils::NumeratedContainer<detail::callback_concept_t *> m_callback_map;

  /**
   * Mapping of function pointers to ids, so static callbacks can be
   * called by their pointer.
   */
  std::unordered_map<void (*)(), int> m_func_ptr_to_id;
};

template <class... Args>
using CallbackHandle = MpiCallbacks::CallbackHandle<Args...>;

/**
 * @brief Helper class to add callbacks before main.
 *
 * Should not be used directly, but via @ref REGISTER_CALLBACK.
 */
class RegisterCallback {

public:
  RegisterCallback() = delete;

  template <class... Args> explicit RegisterCallback(void (*cb)(Args...)) {
    MpiCallbacks::add_static(cb);
  }

  template <class Tag, class R, class... Args, class... TagArgs>
  explicit RegisterCallback(Tag tag, R (*cb)(Args...), TagArgs &&... tag_args) {
    MpiCallbacks::add_static(tag, cb, std::forward<TagArgs>(tag_args)...);
  }
};
} /* namespace Communication */

/**
 * @brief Register a static callback
 *
 * This registers a function as an mpi callback. The
 * macro should be used at global scope.
 *
 * @param cb A function
 */
#define REGISTER_CALLBACK(cb)                                                  \
  namespace Communication {                                                    \
  static ::Communication::RegisterCallback register_##cb(&(cb));               \
  }

/**
 * @brief Register a static callback
 *
 * This registers a function as an mpi callback with
 * reduction of the return values from the nodes.
 * The macro should be used at global scope.
 *
 * @param cb A function
 * @param op Reduction operation
 */
#define REGISTER_CALLBACK_REDUCTION(cb, op)                                    \
  namespace Communication {                                                    \
  static ::Communication::RegisterCallback                                     \
      register_reduction_##cb(::Communication::Result::Reduction{}, &(cb),     \
                              (op));                                           \
  }

/**
 * @brief Register a static callback
 *
 * This registers a function as an mpi callback with
 * reduction of the return values from one node
 * where the value of the optional is set.
 * The macro should be used at global scope.
 *
 * @param cb A function
 */
#define REGISTER_CALLBACK_ONE_RANK(cb)                                         \
  namespace Communication {                                                    \
  static ::Communication::RegisterCallback                                     \
      register_one_rank_##cb(::Communication::Result::OneRank{}, &(cb));       \
  }

#endif<|MERGE_RESOLUTION|>--- conflicted
+++ resolved
@@ -545,15 +545,9 @@
    *
    * This method can only be called on the head node.
    */
-<<<<<<< HEAD
-  template <class R, class... FArgs, class... Args>
-  auto call(Result::OneRank, boost::optional<R> (*fp)(FArgs...),
-            Args... args) const -> std::remove_reference_t<R> {
-=======
   template <class R, class... Args, class... ArgRef>
   auto call(Result::OneRank, boost::optional<R> (*fp)(Args...),
             ArgRef... args) const -> std::remove_reference_t<R> {
->>>>>>> 000692aa
 
     const int id = m_func_ptr_to_id.at(reinterpret_cast<void (*)()>(fp));
     call(id, args...);
