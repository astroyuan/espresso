--- conflicted
+++ resolved
@@ -23,21 +23,13 @@
 #ifndef UTILS_MATH_INT_POW_HPP
 #define UTILS_MATH_INT_POW_HPP
 
-<<<<<<< HEAD
-#include "utils/type_traits.hpp"
-=======
 #include "utils/device_qualifier.hpp"
 
 #include <type_traits>
->>>>>>> 31292d64
 
 namespace Utils {
 namespace detail {
 template <class T, unsigned n, class = void> struct int_pow_impl {
-<<<<<<< HEAD
-  constexpr T operator()(T x) const {
-    return x * int_pow_impl<T, (n - 1) / 2>{}(x * x);
-=======
   DEVICE_QUALIFIER constexpr T operator()(T x) const {
     return x * int_pow_impl<T, (n - 1) / 2>{}(x * x);
   }
@@ -48,30 +40,15 @@
 struct int_pow_impl<T, n, std::enable_if_t<n % 2 == 0>> {
   DEVICE_QUALIFIER constexpr T operator()(T x) const {
     return int_pow_impl<T, n / 2>{}(x * x);
->>>>>>> 31292d64
   }
 };
 
-/* Specializaton for n even */
-template <class T, unsigned n>
-struct int_pow_impl<T, n, std::enable_if_t<n % 2 == 0>> {
-  constexpr T operator()(T x) const { return int_pow_impl<T, n / 2>{}(x * x); }
-};
-
 template <class T> struct int_pow_impl<T, 1> {
-<<<<<<< HEAD
-  constexpr T operator()(T x) const { return x; }
-};
-
-template <class T> struct int_pow_impl<T, 0> {
-  constexpr T operator()(T x) const { return T{1}; }
-=======
   DEVICE_QUALIFIER constexpr T operator()(T x) const { return x; }
 };
 
 template <class T> struct int_pow_impl<T, 0> {
   DEVICE_QUALIFIER constexpr T operator()(T x) const { return T{1}; }
->>>>>>> 31292d64
 };
 } // namespace detail
 
@@ -82,11 +59,7 @@
  * at compile time. It uses exponentiation by
  * squaring to construct a efficient function.
  */
-<<<<<<< HEAD
-template <unsigned n, typename T> constexpr T int_pow(T x) {
-=======
 template <unsigned n, typename T> DEVICE_QUALIFIER constexpr T int_pow(T x) {
->>>>>>> 31292d64
   return detail::int_pow_impl<T, n>{}(x);
 }
 } // namespace Utils
