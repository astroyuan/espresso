--- conflicted
+++ resolved
@@ -26,14 +26,10 @@
   Iterator end() { return m_end; }
 
   bool empty() const { return m_begin == m_end; }
-<<<<<<< HEAD
-  difference_type size() const { return std::distance(m_begin, m_end); }
-=======
   difference_type size() const {
     using std::distance;
     return distance(m_begin, m_end);
   }
->>>>>>> b8a92ead
 
   bool operator==(Range const &rhs) const {
     return (m_begin == rhs.m_begin) && (m_end == rhs.m_end);
