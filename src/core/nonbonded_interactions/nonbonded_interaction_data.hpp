/*
  Copyright (C) 2010-2018 The ESPResSo project
  Copyright (C) 2002,2003,2004,2005,2006,2007,2008,2009,2010
    Max-Planck-Institute for Polymer Research, Theory Group

  This file is part of ESPResSo.

  ESPResSo is free software: you can redistribute it and/or modify
  it under the terms of the GNU General Public License as published by
  the Free Software Foundation, either version 3 of the License, or
  (at your option) any later version.

  ESPResSo is distributed in the hope that it will be useful,
  but WITHOUT ANY WARRANTY; without even the implied warranty of
  MERCHANTABILITY or FITNESS FOR A PARTICULAR PURPOSE.  See the
  GNU General Public License for more details.

  You should have received a copy of the GNU General Public License
  along with this program.  If not, see <http://www.gnu.org/licenses/>.
*/
#ifndef _INTERACTION_DATA_H
#define _INTERACTION_DATA_H
/** \file
 *  Various procedures concerning interactions between particles.
 */

#include "TabulatedPotential.hpp"
#include "dpd.hpp"
#include "particle_data.hpp"

/** Cutoff for deactivated interactions. Must be negative, so that even
 *  particles on top of each other don't interact by chance.
 */
constexpr double INACTIVE_CUTOFF = -1.;

/* Data Types */
/************************************************************/

/** Data structure containing the interaction parameters for non-bonded
 *  interactions.
 *  Access via <tt>get_ia_param(i, j)</tt> with
 *  <tt>i</tt>, <tt>j</tt> \< \ref max_seen_particle_type
 */
struct IA_parameters {
  /** maximal cutoff for this pair of particle types. This contains
   *  contributions from the short-ranged interactions, plus any
   *  cutoffs from global interactions like electrostatics.
   */
  double max_cut = INACTIVE_CUTOFF;

#ifdef LENNARD_JONES
  /** \name Lennard-Jones with shift */
  /*@{*/
  double LJ_eps = 0.0;
  double LJ_sig = 0.0;
  double LJ_cut = 0.0;
  double LJ_shift = 0.0;
  double LJ_offset = 0.0;
  double LJ_min = 0.0;
  /*@}*/

#endif

#ifdef WCA
  /** \name WCA potential */
  /*@{*/
  double WCA_eps = 0.0;
  double WCA_sig = 0.0;
  double WCA_cut = INACTIVE_CUTOFF;
  /*@}*/
#endif

#ifdef LENNARD_JONES_GENERIC
  /** \name Generic Lennard-Jones with shift */
  /*@{*/
  double LJGEN_eps = 0.0;
  double LJGEN_sig = 0.0;
  double LJGEN_cut = INACTIVE_CUTOFF;
  double LJGEN_shift = 0.0;
  double LJGEN_offset = 0.0;
  double LJGEN_a1 = 0.0;
  double LJGEN_a2 = 0.0;
  double LJGEN_b1 = 0.0;
  double LJGEN_b2 = 0.0;
  double LJGEN_lambda = 1.0;
  double LJGEN_softrad = 0.0;
  /*@}*/
#endif

#ifdef SMOOTH_STEP
  /** \name smooth step potential */
  /*@{*/
  double SmSt_eps = 0.0;
  double SmSt_sig = 0.0;
  double SmSt_cut = INACTIVE_CUTOFF;
  double SmSt_d = 0.0;
  int SmSt_n = 0;
  double SmSt_k0 = 0.0;
  /*@}*/
#endif

#ifdef HERTZIAN
  /** \name Hertzian potential */
  /*@{*/
  double Hertzian_eps = 0.0;
  double Hertzian_sig = INACTIVE_CUTOFF;
  /*@}*/
#endif

#ifdef GAUSSIAN
  /** \name Gaussian potential */
  /*@{*/
  double Gaussian_eps = 0.0;
  double Gaussian_sig = 1.0;
  double Gaussian_cut = INACTIVE_CUTOFF;
  /*@}*/
#endif

#ifdef BMHTF_NACL
  /** \name BMHTF NaCl potential */
  /*@{*/
  double BMHTF_A = 0.0;
  double BMHTF_B = 0.0;
  double BMHTF_C = 0.0;
  double BMHTF_D = 0.0;
  double BMHTF_sig = 0.0;
  double BMHTF_cut = INACTIVE_CUTOFF;
  double BMHTF_computed_shift = 0.0;
  /*@}*/
#endif

#ifdef MORSE
  /** \name Morse potential */
  /*@{*/
  double MORSE_eps = INACTIVE_CUTOFF;
  double MORSE_alpha = INACTIVE_CUTOFF;
  double MORSE_rmin = INACTIVE_CUTOFF;
  double MORSE_cut = INACTIVE_CUTOFF;
  double MORSE_rest = INACTIVE_CUTOFF;
  /*@}*/
#endif

#ifdef BUCKINGHAM
  /** \name Buckingham potential */
  /*@{*/
  double BUCK_A = 0.0;
  double BUCK_B = 0.0;
  double BUCK_C = 0.0;
  double BUCK_D = 0.0;
  double BUCK_cut = INACTIVE_CUTOFF;
  double BUCK_discont = 0.0;
  double BUCK_shift = 0.0;
  double BUCK_F1 = 0.0;
  double BUCK_F2 = 0.0;
  /*@}*/
#endif

#ifdef SOFT_SPHERE
  /** \name soft-sphere potential */
  /*@{*/
  double soft_a = 0.0;
  double soft_n = 0.0;
  double soft_cut = INACTIVE_CUTOFF;
  double soft_offset = 0.0;
  /*@}*/
#endif

#ifdef AFFINITY
  /** \name affinity potential */
  /*@{*/
  int affinity_type = -1;
  double affinity_kappa = INACTIVE_CUTOFF;
  double affinity_r0 = INACTIVE_CUTOFF;
  double affinity_Kon = INACTIVE_CUTOFF;
  double affinity_Koff = INACTIVE_CUTOFF;
  double affinity_maxBond = INACTIVE_CUTOFF;
  double affinity_cut = INACTIVE_CUTOFF;
  /*@}*/
#endif

#ifdef MEMBRANE_COLLISION
  /** \name membrane collision potential */
  /*@{*/
  double membrane_a = 0.0;
  double membrane_n = 0.0;
  double membrane_cut = INACTIVE_CUTOFF;
  double membrane_offset = 0.0;
  /*@}*/
#endif

#ifdef HAT
  /** \name hat potential */
  /*@{*/
  double HAT_Fmax = 0.0;
  double HAT_r = INACTIVE_CUTOFF;
  /*@}*/
#endif

#ifdef LJCOS
  /** \name Lennard-Jones+Cos potential */
  /*@{*/
  double LJCOS_eps = 0.0;
  double LJCOS_sig = 0.0;
  double LJCOS_cut = INACTIVE_CUTOFF;
  double LJCOS_offset = 0.0;
  double LJCOS_alfa = 0.0;
  double LJCOS_beta = 0.0;
  double LJCOS_rmin = 0.0;
  /*@}*/
#endif

#ifdef LJCOS2
  /** \name Lennard-Jones with a different Cos potential */
  /*@{*/
  double LJCOS2_eps = 0.0;
  double LJCOS2_sig = 0.0;
  double LJCOS2_cut = INACTIVE_CUTOFF;
  double LJCOS2_offset = 0.0;
  double LJCOS2_w = 0.0;
  double LJCOS2_rchange = 0.0;
  /*@}*/
#endif

#ifdef GAY_BERNE
  /** \name Gay-Berne potential */
  /*@{*/
  double GB_eps = 0.0;
  double GB_sig = 0.0;
  double GB_cut = INACTIVE_CUTOFF;
  double GB_k1 = 0.0;
  double GB_k2 = 0.0;
  double GB_mu = 0.0;
  double GB_nu = 0.0;
  double GB_chi1 = 0.0;
  double GB_chi2 = 0.0;
  /*@}*/
#endif

#ifdef TABULATED
  /** \name Tabulated potential */
  /*@{*/
  TabulatedPotential TAB;
  /*@}*/
#endif

#ifdef DPD
  /** \name DPD as interaction */
  /*@{*/
  DPDParameters dpd_radial;
  DPDParameters dpd_trans;
  /*@}*/
#endif

#ifdef THOLE
  /** \name Thole potential */
  /*@{*/
  double THOLE_scaling_coeff;
  double THOLE_q1q2;
  /*@}*/
#endif
};

extern std::vector<IA_parameters> ia_params;

/************************************************
 * exported variables
 ************************************************/

/** Maximal particle type seen so far. */
extern int max_seen_particle_type;

/** Maximal interaction cutoff (real space/short range interactions). */
extern double max_cut;
/** Maximal interaction cutoff (real space/short range non-bonded
 *  interactions).
 */
double recalc_maximal_cutoff_nonbonded();
/** Maximal interaction cutoff (bonded interactions).
 */
double recalc_maximal_cutoff_bonded();

/** Minimal global interaction cutoff. Particles with a distance
 *  smaller than this are guaranteed to be available on the same node
 *  (through ghosts).
 */
extern double min_global_cut;

/*****************
*******************************
* exported functions
************************************************/

/** Get interaction parameters between particle sorts i and j */
inline IA_parameters *get_ia_param(int i, int j) {
  extern std::vector<IA_parameters> ia_params;
  extern int max_seen_particle_type;
  return &ia_params[i * max_seen_particle_type + j];
}

/** Get interaction parameters between particle sorts i and j.
 *  Slower than @ref get_ia_param, but can also be used on not
 *  yet present particle types
 */
IA_parameters *get_ia_param_safe(int i, int j);

/** @brief Get the state of all non bonded interactions.
 */
std::string ia_params_get_state();

/** @brief Set the state of all non bonded interactions.
 */
void ia_params_set_state(std::string const &);

bool is_new_particle_type(int type);
/** Make sure that ia_params is large enough to cover interactions
 *  for this particle type. The interactions are initialized with values
 *  such that no physical interaction occurs.
 */
void make_particle_type_exist(int type);

void make_particle_type_exist_local(int type);

/** This function increases the LOCAL ia_params field to the given size.
 *  Better use \ref make_particle_type_exist since it takes care of
 *  the other nodes.
 */
void realloc_ia_params(int nsize);

/** Calculate the maximal cutoff of all real space interactions.
 *  These are: bonded, non bonded + real space electrostatics.
 *  The result is stored in the global variable \ref max_cut.
 *  The maximal cutoff of the non-bonded + real space electrostatic
 *  interactions is stored in \ref max_cut_nonbonded. This
 *  value is used in the Verlet pair list algorithm.
 */
void recalc_maximal_cutoff();

/**
 * @brief Reset all interaction parameters to their defaults.
 */
void reset_ia_params();

/** Check whether all force calculation routines are properly initialized. */
int interactions_sanity_checks();

<<<<<<< HEAD
/**  check if a non bonded interaction is defined */
inline int checkIfInteraction(const IA_parameters *data) {
  return data->max_cut != INACTIVE_CUTOFF;
=======
/** Check if a non bonded interaction is defined */
inline bool checkIfInteraction(IA_parameters const *const data) {
  return data->particlesInteract;
}

/** Check if the types of particles i and j have any non bonded
 *  interaction defined.
 */
inline bool checkIfParticlesInteract(int i, int j) {
  return checkIfInteraction(get_ia_param(i, j));
>>>>>>> cefc3b95
}

#include <utils/math/sqr.hpp>

/** Returns true if the particles are to be considered for short range
 *  interactions.
 */
class VerletCriterion {
  const double m_skin;
  const double m_eff_max_cut2;
  const double m_eff_coulomb_cut2 = 0.;
  const double m_eff_dipolar_cut2 = 0.;
  const double m_collision_cut2 = 0.;

public:
  VerletCriterion(double skin, double max_cut, double coulomb_cut = 0.,
                  double dipolar_cut = 0.,
                  double collision_detection_cutoff = 0.)
      : m_skin(skin), m_eff_max_cut2(Utils::sqr(max_cut + m_skin)),
        m_eff_coulomb_cut2(Utils::sqr(coulomb_cut + m_skin)),
        m_eff_dipolar_cut2(Utils::sqr(dipolar_cut + m_skin)),
        m_collision_cut2(Utils::sqr(collision_detection_cutoff)) {}

  template <typename Distance>
  bool operator()(const Particle &p1, const Particle &p2,
                  Distance const &dist) const {
    auto const &dist2 = dist.dist2;
    if (dist2 > m_eff_max_cut2)
      return false;

// Within real space cutoff of electrostatics and both charged
#ifdef ELECTROSTATICS
    if ((dist2 <= m_eff_coulomb_cut2) && (p1.p.q != 0) && (p2.p.q != 0))
      return true;
#endif

// Within dipolar cutoff and both carry magnetic moments
#ifdef DIPOLES
    if ((dist2 <= m_eff_dipolar_cut2) && (p1.p.dipm != 0) && (p2.p.dipm != 0))
      return true;
#endif

// Collision detection
#ifdef COLLISION_DETECTION
    if (dist2 <= m_collision_cut2)
      return true;
#endif

    // Within short-range distance (incl dpd and the like)
    auto const max_cut = get_ia_param(p1.p.type, p2.p.type)->max_cut;
    return static_cast<bool>((max_cut != INACTIVE_CUTOFF) &&
                             (dist2 <= Utils::sqr(max_cut + m_skin)));
  }
};
#endif<|MERGE_RESOLUTION|>--- conflicted
+++ resolved
@@ -27,6 +27,8 @@
 #include "TabulatedPotential.hpp"
 #include "dpd.hpp"
 #include "particle_data.hpp"
+
+#include <utils/math/sqr.hpp>
 
 /** Cutoff for deactivated interactions. Must be negative, so that even
  *  particles on top of each other don't interact by chance.
@@ -343,25 +345,10 @@
 /** Check whether all force calculation routines are properly initialized. */
 int interactions_sanity_checks();
 
-<<<<<<< HEAD
 /**  check if a non bonded interaction is defined */
 inline int checkIfInteraction(const IA_parameters *data) {
   return data->max_cut != INACTIVE_CUTOFF;
-=======
-/** Check if a non bonded interaction is defined */
-inline bool checkIfInteraction(IA_parameters const *const data) {
-  return data->particlesInteract;
 }
-
-/** Check if the types of particles i and j have any non bonded
- *  interaction defined.
- */
-inline bool checkIfParticlesInteract(int i, int j) {
-  return checkIfInteraction(get_ia_param(i, j));
->>>>>>> cefc3b95
-}
-
-#include <utils/math/sqr.hpp>
 
 /** Returns true if the particles are to be considered for short range
  *  interactions.
