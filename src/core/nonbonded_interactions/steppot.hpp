--- conflicted
+++ resolved
@@ -36,20 +36,12 @@
                            double eps, double k0, double sig, double cut);
 
 /** Calculate smooth step force between particle p1 and p2 */
-<<<<<<< HEAD
-inline void add_SmSt_pair_force(const Particle *const p1,
-                                const Particle *const p2,
-                                IA_parameters *ia_params, double const d[3],
-                                double dist, double dist2, double force[3]) {
-  if (dist >= ia_params->SmSt.cut) {
-=======
 inline void add_SmSt_pair_force(Particle const *const p1,
                                 Particle const *const p2,
                                 IA_parameters const *const ia_params,
                                 Utils::Vector3d const &d, double dist,
                                 double dist2, Utils::Vector3d &force) {
-  if (dist >= ia_params->SmSt_cut) {
->>>>>>> 13bf0afb
+  if (dist >= ia_params->SmSt.cut) {
     return;
   }
 
@@ -64,19 +56,12 @@
 }
 
 /** Calculate smooth step energy between particle p1 and p2. */
-<<<<<<< HEAD
-inline double SmSt_pair_energy(const Particle *p1, const Particle *p2,
-                               const IA_parameters *ia_params,
-                               const double d[3], double dist, double dist2) {
-  if (dist >= ia_params->SmSt.cut) {
-=======
 inline double SmSt_pair_energy(Particle const *const p1,
                                Particle const *const p2,
                                IA_parameters const *const ia_params,
                                Utils::Vector3d const &d, double dist,
                                double dist2) {
-  if (dist >= ia_params->SmSt_cut) {
->>>>>>> 13bf0afb
+  if (dist >= ia_params->SmSt.cut) {
     return 0.0;
   }
 
