--- conflicted
+++ resolved
@@ -38,22 +38,12 @@
 int thole_set_params(int part_type_a, int part_type_b, double scaling_coeff,
                      double q1q2);
 
-<<<<<<< HEAD
 inline Utils::Vector3d
 add_thole_pair_force(Particle const *const p1, Particle const *const p2,
                      IA_parameters const *const ia_params,
                      Utils::Vector3d const &d, double dist) {
-  auto const thole_q1q2 = ia_params->THOLE_q1q2;
-  auto const thole_s = ia_params->THOLE_scaling_coeff;
-=======
-inline void add_thole_pair_force(Particle const *const p1,
-                                 Particle const *const p2,
-                                 IA_parameters const *const ia_params,
-                                 Utils::Vector3d const &d, double dist,
-                                 Utils::Vector3d &force) {
   auto const thole_q1q2 = ia_params->thole.q1q2;
   auto const thole_s = ia_params->thole.scaling_coeff;
->>>>>>> 7e10ad0b
 
   if (thole_s != 0 && thole_q1q2 != 0 &&
       !(pair_bond_enum_exists_between(p1, p2, BONDED_IA_THERMALIZED_DIST))) {
