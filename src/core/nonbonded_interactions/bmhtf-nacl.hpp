/*
  Copyright (C) 2010-2018 The ESPResSo project
  Copyright (C) 2002,2003,2004,2005,2006,2007,2008,2009,2010
    Max-Planck-Institute for Polymer Research, Theory Group

  This file is part of ESPResSo.

  ESPResSo is free software: you can redistribute it and/or modify
  it under the terms of the GNU General Public License as published by
  the Free Software Foundation, either version 3 of the License, or
  (at your option) any later version.

  ESPResSo is distributed in the hope that it will be useful,
  but WITHOUT ANY WARRANTY; without even the implied warranty of
  MERCHANTABILITY or FITNESS FOR A PARTICULAR PURPOSE.  See the
  GNU General Public License for more details.

  You should have received a copy of the GNU General Public License
  along with this program.  If not, see <http://www.gnu.org/licenses/>.
*/
#ifndef BMHTF_NACL_H
#define BMHTF_NACL_H
/** \file
 *  Routines to calculate the Born-Meyer-Huggins-Tosi-Fumi potential
 *  between particle pairs.
 *
 *  Implementation in \ref bmhtf-nacl.cpp.
 */

#include "nonbonded_interaction_data.hpp"
#include "particle_data.hpp"

#ifdef BMHTF_NACL

int BMHTF_set_params(int part_type_a, int part_type_b, double A, double B,
                     double C, double D, double sig, double cut);

/** Calculate BMHTF force between particle p1 and p2 */
<<<<<<< HEAD
inline Utils::Vector3d
add_BMHTF_pair_force(Particle const *const p1, Particle const *const p2,
                     IA_parameters const *const ia_params,
                     Utils::Vector3d const &d, double dist, double dist2) {
  if (dist < ia_params->BMHTF_cut) {
    auto const pw8 = dist2 * dist2 * dist2 * dist2;
    auto const fac =
        ia_params->BMHTF_A * ia_params->BMHTF_B *
            exp(ia_params->BMHTF_B * (ia_params->BMHTF_sig - dist)) / dist -
        6 * ia_params->BMHTF_C / pw8 - 8 * ia_params->BMHTF_D / pw8 / dist2;
    auto const force = fac * d;
    return force;
=======
inline void add_BMHTF_pair_force(Particle const *const p1,
                                 Particle const *const p2,
                                 IA_parameters const *const ia_params,
                                 Utils::Vector3d const &d, double dist,
                                 double dist2, Utils::Vector3d &force) {
  if (dist < ia_params->bmhtf.cut) {
    auto const pw8 = dist2 * dist2 * dist2 * dist2;
    auto const fac =
        ia_params->bmhtf.A * ia_params->bmhtf.B *
            exp(ia_params->bmhtf.B * (ia_params->bmhtf.sig - dist)) / dist -
        6 * ia_params->bmhtf.C / pw8 - 8 * ia_params->bmhtf.D / pw8 / dist2;
    force += fac * d;
>>>>>>> 7e10ad0b
  }
  return {};
}

/** Calculate BMHTF potential energy between particle p1 and p2. */
inline double BMHTF_pair_energy(Particle const *const p1,
                                Particle const *const p2,
                                IA_parameters const *const ia_params,
                                Utils::Vector3d const &d, double dist,
                                double dist2) {
  if (dist < ia_params->bmhtf.cut) {
    auto const pw6 = dist2 * dist2 * dist2;
    return ia_params->bmhtf.A *
               exp(ia_params->bmhtf.B * (ia_params->bmhtf.sig - dist)) -
           ia_params->bmhtf.C / pw6 - ia_params->bmhtf.D / pw6 / dist2 +
           ia_params->bmhtf.computed_shift;
  }
  return 0.0;
}

#endif
#endif<|MERGE_RESOLUTION|>--- conflicted
+++ resolved
@@ -36,33 +36,18 @@
                      double C, double D, double sig, double cut);
 
 /** Calculate BMHTF force between particle p1 and p2 */
-<<<<<<< HEAD
 inline Utils::Vector3d
 add_BMHTF_pair_force(Particle const *const p1, Particle const *const p2,
                      IA_parameters const *const ia_params,
                      Utils::Vector3d const &d, double dist, double dist2) {
-  if (dist < ia_params->BMHTF_cut) {
-    auto const pw8 = dist2 * dist2 * dist2 * dist2;
-    auto const fac =
-        ia_params->BMHTF_A * ia_params->BMHTF_B *
-            exp(ia_params->BMHTF_B * (ia_params->BMHTF_sig - dist)) / dist -
-        6 * ia_params->BMHTF_C / pw8 - 8 * ia_params->BMHTF_D / pw8 / dist2;
-    auto const force = fac * d;
-    return force;
-=======
-inline void add_BMHTF_pair_force(Particle const *const p1,
-                                 Particle const *const p2,
-                                 IA_parameters const *const ia_params,
-                                 Utils::Vector3d const &d, double dist,
-                                 double dist2, Utils::Vector3d &force) {
   if (dist < ia_params->bmhtf.cut) {
     auto const pw8 = dist2 * dist2 * dist2 * dist2;
     auto const fac =
         ia_params->bmhtf.A * ia_params->bmhtf.B *
             exp(ia_params->bmhtf.B * (ia_params->bmhtf.sig - dist)) / dist -
         6 * ia_params->bmhtf.C / pw8 - 8 * ia_params->bmhtf.D / pw8 / dist2;
-    force += fac * d;
->>>>>>> 7e10ad0b
+    auto const force = fac * d;
+    return force;
   }
   return {};
 }
