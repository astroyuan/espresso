/*
  Copyright (C) 2010,2012,2013,2014,2015,2016 The ESPResSo project
  Copyright (C) 2002,2003,2004,2005,2006,2007,2008,2009,2010
    Max-Planck-Institute for Polymer Research, Theory Group

  This file is part of ESPResSo.

  ESPResSo is free software: you can redistribute it and/or modify
  it under the terms of the GNU General Public License as published by
  the Free Software Foundation, either version 3 of the License, or
  (at your option) any later version.

  ESPResSo is distributed in the hope that it will be useful,
  but WITHOUT ANY WARRANTY; without even the implied warranty of
  MERCHANTABILITY or FITNESS FOR A PARTICULAR PURPOSE.  See the
  GNU General Public License for more details.

  You should have received a copy of the GNU General Public License
  along with this program.  If not, see <http://www.gnu.org/licenses/>.
*/
#ifndef BUCKINGHAM_H
#define BUCKINGHAM_H
/** \file buckingham.hpp
 *  Routines to calculate the Buckingham energy and/or  force
 *  for a particle pair.
 *  \ref forces.cpp
*/

#include "config.hpp"

#ifdef BUCKINGHAM

#include "debug.hpp"
#include "interaction_data.hpp"
#include "particle_data.hpp"
<<<<<<< HEAD
#include "forcecap.hpp"

int buckingham_set_params(int part_type_a, int part_type_b,
			  double A, double B, double C, double D, double cut,
			  double discont, double shift, double cap_radius);
=======
#include "utils.hpp"
>>>>>>> 60836310

int buckingham_set_params(int part_type_a, int part_type_b, double A, double B,
                          double C, double D, double cut, double discont,
                          double shift, double F1, double F2);

/**Resultant Force due to a buckingham potential between two particles at
 * interatomic separation r greater than or equal to discont*/
inline double buck_force_r(double A, double B, double C, double D, double r) {
  return (A * B * exp(-B * r) - 6.0 * C / pow(r, 7) - 4.0 * D / pow(r, 5));
}
/**Potential Energy due to a buckingham potential between two particles at
 * interatomic separation r greater than or equal to discont*/
inline double buck_energy_r(double A, double B, double C, double D,
                            double shift, double r) {
  return (A * exp(-B * r) - C / pow(r, 6) - D / pow(r, 4) + shift);
}

/** Calculate Buckingham force between particle p1 and p2 and add
    it to their force. */
inline void add_buck_pair_force(const Particle *const p1,
                                const Particle *const p2,
                                IA_parameters *ia_params, double d[3],
                                double dist, double force[3]) {
  int j;
  double fac;
  if ((dist < ia_params->BUCK_cut)) {
    /* case: resulting force/energy greater than discontinuity and
             less than cutoff (true buckingham region) */
    if (dist > ia_params->BUCK_discont) {
      fac = buck_force_r(ia_params->BUCK_A, ia_params->BUCK_B,
                         ia_params->BUCK_C, ia_params->BUCK_D, dist) /
            dist;
      for (j = 0; j < 3; j++) {
        force[j] += fac * d[j];
      }
#ifdef LJ_WARN_WHEN_CLOSE
      if (fac * dist > 1000)
        fprintf(stderr, "%d: BUCK-Warning: Pair (%d-%d) force=%f dist=%f\n",
                this_node, p1->p.identity, p2->p.identity, fac * dist, dist);
#endif
    } else {
      /* resulting force/energy in the linear region*/
      fac = -ia_params->BUCK_F2 / dist;
      for (j = 0; j < 3; j++) {
        force[j] += fac * d[j];
      }
    }

    ONEPART_TRACE(if (p1->p.identity == check_id)
                      fprintf(stderr, "%d: OPT: BUCK   f = (%.3e,%.3e,%.3e) "
                                      "with part id=%d at dist %f fac %.3e\n",
                              this_node, p1->f.f[0], p1->f.f[1], p1->f.f[2],
                              p2->p.identity, dist, fac));
    ONEPART_TRACE(if (p2->p.identity == check_id)
                      fprintf(stderr, "%d: OPT: BUCK   f = (%.3e,%.3e,%.3e) "
                                      "with part id=%d at dist %f fac %.3e\n",
                              this_node, p2->f.f[0], p2->f.f[1], p2->f.f[2],
                              p1->p.identity, dist, fac));

    BUCK_TRACE(fprintf(
        stderr, "%d: BUCK: Pair (%d-%d) dist=%.3f: force+-: (%.3e,%.3e,%.3e)\n",
        this_node, p1->p.identity, p2->p.identity, dist, fac * d[0], fac * d[1],
        fac * d[2]));
  }
}

/** calculate Buckingham energy between particle p1 and p2. */
inline double buck_pair_energy(Particle *p1, Particle *p2,
                               IA_parameters *ia_params, double d[3],
                               double dist) {

<<<<<<< HEAD
  if(dist < ia_params->BUCK_cut) {
    if(ia_params->BUCK_capradius==0.0)
    {
     /* case: resulting force/energy greater than discont and
              less than cutoff (true buckingham region) */
     if(dist > ia_params->BUCK_discont)
        return buck_energy_r(ia_params->BUCK_A, ia_params->BUCK_B, ia_params->BUCK_C, ia_params->BUCK_D, ia_params->BUCK_shift, dist);
     else
        /* resulting force/energy in the linear region*/
        return (ia_params->BUCK_F1+ia_params->BUCK_F2*dist);
    }
=======
  if ((dist < ia_params->BUCK_cut)) {
    /* case: resulting force/energy greater than discont and
             less than cutoff (true buckingham region) */
    if (dist > ia_params->BUCK_discont)
      return buck_energy_r(ia_params->BUCK_A, ia_params->BUCK_B,
                           ia_params->BUCK_C, ia_params->BUCK_D,
                           ia_params->BUCK_shift, dist);
>>>>>>> 60836310
    else
      /* resulting force/energy in the linear region*/
      return (ia_params->BUCK_F1 + ia_params->BUCK_F2 * dist);
  }
  return 0.0;
}

#endif
#endif<|MERGE_RESOLUTION|>--- conflicted
+++ resolved
@@ -32,20 +32,10 @@
 
 #include "debug.hpp"
 #include "interaction_data.hpp"
-#include "particle_data.hpp"
-<<<<<<< HEAD
-#include "forcecap.hpp"
 
 int buckingham_set_params(int part_type_a, int part_type_b,
 			  double A, double B, double C, double D, double cut,
-			  double discont, double shift, double cap_radius);
-=======
-#include "utils.hpp"
->>>>>>> 60836310
-
-int buckingham_set_params(int part_type_a, int part_type_b, double A, double B,
-                          double C, double D, double cut, double discont,
-                          double shift, double F1, double F2);
+			  double discont, double shift);
 
 /**Resultant Force due to a buckingham potential between two particles at
  * interatomic separation r greater than or equal to discont*/
@@ -112,20 +102,6 @@
 inline double buck_pair_energy(Particle *p1, Particle *p2,
                                IA_parameters *ia_params, double d[3],
                                double dist) {
-
-<<<<<<< HEAD
-  if(dist < ia_params->BUCK_cut) {
-    if(ia_params->BUCK_capradius==0.0)
-    {
-     /* case: resulting force/energy greater than discont and
-              less than cutoff (true buckingham region) */
-     if(dist > ia_params->BUCK_discont)
-        return buck_energy_r(ia_params->BUCK_A, ia_params->BUCK_B, ia_params->BUCK_C, ia_params->BUCK_D, ia_params->BUCK_shift, dist);
-     else
-        /* resulting force/energy in the linear region*/
-        return (ia_params->BUCK_F1+ia_params->BUCK_F2*dist);
-    }
-=======
   if ((dist < ia_params->BUCK_cut)) {
     /* case: resulting force/energy greater than discont and
              less than cutoff (true buckingham region) */
@@ -133,7 +109,6 @@
       return buck_energy_r(ia_params->BUCK_A, ia_params->BUCK_B,
                            ia_params->BUCK_C, ia_params->BUCK_D,
                            ia_params->BUCK_shift, dist);
->>>>>>> 60836310
     else
       /* resulting force/energy in the linear region*/
       return (ia_params->BUCK_F1 + ia_params->BUCK_F2 * dist);
