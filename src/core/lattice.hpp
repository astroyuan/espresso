--- conflicted
+++ resolved
@@ -50,7 +50,6 @@
 
 class Lattice {
 public:
-<<<<<<< HEAD
     int grid[3] ;/** number of local lattice sites in each direction (excluding halo) */
     int global_grid[3];
     unsigned int dim;
@@ -202,323 +201,6 @@
      * \param tmp_agrid  lattice mesh distance
      */
     static void map_position_to_lattice_global (double pos[3], int ind[3], double delta[6], double tmp_agrid);
-=======
-  int grid[3] ;/** number of local lattice sites in each direction (excluding halo) */
-  int global_grid[3];
-  unsigned int dim;
-  double agrid[3];/** lattice constant */
-
-  int halo_grid[3] ;/** number of lattice sites in each direction including halo */
-  int halo_size;/** halo size in all directions */
-
-  double offset[3];/** global offset */
-  double local_offset[3];
-  int local_index_offset[3];
-
-  unsigned int interpolation_type;
-  char flags;
-  size_t element_size;/** Size of each element in size units (=bytes) */
-  size_t lattice_dim;/** Dimension of the field, assuming entries are arrays */
-
-  index_t grid_volume;/** total number (volume) of local lattice sites (excluding halo) */
-  index_t halo_grid_volume;/** total number (volume) of lattice sites (including halo) */
-  index_t halo_grid_surface;/** number of lattice sites in the halo region */
-  index_t halo_offset;/** offset for number of halo sites stored in front of the local lattice sites */
-
-  void *_data;/** pointer to the actual lattice data. This can be a contiguous field of arbitrary data. */
-
-  /** particle representation of this lattice. This is needed to
-   *  specify interactions between particles and the lattice.
-   *  Actually used are only the identity and the type. */
-  Particle part_rep;
-
-  /* Constructor */
-  Lattice(){}
-
-  /** Initialize lattice.
-   *
-   * This function initializes the variables describing the lattice
-   * layout. Important: The lattice data is <em>not</em> allocated here!
-   *
-   * \param lattice pointer to the lattice
-   * \param agrid   lattice spacing
-   */
-  int init(double* agrid, double* offset, int halo_size, size_t element_size);
-
-  /** lattice memory allocation.
-   * \param lattice pointer to the lattice
-   */
-  void allocate_memory();
-  void allocate_memory(size_t element_size);
-
-  void interpolate(double* pos, double* value);
-
-  void interpolate_linear(double* pos, double* value);
-
-  void interpolate_gradient(double* pos, double* value);
-
-  void interpolate_linear_gradient(double* pos, double* value);
-
-  void set_data_for_global_position_with_periodic_image(double* pos, void* data);
-
-  /********************** Inline Functions **********************/
-
-  /** Map a global lattice site to the node grid.
-   *
-   *  This function determines the processor responsible for
-   *  the specified lattice site. The coordinates of the site are
-   *  taken as global coordinates and are returned as local coordinates.
-   *
-   * \param  lattice pointer to the lattice
-   * \param  ind     global coordinates of the lattice site (Input)
-   * \param  grid     local coordinates of the lattice site (Output)
-   * \return         index of the node for the lattice site
-   */
-  inline int map_lattice_to_node(int *ind, int *grid) {
-
-    /* determine coordinates in node_grid */
-    grid[0] = (int)floor(ind[0]*this->agrid[0]*box_l_i[0]*node_grid[0]);
-    grid[1] = (int)floor(ind[1]*this->agrid[1]*box_l_i[1]*node_grid[1]);
-    grid[2] = (int)floor(ind[2]*this->agrid[2]*box_l_i[2]*node_grid[2]);
-
-    //fprintf(stderr,"%d: (%d,%d,%d)\n",this_node,grid[0],grid[1],grid[2]);
-
-    /* change from global to local lattice coordinates */
-    ind[0] = ind[0] - grid[0]*this->grid[0] + this->halo_size;
-    ind[1] = ind[1] - grid[1]*this->grid[1] + this->halo_size;
-    ind[2] = ind[2] - grid[2]*this->grid[2] + this->halo_size;
-
-    /* return linear index into node array */
-    return map_array_node(grid);
-  }
-
-  inline int global_pos_in_local_box(double pos[3]) {
-    if (!(pos[0]>my_left[0]  &&  pos[0]<my_right[0] ))
-      return 0;
-    if (!(pos[1]>my_left[1]  &&  pos[1]<my_right[1] ))
-      return 0;
-    if (!(pos[2]>my_left[2]  &&  pos[2]<my_right[2] ))
-      return 0;
-    return 1;
-  }
-
-  inline int global_pos_in_local_halobox(double pos[3]) {
-    for (unsigned int i=0; i<this->dim; i++) {
-      if (!(pos[i]>this->local_offset[i]-this->halo_size*this->agrid[i] &&
-            pos[i]<this->local_offset[i]+this->halo_grid[i]*this->agrid[i] ))
-        return 0;
-    }
-    return 1;
-  }
-
-  inline int global_pos_to_lattice_index_checked(double pos[3], int* index) {
-    int i;
-    for (i=0; i<3; i++)
-      if (abs(fmod(pos[i]-this->offset[i],this->agrid[i])) > ROUND_ERROR_PREC)
-        return ES_ERROR;
-    int ind[3];
-    for (i=0; i<3; i++)
-      ind[i] = (int) round((pos[i]-this->offset[i])/this->agrid[i]);
-    *index = get_linear_index(this->halo_size + ind[0], this->halo_size + ind[1], this->halo_size + ind[2], this->halo_grid);
-    return ES_OK;
-  }
-
-  /** Map a local lattice site to the global position.
-   *
-   *  This function determines the processor responsible for
-   *  the specified lattice site. The coordinates of the site are
-   *  taken as global coordinates andcoordinates of the site are
-   *  taken as global coordinates and are returned as local coordinates.
-   *
-   * \param  lattice pointer to the lattice
-   * \param  ind     global coordinates of the lattice site (Input)
-   * \param  grid    local coordinates of the lattice site (Output)
-   * \return         index of the node for the lattice site
-   */
-  /* @TODO: Implement! */
-  inline int map_lattice_to_position(int *ind, int *grid) {
-    return 0;
-  }
-
-  inline void map_linear_index_to_global_pos(index_t ind, double* pos) {
-    int index_in_halogrid[3];
-    get_grid_pos(ind, &index_in_halogrid[0], &index_in_halogrid[1], &index_in_halogrid[2], this->halo_grid);
-    pos[0] = this->local_offset[0] + (index_in_halogrid[0] - this->halo_size)*this->agrid[0];
-    pos[1] = this->local_offset[1] + (index_in_halogrid[1] - this->halo_size)*this->agrid[1];
-    pos[2] = this->local_offset[2] + (index_in_halogrid[2] - this->halo_size)*this->agrid[2];
-  }
-
-  inline void map_local_index_to_pos(index_t* index, double* pos) {
-    pos[0] = this->local_offset[0] + (index[0])*this->agrid[0];
-    pos[1] = this->local_offset[1] + (index[1])*this->agrid[1];
-    pos[2] = this->local_offset[2] + (index[2])*this->agrid[2];
-  }
-
-  inline int map_global_index_to_halo_index(index_t* global_index, index_t* halo_index) {
-    int out=0;
-    for (int d=0; d<3; d++) {
-      halo_index[d] = global_index[d]-this->local_index_offset[d] +this->halo_size;
-      if (halo_index[d] < 0 || halo_index[d] >= this->halo_grid[d])
-        out=1;
-    }
-
-    if (out) {
-      return 0;
-    }
-    return 1;
-
-  }
-
-  inline void map_halo_index_to_pos(index_t* index_in_halogrid, double* pos) {
-    pos[0] = this->local_offset[0] + (index_in_halogrid[0] - this->halo_size)*this->agrid[0];
-    pos[1] = this->local_offset[1] + (index_in_halogrid[1] - this->halo_size)*this->agrid[1];
-    pos[2] = this->local_offset[2] + (index_in_halogrid[2] - this->halo_size)*this->agrid[2];
-  }
-
-  /** Map a spatial position to the surrounding lattice sites.
-   *
-   * This function takes a global spatial position and determines the
-   * surrounding elementary cell of the lattice for this position.
-   * The distance fraction in each direction is also calculated.
-   * <br><em>Remarks:</em>
-   * <ul>
-   * <li>The spatial position has to be in the local domain.</li>
-   * <li>The lattice sites of the elementary cell are returned as local indices</li>
-   * </ul>
-   * \param lattice    pointer to the lattice (Input)
-   * \param pos        spatial position (Input)
-   * \param node_index local indices of the surrounding lattice sites (Output)
-   * \param delta      distance fraction of pos from the surrounding
-   *                   elementary cell, 6 directions (Output)
-   */
-  inline void map_position_to_lattice(const double pos[3], index_t node_index[8], double delta[6]) {
-
-    int dir,ind[3] ;
-    double lpos, rel;
-
-    /* determine the elementary lattice cell containing the particle
-       and the relative position of the particle in this cell */
-    for (dir=0;dir<3;dir++) {
-      lpos = pos[dir] - my_left[dir];
-      rel = lpos/this->agrid[dir] + 0.5; // +1 for halo offset
-      ind[dir] = (int)floor(rel);
-
-      /* surrounding elementary cell is not completely inside this box,
-         adjust if this is due to round off errors */
-      if (ind[dir] < 0) {
-        if (abs(rel) < ROUND_ERROR_PREC) {
-      ind[dir] = 0; // TODO
-        } else {
-      fprintf(stderr,"%d: map_position_to_lattice: position (%f,%f,%f) not inside a local plaquette in dir %d ind[dir]=%d rel=%f lpos=%f.\n",this_node,pos[0],pos[1],pos[2],dir,ind[dir],rel,lpos);
-        }
-      }
-      else if (ind[dir] > this->grid[dir]) {
-        if (lpos - local_box_l[dir] < ROUND_ERROR_PREC*local_box_l[dir])
-      ind[dir] = this->grid[dir];
-        else
-      fprintf(stderr,"%d: map_position_to_lattice: position (%f,%f,%f) not inside a local plaquette in dir %d ind[dir]=%d rel=%f lpos=%f.\n",this_node,pos[0],pos[1],pos[2],dir,ind[dir],rel,lpos);
-      }
-
-      delta[3+dir] = rel - ind[dir]; // delta_x/a
-      delta[dir]   = 1.0 - delta[3+dir];
-    }
-
-    node_index[0] = get_linear_index(ind[0],ind[1],ind[2],this->halo_grid);
-    node_index[1] = node_index[0] + 1;
-    node_index[2] = node_index[0] + this->halo_grid[0];
-    node_index[3] = node_index[0] + this->halo_grid[0] + 1;
-    node_index[4] = node_index[0] + this->halo_grid[0]*this->halo_grid[1];
-    node_index[5] = node_index[4] + 1;
-    node_index[6] = node_index[4] + this->halo_grid[0];
-    node_index[7] = node_index[4] + this->halo_grid[0] + 1;
-  }
-
-  /** Map a spatial position to the surrounding lattice sites.
-   *
-   * This function takes a global spatial position and determines the
-   * surrounding elementary cell of the lattice for this position.
-   * The distance fraction in each direction is also calculated.
-   * <br><em>Remarks:</em>
-   * <ul>
-   * <li>The spatial position is given in global coordinates.</li>
-   * <li>The lattice sites of the elementary cell are returned as local indices</li>
-   * </ul>
-   * \param pos        spatial position (Input)
-   * \param ind        global index of the lower left lattice site (Output)
-   * \param delta      distance fraction of pos from the surrounding
-   *                   elementary cell, 6 directions (Output)
-   * \param tmp_agrid  lattice mesh distance
-   */
-  inline void map_position_to_lattice_global (double pos[3], int ind[3], double delta[6], double tmp_agrid) {
-  //not sure why I don't have access to agrid here so I make a temp var and pass it to this function
-    int i;
-    double rel[3];
-    // fold the position onto the local box, note here ind is used as a dummy variable
-      for (i=0;i<3;i++) {
-          pos[i] = pos[i]-0.5*tmp_agrid;
-      }
-#ifdef LEES_EDWARDS
-    double tmp[3];
-    fold_position (pos,tmp,ind);
-#else
-    fold_position (pos,ind);
-#endif
-    // convert the position into lower left grid point
-      for (i=0;i<3;i++) {
-          rel[i] = (pos[i])/tmp_agrid;
-      }
-
-    // calculate the index of the position
-    for (i=0;i<3;i++) {
-      ind[i] = floor(rel[i]);
-    }
-
-    // calculate the linear interpolation weighting
-    for (i=0;i<3;i++) {
-      delta[3+i] = rel[i] - ind[i];
-      delta[i] = 1 - delta[3+i];
-    }
-
-  }
-
-
-  inline void get_data_for_halo_index(index_t* ind, void** data) {
-    (*data) = ((char*)this->_data) + get_linear_index(ind[0], ind[1], ind[2], this->halo_grid)*this->element_size;
-
-
-  }
-
-  inline void get_data_for_linear_index(index_t ind, void** data) {
-    (*data) = ((char*)this->_data) + ind*this->element_size;
-  }
-
-  inline void get_data_for_local_index(index_t* ind, void** data) {
-    index_t index_in_halogrid[3];
-    index_in_halogrid[0] = ind[0]+this->halo_size;
-    index_in_halogrid[1] = ind[1]+this->halo_size;
-    index_in_halogrid[2] = ind[2]+this->halo_size;
-    (*data) = ((char*)this->_data) + get_linear_index(index_in_halogrid[0], index_in_halogrid[1], index_in_halogrid[2], this->halo_grid)*this->element_size;
-  }
-
-  inline void set_data_for_local_halo_grid_index(index_t* ind, void* data) {
-    memcpy(((char*)this->_data) + get_linear_index(ind[0], ind[1], ind[2],  this->halo_grid)*this->element_size, data, this->element_size);
-
-  }
-
-  inline void set_data_for_local_grid_index(index_t* ind, void* data) {
-    memcpy(((char*)this->_data) + get_linear_index(ind[0]+this->halo_size, ind[1]+this->halo_size, ind[2]+this->halo_size,  this->halo_grid)*this->element_size, data, this->element_size);
-  }
-
-  inline int global_pos_to_lattice_halo_index(double* pos, index_t*  ind) {
-    for (int i = 0; i<3; i++) {
-      ind[i] = (int) floor((pos[i]-this->local_offset[i])/this->agrid[i]+ROUND_ERROR_PREC)+this->halo_size;
-      if (ind[i] < 0 || ind[i] >= this->halo_grid[i])
-        return 0;
-    }
-    return 1;
-  }
->>>>>>> fc9cf5e2
-
 };
 
 #endif /* LATTICE_HPP */