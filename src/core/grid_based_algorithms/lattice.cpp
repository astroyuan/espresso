--- conflicted
+++ resolved
@@ -28,46 +28,24 @@
 
 #include "debug.hpp"
 #include "grid.hpp"
-<<<<<<< HEAD
-
-#include <utils/index.hpp>
-using Utils::get_linear_index;
-#include <communication.hpp>
-#include <utils/constants.hpp>
-#include <utils/mpi/cart_comm.hpp>
-=======
 #include "grid_based_algorithms/lattice.hpp"
 #include <utils/constants.hpp>
 #include <utils/index.hpp>
->>>>>>> 37b47f47
 
 Lattice::Lattice(double agrid, double offset, int halo_size,
                  Utils::Vector3d const &local_box,
                  Utils::Vector3d const &my_right,
                  Utils::Vector3d const &box_length,
+                 Utils::Vector3i const &node_pos,
                  Utils::Vector3i const &node_grid)
     : agrid(agrid), halo_size(halo_size), offset(offset), node_grid(node_grid),
       local_box(local_box), my_right(my_right) {
   /* determine the number of local lattice nodes */
   auto const epsilon = std::numeric_limits<double>::epsilon();
   for (int d = 0; d < 3; d++) {
-<<<<<<< HEAD
-    this->agrid[d] = agrid[d];
-    this->global_grid[d] = (int)std::round(box_length[d] / agrid[d]);
-    this->offset[d] = offset[d];
-    this->local_index_offset[d] =
-        (int)ceil((local_geo.my_left()[d] - this->offset[d]) / this->agrid[d]);
-    this->local_offset[d] =
-        this->offset[d] + this->local_index_offset[d] * this->agrid[d];
-    this->grid[d] = (int)ceil((myright[d] - this->local_offset[d] - epsilon) /
-                              this->agrid[d]);
-=======
-    local_index_offset[d] =
-        static_cast<int>(ceil(((my_right[d] - local_box[d]) - offset) / agrid));
-    local_offset[d] = offset + local_index_offset[d] * agrid;
     grid[d] = static_cast<int>(ceil(local_box[d] / agrid));
     global_grid[d] = node_grid[d] * grid[d];
->>>>>>> 37b47f47
+    local_index_offset[d] = node_pos[d] * grid[d];
   }
 
   // sanity checks
@@ -83,10 +61,6 @@
     }
   }
 
-<<<<<<< HEAD
-  this->halo_size = halo_size;
-=======
->>>>>>> 37b47f47
   /* determine the number of total nodes including halo */
   halo_grid = grid + Utils::Vector3i::broadcast(2 * halo_size);
   halo_grid_volume = boost::accumulate(halo_grid, 1, std::multiplies<int>());
@@ -140,30 +114,9 @@
   node_index[7] = node_index[4] + halo_grid[0] + 1;
 }
 
-<<<<<<< HEAD
-int Lattice::map_lattice_to_node(Utils::Vector3i &ind,
-                                 const Utils::Vector3i &local_node_grid) const {
-  /* determine coordinates in node_grid */
-  Utils::Vector3i grid;
-  grid[0] = (int)floor(ind[0] * agrid[0] * (1. / box_geo.length()[0]) *
-                       local_node_grid[0]);
-  grid[1] = (int)floor(ind[1] * agrid[1] * (1. / box_geo.length()[1]) *
-                       local_node_grid[1]);
-  grid[2] = (int)floor(ind[2] * agrid[2] * (1. / box_geo.length()[2]) *
-                       local_node_grid[2]);
-
-  /* change from global to local lattice coordinates */
-  ind[0] = ind[0] - grid[0] * Lattice::grid[0] + halo_size;
-  ind[1] = ind[1] - grid[1] * Lattice::grid[1] + halo_size;
-  ind[2] = ind[2] - grid[2] * Lattice::grid[2] + halo_size;
-
-  /* return linear index into node array */
-  return Utils::Mpi::cart_rank(comm_cart, grid);
-=======
 Utils::Vector3i Lattice::local_index(Utils::Vector3i const &global_index) const
     noexcept {
-  return {global_index[0] - node_pos[0] * grid[0] + halo_size,
-          global_index[1] - node_pos[1] * grid[1] + halo_size,
-          global_index[2] - node_pos[2] * grid[2] + halo_size};
->>>>>>> 37b47f47
+  return {global_index[0] - local_index_offset[0] + halo_size,
+          global_index[1] - local_index_offset[1] + halo_size,
+          global_index[2] - local_index_offset[2] + halo_size};
 }