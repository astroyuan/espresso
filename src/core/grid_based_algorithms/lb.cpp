/*
  Copyright (C) 2010-2018 The ESPResSo project
  Copyright (C) 2002,2003,2004,2005,2006,2007,2008,2009,2010
  Max-Planck-Institute for Polymer Research, Theory Group

  This file is part of ESPResSo.

  ESPResSo is free software: you can redistribute it and/or modify
  it under the terms of the GNU General Public License as published by
  the Free Software Foundation, either version 3 of the License, or
  (at your option) any later version.

  ESPResSo is distributed in the hope that it will be useful,
  but WITHOUT ANY WARRANTY; without even the implied warranty of
  MERCHANTABILITY or FITNESS FOR A PARTICULAR PURPOSE.  See the
  GNU General Public License for more details.

  You should have received a copy of the GNU General Public License
  along with this program.  If not, see <http://www.gnu.org/licenses/>.
*/
/** \file
 *  %Lattice Boltzmann algorithm for hydrodynamic degrees of freedom.
 *
 *  Includes fluctuating LB and coupling to MD particles via frictional
 *  momentum transfer.
 *
 *  The corresponding header file is lb.hpp.
 */

#include "grid_based_algorithms/lb.hpp"

#include "cells.hpp"
#include "communication.hpp"
#include "cuda_interface.hpp"
#include "debug.hpp"
#include "global.hpp"
#include "grid.hpp"
#include "grid_based_algorithms/lb_boundaries.hpp"
#include "halo.hpp"
#include "integrate.hpp"
#include "lb-d3q19.hpp"
#include "nonbonded_interactions/nonbonded_interaction_data.hpp"
#include "random.hpp"
#include "virtual_sites/lb_inertialess_tracers.hpp"

#include "utils/u32_to_u64.hpp"
#include <utils/Counter.hpp>
#include <utils/index.hpp>
#include <utils/math/matrix_vector_product.hpp>
#include <utils/uniform.hpp>
using Utils::get_linear_index;
#include <utils/constants.hpp>

#include <Random123/philox.h>
#include <boost/multi_array.hpp>
#include <mpi.h>
#include <profiler/profiler.hpp>

#include <cassert>
#include <cinttypes>
#include <cstdio>
#include <fstream>
#include <iostream>

namespace {
/** Basis of the mode space as described in [Duenweg, Schiller, Ladd] */
extern constexpr const std::array<std::array<int, 19>, 19> e_ki = {
    {{{1, 1, 1, 1, 1, 1, 1, 1, 1, 1, 1, 1, 1, 1, 1, 1, 1, 1, 1}},
     {{0, 1, -1, 0, 0, 0, 0, 1, -1, 1, -1, 1, -1, 1, -1, 0, 0, 0, 0}},
     {{0, 0, 0, 1, -1, 0, 0, 1, -1, -1, 1, 0, 0, 0, 0, 1, -1, 1, -1}},
     {{0, 0, 0, 0, 0, 1, -1, 0, 0, 0, 0, 1, -1, -1, 1, 1, -1, -1, 1}},
     {{-1, 0, 0, 0, 0, 0, 0, 1, 1, 1, 1, 1, 1, 1, 1, 1, 1, 1, 1}},
     {{0, 1, 1, -1, -1, 0, 0, 0, 0, 0, 0, 1, 1, 1, 1, -1, -1, -1, -1}},
     {{-0, 1, 1, 1, 1, -2, -2, 2, 2, 2, 2, -1, -1, -1, -1, -1, -1, -1, -1}},
     {{0, 0, 0, 0, 0, 0, 0, 1, 1, -1, -1, 0, 0, 0, 0, 0, 0, 0, 0}},
     {{0, 0, 0, 0, 0, 0, 0, 0, 0, 0, 0, 1, 1, -1, -1, 0, 0, 0, 0}},
     {{0, 0, 0, 0, 0, 0, 0, 0, 0, 0, 0, 0, 0, 0, 0, 1, 1, -1, -1}},
     {{0, -2, 2, 0, 0, 0, 0, 1, -1, 1, -1, 1, -1, 1, -1, 0, 0, 0, 0}},
     {{0, 0, 0, -2, 2, 0, 0, 1, -1, -1, 1, 0, 0, 0, 0, 1, -1, 1, -1}},
     {{0, 0, 0, 0, 0, -2, 2, 0, 0, 0, 0, 1, -1, -1, 1, 1, -1, -1, 1}},
     {{0, -0, 0, 0, 0, 0, 0, 1, -1, 1, -1, -1, 1, -1, 1, 0, 0, 0, 0}},
     {{0, 0, 0, -0, 0, 0, 0, 1, -1, -1, 1, 0, 0, 0, 0, -1, 1, -1, 1}},
     {{0, 0, 0, 0, 0, -0, 0, 0, 0, 0, 0, 1, -1, -1, 1, -1, 1, 1, -1}},
     {{1, -2, -2, -2, -2, -2, -2, 1, 1, 1, 1, 1, 1, 1, 1, 1, 1, 1, 1}},
     {{0, -1, -1, 1, 1, -0, -0, 0, 0, 0, 0, 1, 1, 1, 1, -1, -1, -1, -1}},
     {{0, -1, -1, -1, -1, 2, 2, 2, 2, 2, 2, -1, -1, -1, -1, -1, -1, -1, -1}}}};

extern constexpr const std::array<std::array<int, 19>, 19> e_ki_transposed = {
    {{{1, 0, 0, 0, -1, 0, -0, 0, 0, 0, 0, 0, 0, 0, 0, 0, 1, 0, 0}},
     {{1, 1, 0, 0, 0, 1, 1, 0, 0, 0, -2, 0, 0, -0, 0, 0, -2, -1, -1}},
     {{1, -1, 0, 0, 0, 1, 1, 0, 0, 0, 2, 0, 0, 0, 0, 0, -2, -1, -1}},
     {{1, 0, 1, 0, 0, -1, 1, 0, 0, 0, 0, -2, 0, 0, -0, 0, -2, 1, -1}},
     {{1, 0, -1, 0, 0, -1, 1, 0, 0, 0, 0, 2, 0, 0, 0, 0, -2, 1, -1}},
     {{1, 0, 0, 1, 0, 0, -2, 0, 0, 0, 0, 0, -2, 0, 0, -0, -2, -0, 2}},
     {{1, 0, 0, -1, 0, 0, -2, 0, 0, 0, 0, 0, 2, 0, 0, 0, -2, -0, 2}},
     {{1, 1, 1, 0, 1, 0, 2, 1, 0, 0, 1, 1, 0, 1, 1, 0, 1, 0, 2}},
     {{1, -1, -1, 0, 1, 0, 2, 1, 0, 0, -1, -1, 0, -1, -1, 0, 1, 0, 2}},
     {{1, 1, -1, 0, 1, 0, 2, -1, 0, 0, 1, -1, 0, 1, -1, 0, 1, 0, 2}},
     {{1, -1, 1, 0, 1, 0, 2, -1, 0, 0, -1, 1, 0, -1, 1, 0, 1, 0, 2}},
     {{1, 1, 0, 1, 1, 1, -1, 0, 1, 0, 1, 0, 1, -1, 0, 1, 1, 1, -1}},
     {{1, -1, 0, -1, 1, 1, -1, 0, 1, 0, -1, 0, -1, 1, 0, -1, 1, 1, -1}},
     {{1, 1, 0, -1, 1, 1, -1, 0, -1, 0, 1, 0, -1, -1, 0, -1, 1, 1, -1}},
     {{1, -1, 0, 1, 1, 1, -1, 0, -1, 0, -1, 0, 1, 1, 0, 1, 1, 1, -1}},
     {{1, 0, 1, 1, 1, -1, -1, 0, 0, 1, 0, 1, 1, 0, -1, -1, 1, -1, -1}},
     {{1, 0, -1, -1, 1, -1, -1, 0, 0, 1, 0, -1, -1, 0, 1, 1, 1, -1, -1}},
     {{1, 0, 1, -1, 1, -1, -1, 0, 0, -1, 0, 1, -1, 0, -1, 1, 1, -1, -1}},
     {{1, 0, -1, 1, 1, -1, -1, 0, 0, -1, 0, -1, 1, 0, 1, -1, 1, -1, -1}}}};
} // namespace

#ifdef ADDITIONAL_CHECKS
static void lb_check_halo_regions(const LB_Fluid &lbfluid);
#endif // ADDITIONAL_CHECKS

/** Counter for the RNG */
boost::optional<Utils::Counter<uint64_t>> rng_counter_fluid;

/** Struct holding the Lattice Boltzmann parameters */
LB_Parameters lbpar = {
    // density
    0.0,
    // viscosity
    0.0,
    // bulk_viscosity
    -1.0,
    // agrid
    -1.0,
    // tau
    -1.0,
    // ext_force_density
    {0.0, 0.0, 0.0},
    // gamma_odd
    0.,
    // gamma_even
    0.,
    // gamma_shear
    0.,
    // gamma_bulk
    0.,
    // is_TRT
    false,
    // phi
    {},
    // Thermal energy
    0.0};

/** The underlying lattice structure */
Lattice lblattice;

using LB_FluidData = boost::multi_array<double, 2>;
static LB_FluidData lbfluid_a;
static LB_FluidData lbfluid_b;

/** Pointer to the velocity populations of the fluid.
 *  lbfluid contains pre-collision populations, lbfluid_post
 *  contains post-collision.
 */
LB_Fluid lbfluid;
LB_Fluid lbfluid_post;

/** Pointer to the hydrodynamic fields of the fluid nodes */
std::vector<LB_FluidNode> lbfields;

/** Communicator for halo exchange between processors */
HaloCommunicator update_halo_comm = HaloCommunicator(0);

/** measures the MD time since the last fluid update */
static double fluidstep = 0.0;

/***********************************************************************/

#include "errorhandling.hpp"
#include "global.hpp"
#include "grid.hpp"

/********************** The Main LB Part *************************************/
void lb_init() {
  LB_TRACE(printf("Begin initializing fluid on CPU\n"));

  if (lbpar.agrid <= 0.0) {
    runtimeErrorMsg()
        << "Lattice Boltzmann agrid not set when initializing fluid";
  }
  if (check_runtime_errors(comm_cart))
    return;

  /* initialize the local lattice domain */

  try {
    lblattice = Lattice(lbpar.agrid, 0.5 /*offset*/, 1 /*halo size*/,
                        local_box_l, my_right, box_geo.length(), node_grid);
  } catch (const std::runtime_error &e) {
    runtimeErrorMsg() << e.what();
    return;
  }

  /* allocate memory for data structures */
  lb_realloc_fluid();

  /* prepare the halo communication */
  lb_prepare_communication();

  /* initialize derived parameters */
  lb_reinit_parameters();

  /* setup the initial populations */
  lb_reinit_fluid();
}

void lb_reinit_fluid() {
  std::fill(lbfields.begin(), lbfields.end(), LB_FluidNode());
  /* default values for fields in lattice units */
  Utils::Vector3d momentum_density{};
  Utils::Vector6d stress{};

  for (Lattice::index_t index = 0; index < lblattice.halo_grid_volume;
       ++index) {
    // sets equilibrium distribution
    lb_set_population_from_density_momentum_density_stress(
        index, lbpar.density, momentum_density, stress);

#ifdef LB_BOUNDARIES
    lbfields[index].boundary = 0;
#endif // LB_BOUNDARIES
  }

#ifdef LB_BOUNDARIES
  LBBoundaries::lb_init_boundaries();
#endif // LB_BOUNDARIES
}

void lb_reinit_parameters() {
  if (lbpar.viscosity > 0.0) {
    /* Eq. (80) Duenweg, Schiller, Ladd, PRE 76(3):036704 (2007). */
    lbpar.gamma_shear = 1. - 2. / (6. * lbpar.viscosity + 1.);
  }

  if (lbpar.bulk_viscosity > 0.0) {
    /* Eq. (81) Duenweg, Schiller, Ladd, PRE 76(3):036704 (2007). */
    lbpar.gamma_bulk = 1. - 2. / (9. * lbpar.bulk_viscosity + 1.);
  }

  if (lbpar.is_TRT) {
    lbpar.gamma_bulk = lbpar.gamma_shear;
    lbpar.gamma_even = lbpar.gamma_shear;
    lbpar.gamma_odd =
        -(7.0 * lbpar.gamma_even + 1.0) / (lbpar.gamma_even + 7.0);
    // gamma_odd = lbpar.gamma_shear; //uncomment for BGK
  }

  // lbpar.gamma_shear = 0.0; //uncomment for special case of BGK
  // lbpar.gamma_bulk = 0.0;
  // gamma_odd = 0.0;
  // gamma_even = 0.0;

  if (lbpar.kT > 0.0) {
    /* Eq. (51) Duenweg, Schiller, Ladd, PRE 76(3):036704 (2007).
     * Note that the modes are not normalized as in the paper here! */
    double mu = lbpar.kT / D3Q19::c_sound_sq<double> * lbpar.tau * lbpar.tau /
                (lbpar.agrid * lbpar.agrid);

    for (int i = 0; i < 4; i++)
      lbpar.phi[i] = 0.0;
    lbpar.phi[4] =
        sqrt(mu * D3Q19::w_k[4] * (1. - Utils::sqr(lbpar.gamma_bulk)));
    for (int i = 5; i < 10; i++)
      lbpar.phi[i] =
          sqrt(mu * D3Q19::w_k[i] * (1. - Utils::sqr(lbpar.gamma_shear)));
    for (int i = 10; i < 16; i++)
      lbpar.phi[i] =
          sqrt(mu * D3Q19::w_k[i] * (1 - Utils::sqr(lbpar.gamma_odd)));
    for (int i = 16; i < 19; i++)
      lbpar.phi[i] =
          sqrt(mu * D3Q19::w_k[i] * (1 - Utils::sqr(lbpar.gamma_even)));

    LB_TRACE(fprintf(
        stderr,
        "%d: lbpar.gamma_shear=%lf lbpar.gamma_bulk=%lf shear_fluct=%lf "
        "bulk_fluct=%lf mu=%lf, bulkvisc=%lf, visc=%lf\n",
        this_node, lbpar.gamma_shear, lbpar.gamma_bulk, lbpar.phi[9],
        lbpar.phi[4], mu, lbpar.bulk_viscosity, lbpar.viscosity));
  } else {
    for (int i = 0; i < D3Q19::n_vel; i++)
      lbpar.phi[i] = 0.0;
  }
}

/* Halo communication for push scheme */
static void halo_push_communication(LB_Fluid &lbfluid) {
  Lattice::index_t index;
  int x, y, z, count;
  int rnode, snode;
  double *buffer;
  MPI_Status status;

  int yperiod = lblattice.halo_grid[0];
  int zperiod = lblattice.halo_grid[0] * lblattice.halo_grid[1];

  /***************
   * X direction *
   ***************/
  count = 5 * lblattice.halo_grid[1] * lblattice.halo_grid[2];
  std::vector<double> sbuf(count);
  std::vector<double> rbuf(count);

  /* send to right, recv from left i = 1, 7, 9, 11, 13 */
  snode = node_neighbors[1];
  rnode = node_neighbors[0];

  buffer = sbuf.data();
  index = get_linear_index(lblattice.grid[0] + 1, 0, 0, lblattice.halo_grid);
  for (z = 0; z < lblattice.halo_grid[2]; z++) {
    for (y = 0; y < lblattice.halo_grid[1]; y++) {
      buffer[0] = lbfluid[1][index];
      buffer[1] = lbfluid[7][index];
      buffer[2] = lbfluid[9][index];
      buffer[3] = lbfluid[11][index];
      buffer[4] = lbfluid[13][index];
      buffer += 5;

      index += yperiod;
    }
  }

<<<<<<< HEAD
  if (local_node_grid[0] > 1) {
    MPI_Sendrecv(sbuf.data(), count, MPI_DOUBLE, snode, REQ_HALO_SPREAD,
                 rbuf.data(), count, MPI_DOUBLE, rnode, REQ_HALO_SPREAD,
                 comm_cart, &status);
  } else {
    rbuf = sbuf;
  }
=======
  MPI_Sendrecv(sbuf, count, MPI_DOUBLE, snode, REQ_HALO_SPREAD, rbuf, count,
               MPI_DOUBLE, rnode, REQ_HALO_SPREAD, comm_cart, &status);
>>>>>>> 37b47f47

  buffer = rbuf.data();
  index = get_linear_index(1, 0, 0, lblattice.halo_grid);
  for (z = 0; z < lblattice.halo_grid[2]; z++) {
    for (y = 0; y < lblattice.halo_grid[1]; y++) {
      lbfluid[1][index] = buffer[0];
      lbfluid[7][index] = buffer[1];
      lbfluid[9][index] = buffer[2];
      lbfluid[11][index] = buffer[3];
      lbfluid[13][index] = buffer[4];
      buffer += 5;

      index += yperiod;
    }
  }

  /* send to left, recv from right i = 2, 8, 10, 12, 14 */
  snode = node_neighbors[0];
  rnode = node_neighbors[1];

  buffer = sbuf.data();
  index = get_linear_index(0, 0, 0, lblattice.halo_grid);
  for (z = 0; z < lblattice.halo_grid[2]; z++) {
    for (y = 0; y < lblattice.halo_grid[1]; y++) {
      buffer[0] = lbfluid[2][index];
      buffer[1] = lbfluid[8][index];
      buffer[2] = lbfluid[10][index];
      buffer[3] = lbfluid[12][index];
      buffer[4] = lbfluid[14][index];
      buffer += 5;

      index += yperiod;
    }
  }

<<<<<<< HEAD
  if (local_node_grid[0] > 1) {
    MPI_Sendrecv(sbuf.data(), count, MPI_DOUBLE, snode, REQ_HALO_SPREAD,
                 rbuf.data(), count, MPI_DOUBLE, rnode, REQ_HALO_SPREAD,
                 comm_cart, &status);
  } else {
    rbuf = sbuf;
  }
=======
  MPI_Sendrecv(sbuf, count, MPI_DOUBLE, snode, REQ_HALO_SPREAD, rbuf, count,
               MPI_DOUBLE, rnode, REQ_HALO_SPREAD, comm_cart, &status);
>>>>>>> 37b47f47

  buffer = rbuf.data();
  index = get_linear_index(lblattice.grid[0], 0, 0, lblattice.halo_grid);
  for (z = 0; z < lblattice.halo_grid[2]; z++) {
    for (y = 0; y < lblattice.halo_grid[1]; y++) {
      lbfluid[2][index] = buffer[0];
      lbfluid[8][index] = buffer[1];
      lbfluid[10][index] = buffer[2];
      lbfluid[12][index] = buffer[3];
      lbfluid[14][index] = buffer[4];
      buffer += 5;

      index += yperiod;
    }
  }

  /***************
   * Y direction *
   ***************/
  count = 5 * lblattice.halo_grid[0] * lblattice.halo_grid[2];
  sbuf.resize(count);
  rbuf.resize(count);

  /* send to right, recv from left i = 3, 7, 10, 15, 17 */
  snode = node_neighbors[3];
  rnode = node_neighbors[2];

  buffer = sbuf.data();
  index = get_linear_index(0, lblattice.grid[1] + 1, 0, lblattice.halo_grid);
  for (z = 0; z < lblattice.halo_grid[2]; z++) {
    for (x = 0; x < lblattice.halo_grid[0]; x++) {
      buffer[0] = lbfluid[3][index];
      buffer[1] = lbfluid[7][index];
      buffer[2] = lbfluid[10][index];
      buffer[3] = lbfluid[15][index];
      buffer[4] = lbfluid[17][index];
      buffer += 5;

      ++index;
    }
    index += zperiod - lblattice.halo_grid[0];
  }

<<<<<<< HEAD
  if (local_node_grid[1] > 1) {
    MPI_Sendrecv(sbuf.data(), count, MPI_DOUBLE, snode, REQ_HALO_SPREAD,
                 rbuf.data(), count, MPI_DOUBLE, rnode, REQ_HALO_SPREAD,
                 comm_cart, &status);
  } else {
    rbuf = sbuf;
  }
=======
  MPI_Sendrecv(sbuf, count, MPI_DOUBLE, snode, REQ_HALO_SPREAD, rbuf, count,
               MPI_DOUBLE, rnode, REQ_HALO_SPREAD, comm_cart, &status);
>>>>>>> 37b47f47

  buffer = rbuf.data();
  index = get_linear_index(0, 1, 0, lblattice.halo_grid);
  for (z = 0; z < lblattice.halo_grid[2]; z++) {
    for (x = 0; x < lblattice.halo_grid[0]; x++) {
      lbfluid[3][index] = buffer[0];
      lbfluid[7][index] = buffer[1];
      lbfluid[10][index] = buffer[2];
      lbfluid[15][index] = buffer[3];
      lbfluid[17][index] = buffer[4];
      buffer += 5;

      ++index;
    }
    index += zperiod - lblattice.halo_grid[0];
  }

  /* send to left, recv from right i = 4, 8, 9, 16, 18 */
  snode = node_neighbors[2];
  rnode = node_neighbors[3];

  buffer = sbuf.data();
  index = get_linear_index(0, 0, 0, lblattice.halo_grid);
  for (z = 0; z < lblattice.halo_grid[2]; z++) {
    for (x = 0; x < lblattice.halo_grid[0]; x++) {
      buffer[0] = lbfluid[4][index];
      buffer[1] = lbfluid[8][index];
      buffer[2] = lbfluid[9][index];
      buffer[3] = lbfluid[16][index];
      buffer[4] = lbfluid[18][index];
      buffer += 5;

      ++index;
    }
    index += zperiod - lblattice.halo_grid[0];
  }

<<<<<<< HEAD
  if (local_node_grid[1] > 1) {
    MPI_Sendrecv(sbuf.data(), count, MPI_DOUBLE, snode, REQ_HALO_SPREAD,
                 rbuf.data(), count, MPI_DOUBLE, rnode, REQ_HALO_SPREAD,
                 comm_cart, &status);
  } else {
    rbuf = sbuf;
  }
=======
  MPI_Sendrecv(sbuf, count, MPI_DOUBLE, snode, REQ_HALO_SPREAD, rbuf, count,
               MPI_DOUBLE, rnode, REQ_HALO_SPREAD, comm_cart, &status);
>>>>>>> 37b47f47

  buffer = rbuf.data();
  index = get_linear_index(0, lblattice.grid[1], 0, lblattice.halo_grid);
  for (z = 0; z < lblattice.halo_grid[2]; z++) {
    for (x = 0; x < lblattice.halo_grid[0]; x++) {
      lbfluid[4][index] = buffer[0];
      lbfluid[8][index] = buffer[1];
      lbfluid[9][index] = buffer[2];
      lbfluid[16][index] = buffer[3];
      lbfluid[18][index] = buffer[4];
      buffer += 5;

      ++index;
    }
    index += zperiod - lblattice.halo_grid[0];
  }

  /***************
   * Z direction *
   ***************/
  count = 5 * lblattice.halo_grid[0] * lblattice.halo_grid[1];
  sbuf.resize(count);
  rbuf.resize(count);

  /* send to right, recv from left i = 5, 11, 14, 15, 18 */
  snode = node_neighbors[5];
  rnode = node_neighbors[4];

  buffer = sbuf.data();
  index = get_linear_index(0, 0, lblattice.grid[2] + 1, lblattice.halo_grid);
  for (y = 0; y < lblattice.halo_grid[1]; y++) {
    for (x = 0; x < lblattice.halo_grid[0]; x++) {
      buffer[0] = lbfluid[5][index];
      buffer[1] = lbfluid[11][index];
      buffer[2] = lbfluid[14][index];
      buffer[3] = lbfluid[15][index];
      buffer[4] = lbfluid[18][index];
      buffer += 5;

      ++index;
    }
  }

<<<<<<< HEAD
  if (local_node_grid[2] > 1) {
    MPI_Sendrecv(sbuf.data(), count, MPI_DOUBLE, snode, REQ_HALO_SPREAD,
                 rbuf.data(), count, MPI_DOUBLE, rnode, REQ_HALO_SPREAD,
                 comm_cart, &status);
  } else {
    rbuf = sbuf;
  }
=======
  MPI_Sendrecv(sbuf, count, MPI_DOUBLE, snode, REQ_HALO_SPREAD, rbuf, count,
               MPI_DOUBLE, rnode, REQ_HALO_SPREAD, comm_cart, &status);
>>>>>>> 37b47f47

  buffer = rbuf.data();
  index = get_linear_index(0, 0, 1, lblattice.halo_grid);
  for (y = 0; y < lblattice.halo_grid[1]; y++) {
    for (x = 0; x < lblattice.halo_grid[0]; x++) {
      lbfluid[5][index] = buffer[0];
      lbfluid[11][index] = buffer[1];
      lbfluid[14][index] = buffer[2];
      lbfluid[15][index] = buffer[3];
      lbfluid[18][index] = buffer[4];
      buffer += 5;

      ++index;
    }
  }

  /* send to left, recv from right i = 6, 12, 13, 16, 17 */
  snode = node_neighbors[4];
  rnode = node_neighbors[5];

  buffer = sbuf.data();
  index = get_linear_index(0, 0, 0, lblattice.halo_grid);
  for (y = 0; y < lblattice.halo_grid[1]; y++) {
    for (x = 0; x < lblattice.halo_grid[0]; x++) {
      buffer[0] = lbfluid[6][index];
      buffer[1] = lbfluid[12][index];
      buffer[2] = lbfluid[13][index];
      buffer[3] = lbfluid[16][index];
      buffer[4] = lbfluid[17][index];
      buffer += 5;

      ++index;
    }
  }

<<<<<<< HEAD
  if (local_node_grid[2] > 1) {
    MPI_Sendrecv(sbuf.data(), count, MPI_DOUBLE, snode, REQ_HALO_SPREAD,
                 rbuf.data(), count, MPI_DOUBLE, rnode, REQ_HALO_SPREAD,
                 comm_cart, &status);
  } else {
    rbuf = sbuf;
  }
=======
  MPI_Sendrecv(sbuf, count, MPI_DOUBLE, snode, REQ_HALO_SPREAD, rbuf, count,
               MPI_DOUBLE, rnode, REQ_HALO_SPREAD, comm_cart, &status);
>>>>>>> 37b47f47

  buffer = rbuf.data();
  index = get_linear_index(0, 0, lblattice.grid[2], lblattice.halo_grid);
  for (y = 0; y < lblattice.halo_grid[1]; y++) {
    for (x = 0; x < lblattice.halo_grid[0]; x++) {
      lbfluid[6][index] = buffer[0];
      lbfluid[12][index] = buffer[1];
      lbfluid[13][index] = buffer[2];
      lbfluid[16][index] = buffer[3];
      lbfluid[17][index] = buffer[4];
      buffer += 5;

      ++index;
    }
  }
}

/***********************************************************************/

/** Performs basic sanity checks. */
void lb_sanity_checks() {

  if (lbpar.agrid <= 0.0) {
    runtimeErrorMsg() << "Lattice Boltzmann agrid not set";
  }
  if (lbpar.tau <= 0.0) {
    runtimeErrorMsg() << "Lattice Boltzmann time step not set";
  }
  if (lbpar.density <= 0.0) {
    runtimeErrorMsg() << "Lattice Boltzmann fluid density not set";
  }
  if (lbpar.viscosity <= 0.0) {
    runtimeErrorMsg() << "Lattice Boltzmann fluid viscosity not set";
  }
  if (cell_structure.type != CELL_STRUCTURE_DOMDEC) {
    runtimeErrorMsg() << "LB requires domain-decomposition cellsystem";
  }
  if (skin == 0.0) {
    runtimeErrorMsg() << "LB requires a positive skin";
  }
  if (cell_structure.use_verlet_list && skin >= lbpar.agrid / 2.0) {
    runtimeErrorMsg() << "LB requires either no Verlet lists or that the skin "
                         "of the verlet list to be less than half of "
                         "lattice-Boltzmann grid spacing";
  }
}

uint64_t lb_fluid_get_rng_state() {
  assert(rng_counter_fluid);
  return rng_counter_fluid->value();
}

void mpi_set_lb_fluid_counter(uint64_t counter) {
  rng_counter_fluid = Utils::Counter<uint64_t>(counter);
}

REGISTER_CALLBACK(mpi_set_lb_fluid_counter)

void lb_fluid_set_rng_state(uint64_t counter) {
  mpi_call(mpi_set_lb_fluid_counter, counter);
  mpi_set_lb_fluid_counter(counter);
}

/***********************************************************************/

/** (Re-)allocate memory for the fluid and initialize pointers. */
void lb_realloc_fluid() {
  LB_TRACE(printf("reallocating fluid\n"));
  const std::array<int, 2> size = {{D3Q19::n_vel, lblattice.halo_grid_volume}};

  lbfluid_a.resize(size);
  lbfluid_b.resize(size);

  using Utils::Span;
  for (int i = 0; i < size[0]; i++) {
    lbfluid[i] = Span<double>(lbfluid_a[i].origin(), size[1]);
    lbfluid_post[i] = Span<double>(lbfluid_b[i].origin(), size[1]);
  }

  lbfields.resize(lblattice.halo_grid_volume);
}

/** Set up the structures for exchange of the halo regions.
 *  See also \ref halo.cpp
 */
void lb_prepare_communication() {
  int i;
  HaloCommunicator comm = HaloCommunicator(0);

  /* since the data layout is a structure of arrays, we have to
   * generate a communication for this structure: first we generate
   * the communication for one of the arrays (the 0-th velocity
   * population), then we replicate this communication for the other
   * velocity indices by constructing appropriate vector
   * datatypes */

  /* prepare the communication for a single velocity */
  prepare_halo_communication(&comm, &lblattice, FIELDTYPE_DOUBLE, MPI_DOUBLE,
                             node_grid);

  update_halo_comm.num = comm.num;
  update_halo_comm.halo_info.resize(comm.num);

  /* replicate the halo structure */
  for (i = 0; i < comm.num; i++) {
    HaloInfo *hinfo = &(update_halo_comm.halo_info[i]);

    hinfo->source_node = comm.halo_info[i].source_node;
    hinfo->dest_node = comm.halo_info[i].dest_node;
    hinfo->s_offset = comm.halo_info[i].s_offset;
    hinfo->r_offset = comm.halo_info[i].r_offset;
    hinfo->type = comm.halo_info[i].type;

    /* generate the vector datatype for the structure of lattices we
     * have to use hvector here because the extent of the subtypes
     * does not span the full lattice and hence we cannot get the
     * correct vskip out of them */

    MPI_Aint lower;
    MPI_Aint extent;
    MPI_Type_get_extent(MPI_DOUBLE, &lower, &extent);
    MPI_Type_create_hvector(D3Q19::n_vel, 1,
                            lblattice.halo_grid_volume * extent,
                            comm.halo_info[i].datatype, &hinfo->datatype);
    MPI_Type_commit(&hinfo->datatype);

    halo_create_field_hvector(D3Q19::n_vel, 1,
                              lblattice.halo_grid_volume * sizeof(double),
                              comm.halo_info[i].fieldtype, &hinfo->fieldtype);
  }

  release_halo_communication(&comm);
}

/***********************************************************************/
/** \name Mapping between hydrodynamic fields and particle populations */
/***********************************************************************/
/*@{*/
Utils::Vector19d lb_get_population_from_density_momentum_density_stress(
    double density, Utils::Vector3d const &momentum_density,
    Utils::Vector6d const &stress) {
  Utils::Vector19d population{};
  auto const trace = stress[0] + stress[2] + stress[5];

  /* update the q=0 sublattice */
  population[0] = 1. / 3. * density - 1. / 2. * trace;

  /* update the q=1 sublattice */
  auto density_times_coeff = 1. / 18. * density;

  population[1] = density_times_coeff + 1. / 6. * momentum_density[0] +
                  1. / 4. * stress[0] - 1. / 12. * trace;
  population[2] = density_times_coeff - 1. / 6. * momentum_density[0] +
                  1. / 4. * stress[0] - 1. / 12. * trace;
  population[3] = density_times_coeff + 1. / 6. * momentum_density[1] +
                  1. / 4. * stress[2] - 1. / 12. * trace;
  population[4] = density_times_coeff - 1. / 6. * momentum_density[1] +
                  1. / 4. * stress[2] - 1. / 12. * trace;
  population[5] = density_times_coeff + 1. / 6. * momentum_density[2] +
                  1. / 4. * stress[5] - 1. / 12. * trace;
  population[6] = density_times_coeff - 1. / 6. * momentum_density[2] +
                  1. / 4. * stress[5] - 1. / 12. * trace;

  /* update the q=2 sublattice */
  density_times_coeff = 1. / 36. * density;

  auto tmp1 = stress[0] + stress[2];
  auto tmp2 = 2.0 * stress[1];

  population[7] = density_times_coeff +
                  1. / 12. * (momentum_density[0] + momentum_density[1]) +
                  1. / 8. * (tmp1 + tmp2) - 1. / 24. * trace;
  population[8] = density_times_coeff -
                  1. / 12. * (momentum_density[0] + momentum_density[1]) +
                  1. / 8. * (tmp1 + tmp2) - 1. / 24. * trace;
  population[9] = density_times_coeff +
                  1. / 12. * (momentum_density[0] - momentum_density[1]) +
                  1. / 8. * (tmp1 - tmp2) - 1. / 24. * trace;
  population[10] = density_times_coeff -
                   1. / 12. * (momentum_density[0] - momentum_density[1]) +
                   1. / 8. * (tmp1 - tmp2) - 1. / 24. * trace;

  tmp1 = stress[0] + stress[5];
  tmp2 = 2.0 * stress[3];

  population[11] = density_times_coeff +
                   1. / 12. * (momentum_density[0] + momentum_density[2]) +
                   1. / 8. * (tmp1 + tmp2) - 1. / 24. * trace;
  population[12] = density_times_coeff -
                   1. / 12. * (momentum_density[0] + momentum_density[2]) +
                   1. / 8. * (tmp1 + tmp2) - 1. / 24. * trace;
  population[13] = density_times_coeff +
                   1. / 12. * (momentum_density[0] - momentum_density[2]) +
                   1. / 8. * (tmp1 - tmp2) - 1. / 24. * trace;
  population[14] = density_times_coeff -
                   1. / 12. * (momentum_density[0] - momentum_density[2]) +
                   1. / 8. * (tmp1 - tmp2) - 1. / 24. * trace;

  tmp1 = stress[2] + stress[5];
  tmp2 = 2.0 * stress[4];

  population[15] = density_times_coeff +
                   1. / 12. * (momentum_density[1] + momentum_density[2]) +
                   1. / 8. * (tmp1 + tmp2) - 1. / 24. * trace;
  population[16] = density_times_coeff -
                   1. / 12. * (momentum_density[1] + momentum_density[2]) +
                   1. / 8. * (tmp1 + tmp2) - 1. / 24. * trace;
  population[17] = density_times_coeff +
                   1. / 12. * (momentum_density[1] - momentum_density[2]) +
                   1. / 8. * (tmp1 - tmp2) - 1. / 24. * trace;
  population[18] = density_times_coeff -
                   1. / 12. * (momentum_density[1] - momentum_density[2]) +
                   1. / 8. * (tmp1 - tmp2) - 1. / 24. * trace;
  return population;
}

void lb_set_population_from_density_momentum_density_stress(
    Lattice::index_t const index, double density,
    Utils::Vector3d const &momentum_density, Utils::Vector6d const &stress) {
  auto const population =
      lb_get_population_from_density_momentum_density_stress(
          density, momentum_density, stress);
  lb_set_population(index, population);
}
/*@}*/

#include <boost/range/numeric.hpp>

/** Calculation of hydrodynamic modes */
std::array<double, 19> lb_calc_modes(Lattice::index_t index) {
  return Utils::matrix_vector_product<double, 19, e_ki>(
      LB_Fluid_Ref(index, lbfluid));
}

template <typename T>
inline std::array<T, 19> lb_relax_modes(Lattice::index_t index,
                                        const std::array<T, 19> &modes) {
  T density, momentum_density[3], stress_eq[6];

  /* re-construct the real density
   * remember that the populations are stored as differences to their
   * equilibrium value */
  density = modes[0] + lbpar.density;

  momentum_density[0] = modes[1] + 0.5 * lbfields[index].force_density[0];
  momentum_density[1] = modes[2] + 0.5 * lbfields[index].force_density[1];
  momentum_density[2] = modes[3] + 0.5 * lbfields[index].force_density[2];

  using Utils::sqr;
  auto const momentum_density2 = sqr(momentum_density[0]) +
                                 sqr(momentum_density[1]) +
                                 sqr(momentum_density[2]);

  /* equilibrium part of the stress modes */
  stress_eq[0] = momentum_density2 / density;
  stress_eq[1] =
      (sqr(momentum_density[0]) - sqr(momentum_density[1])) / density;
  stress_eq[2] = (momentum_density2 - 3.0 * sqr(momentum_density[2])) / density;
  stress_eq[3] = momentum_density[0] * momentum_density[1] / density;
  stress_eq[4] = momentum_density[0] * momentum_density[2] / density;
  stress_eq[5] = momentum_density[1] * momentum_density[2] / density;

  return {{modes[0], modes[1], modes[2], modes[3],
           /* relax the stress modes */
           stress_eq[0] + lbpar.gamma_bulk * (modes[4] - stress_eq[0]),
           stress_eq[1] + lbpar.gamma_shear * (modes[5] - stress_eq[1]),
           stress_eq[2] + lbpar.gamma_shear * (modes[6] - stress_eq[2]),
           stress_eq[3] + lbpar.gamma_shear * (modes[7] - stress_eq[3]),
           stress_eq[4] + lbpar.gamma_shear * (modes[8] - stress_eq[4]),
           stress_eq[5] + lbpar.gamma_shear * (modes[9] - stress_eq[5]),
           /* relax the ghost modes (project them out) */
           /* ghost modes have no equilibrium part due to orthogonality */
           lbpar.gamma_odd * modes[10], lbpar.gamma_odd * modes[11],
           lbpar.gamma_odd * modes[12], lbpar.gamma_odd * modes[13],
           lbpar.gamma_odd * modes[14], lbpar.gamma_odd * modes[15],
           lbpar.gamma_even * modes[16], lbpar.gamma_even * modes[17],
           lbpar.gamma_even * modes[18]}};
}

template <typename T>
inline std::array<T, 19> lb_thermalize_modes(Lattice::index_t index,
                                             const std::array<T, 19> &modes) {
  if (lbpar.kT > 0.0) {
    using Utils::uniform;
    using rng_type = r123::Philox4x64;
    using ctr_type = rng_type::ctr_type;

    const r123::Philox4x64::ctr_type c{
        {rng_counter_fluid->value(), static_cast<uint64_t>(RNGSalt::FLUID)}};
    const T rootdensity = std::sqrt(std::fabs(modes[0] + lbpar.density));
    auto const pref = std::sqrt(12.) * rootdensity;

    const ctr_type noise[4] = {
        rng_type{}(c, {{static_cast<uint64_t>(index), 0ul}}),
        rng_type{}(c, {{static_cast<uint64_t>(index), 1ul}}),
        rng_type{}(c, {{static_cast<uint64_t>(index), 2ul}}),
        rng_type{}(c, {{static_cast<uint64_t>(index), 3ul}})};

    auto rng = [&](int i) { return uniform(noise[i / 4][i % 4]); };

    return {/* conserved modes */
            {modes[0], modes[1], modes[2], modes[3],
             /* stress modes */
             modes[4] + pref * lbpar.phi[4] * rng(0),
             modes[5] + pref * lbpar.phi[5] * rng(1),
             modes[6] + pref * lbpar.phi[6] * rng(2),
             modes[7] + pref * lbpar.phi[7] * rng(3),
             modes[8] + pref * lbpar.phi[8] * rng(4),
             modes[9] + pref * lbpar.phi[9] * rng(5),

             /* ghost modes */
             modes[10] + pref * lbpar.phi[10] * rng(6),
             modes[11] + pref * lbpar.phi[11] * rng(7),
             modes[12] + pref * lbpar.phi[12] * rng(8),
             modes[13] + pref * lbpar.phi[13] * rng(9),
             modes[14] + pref * lbpar.phi[14] * rng(10),
             modes[15] + pref * lbpar.phi[15] * rng(11),
             modes[16] + pref * lbpar.phi[16] * rng(12),
             modes[17] + pref * lbpar.phi[17] * rng(13),
             modes[18] + pref * lbpar.phi[18] * rng(14)}};
  }
  return modes;
}

template <typename T>
std::array<T, 19> lb_apply_forces(Lattice::index_t index,
                                  const std::array<T, 19> &modes) {
  const auto &f = lbfields[index].force_density;

  auto const density = modes[0] + lbpar.density;

  /* hydrodynamic momentum density is redefined when external forces present */
  auto const u = Utils::Vector3d{modes[1] + 0.5 * f[0], modes[2] + 0.5 * f[1],
                                 modes[3] + 0.5 * f[2]} /
                 density;

  double C[6];
  C[0] = (1. + lbpar.gamma_bulk) * u[0] * f[0] +
         1. / 3. * (lbpar.gamma_bulk - lbpar.gamma_shear) * (u * f);
  C[2] = (1. + lbpar.gamma_bulk) * u[1] * f[1] +
         1. / 3. * (lbpar.gamma_bulk - lbpar.gamma_shear) * (u * f);
  C[5] = (1. + lbpar.gamma_bulk) * u[2] * f[2] +
         1. / 3. * (lbpar.gamma_bulk - lbpar.gamma_shear) * (u * f);
  C[1] = 1. / 2. * (1. + lbpar.gamma_shear) * (u[0] * f[1] + u[1] * f[0]);
  C[3] = 1. / 2. * (1. + lbpar.gamma_shear) * (u[0] * f[2] + u[2] * f[0]);
  C[4] = 1. / 2. * (1. + lbpar.gamma_shear) * (u[1] * f[2] + u[2] * f[1]);

  return {{modes[0],
           /* update momentum modes */
           modes[1] + f[0], modes[2] + f[1], modes[3] + f[2],
           /* update stress modes */
           modes[4] + C[0] + C[2] + C[5], modes[5] + C[0] - C[2],
           modes[6] + C[0] + C[2] - 2. * C[5], modes[7] + C[1], modes[8] + C[3],
           modes[9] + C[4], modes[10], modes[11], modes[12], modes[13],
           modes[14], modes[15], modes[16], modes[17], modes[18]}};
}

template <typename T>
std::array<T, 19> normalize_modes(const std::array<T, 19> &modes) {
  auto normalized_modes = modes;
  for (int i = 0; i < modes.size(); i++) {
    normalized_modes[i] /= D3Q19::w_k[i];
  }
  return normalized_modes;
}

template <typename T, std::size_t N>
std::array<T, N> lb_calc_n_from_m(const std::array<T, N> &modes) {
  auto ret = Utils::matrix_vector_product<T, N, e_ki_transposed>(
      normalize_modes(modes));
  std::transform(ret.begin(), ret.end(), ::D3Q19::w.begin(), ret.begin(),
                 std::multiplies<T>());
  return ret;
}

template <typename T>
inline void lb_calc_n_from_modes_push(LB_Fluid &lbfluid, Lattice::index_t index,
                                      const std::array<T, 19> &m) {
  const std::array<int, 3> period = {
      {1, lblattice.halo_grid[0],
       lblattice.halo_grid[0] * lblattice.halo_grid[1]}};
  auto const f = lb_calc_n_from_m(m);
  for (int i = 0; i < 19; i++) {
    auto const next = index + boost::inner_product(period, D3Q19::c[i], 0);
    lbfluid[i][next] = f[i];
  }
}

/* Collisions and streaming (push scheme) */
inline void lb_collide_stream() {
  ESPRESSO_PROFILER_CXX_MARK_FUNCTION;
/* loop over all lattice cells (halo excluded) */
#ifdef LB_BOUNDARIES
  for (auto &lbboundarie : LBBoundaries::lbboundaries) {
    (*lbboundarie).reset_force();
  }
#endif // LB_BOUNDARIES

#ifdef VIRTUAL_SITES_INERTIALESS_TRACERS
  // Safeguard the node forces so that we can later use them for the IBM
  // particle update
  // In the following loop the lbfields[XX].force are reset to zero
  // Safeguard the node forces so that we can later use them for the IBM
  // particle update In the following loop the lbfields[XX].force are reset to
  // zero
  for (int i = 0; i < lblattice.halo_grid_volume; ++i) {
    lbfields[i].force_density_buf = lbfields[i].force_density;
  }
#endif

  Lattice::index_t index = lblattice.halo_offset;
  for (int z = 1; z <= lblattice.grid[2]; z++) {
    for (int y = 1; y <= lblattice.grid[1]; y++) {
      for (int x = 1; x <= lblattice.grid[0]; x++) {
// as we only want to apply this to non-boundary nodes we can throw out
// the if-clause if we have a non-bounded domain
#ifdef LB_BOUNDARIES
        if (!lbfields[index].boundary)
#endif // LB_BOUNDARIES
        {
          /* calculate modes locally */
          auto const modes = lb_calc_modes(index);

          /* deterministic collisions */
          auto const relaxed_modes = lb_relax_modes(index, modes);

          /* fluctuating hydrodynamics */
          auto const thermalized_modes =
              lb_thermalize_modes(index, relaxed_modes);

          /* apply forces */
          auto const modes_with_forces =
              lb_apply_forces(index, thermalized_modes);

          /* reset the force density */
          lbfields[index].force_density = lbpar.ext_force_density;

          /* transform back to populations and streaming */
          lb_calc_n_from_modes_push(lbfluid_post, index, modes_with_forces);
        }

        ++index; /* next node */
      }
      index += 2; /* skip halo region */
    }
    index += 2 * lblattice.halo_grid[0]; /* skip halo region */
  }

  /* exchange halo regions */
  halo_push_communication(lbfluid_post);

#ifdef LB_BOUNDARIES
  /* boundary conditions for links */
  lb_bounce_back(lbfluid_post);
#endif // LB_BOUNDARIES

  /* swap the pointers for old and new population fields */
  std::swap(lbfluid, lbfluid_post);

  halo_communication(&update_halo_comm,
                     reinterpret_cast<char *>(lbfluid[0].data()));

#ifdef ADDITIONAL_CHECKS
  lb_check_halo_regions(lbfluid);
#endif
}

/***********************************************************************/
/** \name Update step for the lattice Boltzmann fluid                  */
/***********************************************************************/
/*@{*/

/** Update the lattice Boltzmann fluid.
 *
 *  This function is called from the integrator. Since the time step
 *  for the lattice dynamics can be coarser than the MD time step, we
 *  monitor the time since the last lattice update.
 */
void lattice_boltzmann_update() {
  auto factor = (int)round(lbpar.tau / time_step);

  fluidstep += 1;
  if (fluidstep >= factor) {
    fluidstep = 0;

    lb_collide_stream();
  }
}

/*@}*/

/***********************************************************************/
/** \name Coupling part */
/***********************************************************************/
/*@{*/

/***********************************************************************/

static int compare_buffers(double *buf1, double *buf2, int size) {
  int ret;
  if (memcmp(buf1, buf2, size) != 0) {
    runtimeErrorMsg() << "Halo buffers are not identical";
    ret = 1;
  } else {
    ret = 0;
  }
  return ret;
}

/** Check consistency of the halo regions (ADDITIONAL_CHECKS)
 *  This function can be used as an additional check. It test whether the
 *  halo regions have been exchanged correctly.
 */
void lb_check_halo_regions(const LB_Fluid &lbfluid) {
  Lattice::index_t index;
  int i, x, y, z, s_node, r_node, count = D3Q19::n_vel;
  double *s_buffer, *r_buffer;
  MPI_Status status[2];

  r_buffer = (double *)Utils::malloc(count * sizeof(double));
  s_buffer = (double *)Utils::malloc(count * sizeof(double));

  if (box_geo.periodic(0)) {
    for (z = 0; z < lblattice.halo_grid[2]; ++z) {
      for (y = 0; y < lblattice.halo_grid[1]; ++y) {
        index = get_linear_index(0, y, z, lblattice.halo_grid);
        for (i = 0; i < D3Q19::n_vel; i++)
          s_buffer[i] = lbfluid[i][index];

        s_node = node_neighbors[1];
        r_node = node_neighbors[0];
        if (n_nodes > 1) {
          MPI_Sendrecv(s_buffer, count, MPI_DOUBLE, r_node, REQ_HALO_CHECK,
                       r_buffer, count, MPI_DOUBLE, s_node, REQ_HALO_CHECK,
                       comm_cart, status);
          index =
              get_linear_index(lblattice.grid[0], y, z, lblattice.halo_grid);
          for (i = 0; i < D3Q19::n_vel; i++)
            s_buffer[i] = lbfluid[i][index];
          compare_buffers(s_buffer, r_buffer, count * sizeof(double));
        } else {
          index =
              get_linear_index(lblattice.grid[0], y, z, lblattice.halo_grid);
          for (i = 0; i < D3Q19::n_vel; i++)
            r_buffer[i] = lbfluid[i][index];
          if (compare_buffers(s_buffer, r_buffer, count * sizeof(double))) {
            std::cerr << "buffers differ in dir=" << 0 << " at index=" << index
                      << " y=" << y << " z=" << z << "\n";
          }
        }

        index =
            get_linear_index(lblattice.grid[0] + 1, y, z, lblattice.halo_grid);
        for (i = 0; i < D3Q19::n_vel; i++)
          s_buffer[i] = lbfluid[i][index];

        s_node = node_neighbors[0];
        r_node = node_neighbors[1];
        if (n_nodes > 1) {
          MPI_Sendrecv(s_buffer, count, MPI_DOUBLE, r_node, REQ_HALO_CHECK,
                       r_buffer, count, MPI_DOUBLE, s_node, REQ_HALO_CHECK,
                       comm_cart, status);
          index = get_linear_index(1, y, z, lblattice.halo_grid);
          for (i = 0; i < D3Q19::n_vel; i++)
            s_buffer[i] = lbfluid[i][index];
          compare_buffers(s_buffer, r_buffer, count * sizeof(double));
        } else {
          index = get_linear_index(1, y, z, lblattice.halo_grid);
          for (i = 0; i < D3Q19::n_vel; i++)
            r_buffer[i] = lbfluid[i][index];
          if (compare_buffers(s_buffer, r_buffer, count * sizeof(double))) {
            std::cerr << "buffers differ in dir=0 at index=" << index
                      << " y=" << y << " z=" << z << "\n";
          }
        }
      }
    }
  }

  if (box_geo.periodic(1)) {
    for (z = 0; z < lblattice.halo_grid[2]; ++z) {
      for (x = 0; x < lblattice.halo_grid[0]; ++x) {
        index = get_linear_index(x, 0, z, lblattice.halo_grid);
        for (i = 0; i < D3Q19::n_vel; i++)
          s_buffer[i] = lbfluid[i][index];

        s_node = node_neighbors[3];
        r_node = node_neighbors[2];
        if (n_nodes > 1) {
          MPI_Sendrecv(s_buffer, count, MPI_DOUBLE, r_node, REQ_HALO_CHECK,
                       r_buffer, count, MPI_DOUBLE, s_node, REQ_HALO_CHECK,
                       comm_cart, status);
          index =
              get_linear_index(x, lblattice.grid[1], z, lblattice.halo_grid);
          for (i = 0; i < D3Q19::n_vel; i++)
            s_buffer[i] = lbfluid[i][index];
          compare_buffers(s_buffer, r_buffer, count * sizeof(double));
        } else {
          index =
              get_linear_index(x, lblattice.grid[1], z, lblattice.halo_grid);
          for (i = 0; i < D3Q19::n_vel; i++)
            r_buffer[i] = lbfluid[i][index];
          if (compare_buffers(s_buffer, r_buffer, count * sizeof(double))) {
            std::cerr << "buffers differ in dir=1 at index=" << index
                      << " x=" << x << " z=" << z << "\n";
          }
        }
      }
      for (x = 0; x < lblattice.halo_grid[0]; ++x) {
        index =
            get_linear_index(x, lblattice.grid[1] + 1, z, lblattice.halo_grid);
        for (i = 0; i < D3Q19::n_vel; i++)
          s_buffer[i] = lbfluid[i][index];

        s_node = node_neighbors[2];
        r_node = node_neighbors[3];
        if (n_nodes > 1) {
          MPI_Sendrecv(s_buffer, count, MPI_DOUBLE, r_node, REQ_HALO_CHECK,
                       r_buffer, count, MPI_DOUBLE, s_node, REQ_HALO_CHECK,
                       comm_cart, status);
          index = get_linear_index(x, 1, z, lblattice.halo_grid);
          for (i = 0; i < D3Q19::n_vel; i++)
            s_buffer[i] = lbfluid[i][index];
          compare_buffers(s_buffer, r_buffer, count * sizeof(double));
        } else {
          index = get_linear_index(x, 1, z, lblattice.halo_grid);
          for (i = 0; i < D3Q19::n_vel; i++)
            r_buffer[i] = lbfluid[i][index];
          if (compare_buffers(s_buffer, r_buffer, count * sizeof(double))) {
            std::cerr << "buffers differ in dir=1 at index=" << index
                      << " x=" << x << " z=" << z << "\n";
          }
        }
      }
    }
  }

  if (box_geo.periodic(2)) {
    for (y = 0; y < lblattice.halo_grid[1]; ++y) {
      for (x = 0; x < lblattice.halo_grid[0]; ++x) {
        index = get_linear_index(x, y, 0, lblattice.halo_grid);
        for (i = 0; i < D3Q19::n_vel; i++)
          s_buffer[i] = lbfluid[i][index];

        s_node = node_neighbors[5];
        r_node = node_neighbors[4];
        if (n_nodes > 1) {
          MPI_Sendrecv(s_buffer, count, MPI_DOUBLE, r_node, REQ_HALO_CHECK,
                       r_buffer, count, MPI_DOUBLE, s_node, REQ_HALO_CHECK,
                       comm_cart, status);
          index =
              get_linear_index(x, y, lblattice.grid[2], lblattice.halo_grid);
          for (i = 0; i < D3Q19::n_vel; i++)
            s_buffer[i] = lbfluid[i][index];
          compare_buffers(s_buffer, r_buffer, count * sizeof(double));
        } else {
          index =
              get_linear_index(x, y, lblattice.grid[2], lblattice.halo_grid);
          for (i = 0; i < D3Q19::n_vel; i++)
            r_buffer[i] = lbfluid[i][index];
          if (compare_buffers(s_buffer, r_buffer, count * sizeof(double))) {
            std::cerr << "buffers differ in dir=2 at index=" << index
                      << " x=" << x << " y=" << y << " z=" << lblattice.grid[2]
                      << "\n";
          }
        }
      }
    }
    for (y = 0; y < lblattice.halo_grid[1]; ++y) {
      for (x = 0; x < lblattice.halo_grid[0]; ++x) {
        index =
            get_linear_index(x, y, lblattice.grid[2] + 1, lblattice.halo_grid);
        for (i = 0; i < D3Q19::n_vel; i++)
          s_buffer[i] = lbfluid[i][index];

        s_node = node_neighbors[4];
        r_node = node_neighbors[5];
        if (n_nodes > 1) {
          MPI_Sendrecv(s_buffer, count, MPI_DOUBLE, r_node, REQ_HALO_CHECK,
                       r_buffer, count, MPI_DOUBLE, s_node, REQ_HALO_CHECK,
                       comm_cart, status);
          index = get_linear_index(x, y, 1, lblattice.halo_grid);
          for (i = 0; i < D3Q19::n_vel; i++)
            s_buffer[i] = lbfluid[i][index];
          compare_buffers(s_buffer, r_buffer, count * sizeof(double));
        } else {
          index = get_linear_index(x, y, 1, lblattice.halo_grid);
          for (i = 0; i < D3Q19::n_vel; i++)
            r_buffer[i] = lbfluid[i][index];
          if (compare_buffers(s_buffer, r_buffer, count * sizeof(double))) {
            std::cerr << "buffers differ in dir=2 at index=" << index
                      << " x=" << x << " y=" << y << "\n";
          }
        }
      }
    }
  }

  free(r_buffer);
  free(s_buffer);
}

double lb_calc_density(std::array<double, 19> const &modes) {
  return modes[0] + lbpar.density;
}

Utils::Vector3d lb_calc_momentum_density(std::array<double, 19> const &modes,
                                         Utils::Vector3d const &force_density) {
  return Utils::Vector3d{{modes[1] + 0.5 * force_density[0],
                          modes[2] + 0.5 * force_density[1],
                          modes[3] + 0.5 * force_density[2]}};
}

Utils::Vector6d lb_calc_stress(std::array<double, 19> const &modes,
                               Utils::Vector3d const &force_density) {
  auto const momentum_density = lb_calc_momentum_density(modes, force_density);
  auto const density = lb_calc_density(modes);
  using Utils::sqr;
  auto const momentum_density2 = sqr(momentum_density[0]) +
                                 sqr(momentum_density[1]) +
                                 sqr(momentum_density[2]);
  /* equilibrium part of the stress modes */
  Utils::Vector6d modes_from_stress_eq{};
  modes_from_stress_eq[0] = momentum_density2 / density;
  modes_from_stress_eq[1] =
      (sqr(momentum_density[0]) - sqr(momentum_density[1])) / density;
  modes_from_stress_eq[2] =
      (momentum_density2 - 3.0 * sqr(momentum_density[2])) / density;
  modes_from_stress_eq[3] = momentum_density[0] * momentum_density[1] / density;
  modes_from_stress_eq[4] = momentum_density[0] * momentum_density[2] / density;
  modes_from_stress_eq[5] = momentum_density[1] * momentum_density[2] / density;

  /* Now we must predict the outcome of the next collision */
  /* We immediately average pre- and post-collision. */

  Utils::Vector6d avg_modes;
  avg_modes[0] =
      modes_from_stress_eq[0] +
      (0.5 + 0.5 * lbpar.gamma_bulk) * (modes[4] - modes_from_stress_eq[0]);
  avg_modes[1] =
      modes_from_stress_eq[1] +
      (0.5 + 0.5 * lbpar.gamma_shear) * (modes[5] - modes_from_stress_eq[1]);
  avg_modes[2] =
      modes_from_stress_eq[2] +
      (0.5 + 0.5 * lbpar.gamma_shear) * (modes[6] - modes_from_stress_eq[2]);
  avg_modes[3] =
      modes_from_stress_eq[3] +
      (0.5 + 0.5 * lbpar.gamma_shear) * (modes[7] - modes_from_stress_eq[3]);
  avg_modes[4] =
      modes_from_stress_eq[4] +
      (0.5 + 0.5 * lbpar.gamma_shear) * (modes[8] - modes_from_stress_eq[4]);
  avg_modes[5] =
      modes_from_stress_eq[5] +
      (0.5 + 0.5 * lbpar.gamma_shear) * (modes[9] - modes_from_stress_eq[5]);

  // Transform the stress tensor components according to the modes that
  // correspond to those used by U. Schiller. In terms of populations this
  // expression then corresponds exactly to those in Eqs. 116 - 121 in the
  // Duenweg and Ladd paper, when these are written out in populations.
  // But to ensure this, the expression in Schiller's modes has to be different!

  Utils::Vector6d stress;
  stress[0] =
      (2.0 * (modes[0] + avg_modes[0]) + avg_modes[2] + 3.0 * avg_modes[1]) /
      6.0;                  // xx
  stress[1] = avg_modes[3]; // xy
  stress[2] =
      (2.0 * (modes[0] + avg_modes[0]) + avg_modes[2] - 3.0 * avg_modes[1]) /
      6.0;                                                    // yy
  stress[3] = avg_modes[4];                                   // xz
  stress[4] = avg_modes[5];                                   // yz
  stress[5] = (modes[0] + avg_modes[0] - avg_modes[2]) / 3.0; // zz
  return stress;
}

#ifdef LB_BOUNDARIES
/** Bounce back boundary conditions.
 * The populations that have propagated into a boundary node
 * are bounced back to the node they came from. This results
 * in no slip boundary conditions.
 *
 * [cf. Ladd and Verberg, J. Stat. Phys. 104(5/6):1191-1251, 2001]
 */
void lb_bounce_back(LB_Fluid &lbfluid) {
  int k, i, l;
  int yperiod = lblattice.halo_grid[0];
  int zperiod = lblattice.halo_grid[0] * lblattice.halo_grid[1];
  int next[19];
  double population_shift;
  next[0] = 0;                     // ( 0, 0, 0) =
  next[1] = 1;                     // ( 1, 0, 0) +
  next[2] = -1;                    // (-1, 0, 0)
  next[3] = yperiod;               // ( 0, 1, 0) +
  next[4] = -yperiod;              // ( 0,-1, 0)
  next[5] = zperiod;               // ( 0, 0, 1) +
  next[6] = -zperiod;              // ( 0, 0,-1)
  next[7] = (1 + yperiod);         // ( 1, 1, 0) +
  next[8] = -(1 + yperiod);        // (-1,-1, 0)
  next[9] = (1 - yperiod);         // ( 1,-1, 0)
  next[10] = -(1 - yperiod);       // (-1, 1, 0) +
  next[11] = (1 + zperiod);        // ( 1, 0, 1) +
  next[12] = -(1 + zperiod);       // (-1, 0,-1)
  next[13] = (1 - zperiod);        // ( 1, 0,-1)
  next[14] = -(1 - zperiod);       // (-1, 0, 1) +
  next[15] = (yperiod + zperiod);  // ( 0, 1, 1) +
  next[16] = -(yperiod + zperiod); // ( 0,-1,-1)
  next[17] = (yperiod - zperiod);  // ( 0, 1,-1)
  next[18] = -(yperiod - zperiod); // ( 0,-1, 1) +
  int reverse[] = {0, 2,  1,  4,  3,  6,  5,  8,  7, 10,
                   9, 12, 11, 14, 13, 16, 15, 18, 17};

  /* bottom-up sweep */
  for (int z = 0; z < lblattice.grid[2] + 2; z++) {
    for (int y = 0; y < lblattice.grid[1] + 2; y++) {
      for (int x = 0; x < lblattice.grid[0] + 2; x++) {
        k = get_linear_index(x, y, z, lblattice.halo_grid);

        if (lbfields[k].boundary) {
          for (i = 0; i < 19; i++) {
            population_shift = 0;
            for (l = 0; l < 3; l++) {
              population_shift -= lbpar.density * 2 * D3Q19::c[i][l] *
                                  D3Q19::w[i] * lbfields[k].slip_velocity[l] /
                                  D3Q19::c_sound_sq<double>;
            }

            if (x - D3Q19::c[i][0] > 0 &&
                x - D3Q19::c[i][0] < lblattice.grid[0] + 1 &&
                y - D3Q19::c[i][1] > 0 &&
                y - D3Q19::c[i][1] < lblattice.grid[1] + 1 &&
                z - D3Q19::c[i][2] > 0 &&
                z - D3Q19::c[i][2] < lblattice.grid[2] + 1) {
              if (!lbfields[k - next[i]].boundary) {
                for (l = 0; l < 3; l++) {
                  (*LBBoundaries::lbboundaries[lbfields[k].boundary - 1])
                      .force()[l] += // TODO
                      (2 * lbfluid[i][k] + population_shift) * D3Q19::c[i][l];
                }
                lbfluid[reverse[i]][k - next[i]] =
                    lbfluid[i][k] + population_shift;
              } else {
                lbfluid[reverse[i]][k - next[i]] = lbfluid[i][k] = 0.0;
              }
            }
          }
        }
      }
    }
  }
}
#endif

/** Calculate the local fluid momentum.
 *  The calculation is implemented explicitly for the special case of D3Q19.
 *  @param[in]  index  Local lattice site
 *  @retval The local fluid momentum.
 */
inline Utils::Vector3d lb_calc_local_momentum_density(Lattice::index_t index) {
  return {{lbfluid[1][index] - lbfluid[2][index] + lbfluid[7][index] -
               lbfluid[8][index] + lbfluid[9][index] - lbfluid[10][index] +
               lbfluid[11][index] - lbfluid[12][index] + lbfluid[13][index] -
               lbfluid[14][index],
           lbfluid[3][index] - lbfluid[4][index] + lbfluid[7][index] -
               lbfluid[8][index] - lbfluid[9][index] + lbfluid[10][index] +
               lbfluid[15][index] - lbfluid[16][index] + lbfluid[17][index] -
               lbfluid[18][index],
           lbfluid[5][index] - lbfluid[6][index] + lbfluid[11][index] -
               lbfluid[12][index] - lbfluid[13][index] + lbfluid[14][index] +
               lbfluid[15][index] - lbfluid[16][index] - lbfluid[17][index] +
               lbfluid[18][index]}};
}

// Statistics in MD units.

/** Calculate momentum of the LB fluid.
 * \param result Fluid momentum
 */
void lb_calc_fluid_momentum(double *result) {

  int x, y, z, index;
  Utils::Vector3d momentum_density{}, momentum{};

  for (x = 1; x <= lblattice.grid[0]; x++) {
    for (y = 1; y <= lblattice.grid[1]; y++) {
      for (z = 1; z <= lblattice.grid[2]; z++) {
        index = get_linear_index(x, y, z, lblattice.halo_grid);

        momentum_density = lb_calc_local_momentum_density(index);
        momentum += momentum_density + .5 * lbfields[index].force_density;
      }
    }
  }

  momentum *= lbpar.agrid / lbpar.tau;

  MPI_Reduce(momentum.data(), result, 3, MPI_DOUBLE, MPI_SUM, 0, comm_cart);
}

void lb_collect_boundary_forces(double *result) {
#ifdef LB_BOUNDARIES
  int n_lb_boundaries = LBBoundaries::lbboundaries.size();
  std::vector<double> boundary_forces(3 * n_lb_boundaries);
  int i = 0;
  for (auto it = LBBoundaries::lbboundaries.begin();
       it != LBBoundaries::lbboundaries.end(); ++it, i++)
    for (int j = 0; j < 3; j++)
      boundary_forces[3 * i + j] = (**it).force()[j];

  MPI_Reduce(boundary_forces.data(), result, 3 * n_lb_boundaries, MPI_DOUBLE,
             MPI_SUM, 0, comm_cart);
#endif
}

/*@}*/<|MERGE_RESOLUTION|>--- conflicted
+++ resolved
@@ -321,18 +321,8 @@
     }
   }
 
-<<<<<<< HEAD
-  if (local_node_grid[0] > 1) {
-    MPI_Sendrecv(sbuf.data(), count, MPI_DOUBLE, snode, REQ_HALO_SPREAD,
-                 rbuf.data(), count, MPI_DOUBLE, rnode, REQ_HALO_SPREAD,
-                 comm_cart, &status);
-  } else {
-    rbuf = sbuf;
-  }
-=======
-  MPI_Sendrecv(sbuf, count, MPI_DOUBLE, snode, REQ_HALO_SPREAD, rbuf, count,
+  MPI_Sendrecv(sbuf.data(), count, MPI_DOUBLE, snode, REQ_HALO_SPREAD, rbuf.data(), count,
                MPI_DOUBLE, rnode, REQ_HALO_SPREAD, comm_cart, &status);
->>>>>>> 37b47f47
 
   buffer = rbuf.data();
   index = get_linear_index(1, 0, 0, lblattice.halo_grid);
@@ -368,18 +358,8 @@
     }
   }
 
-<<<<<<< HEAD
-  if (local_node_grid[0] > 1) {
-    MPI_Sendrecv(sbuf.data(), count, MPI_DOUBLE, snode, REQ_HALO_SPREAD,
-                 rbuf.data(), count, MPI_DOUBLE, rnode, REQ_HALO_SPREAD,
-                 comm_cart, &status);
-  } else {
-    rbuf = sbuf;
-  }
-=======
-  MPI_Sendrecv(sbuf, count, MPI_DOUBLE, snode, REQ_HALO_SPREAD, rbuf, count,
+  MPI_Sendrecv(sbuf.data(), count, MPI_DOUBLE, snode, REQ_HALO_SPREAD, rbuf.data(), count,
                MPI_DOUBLE, rnode, REQ_HALO_SPREAD, comm_cart, &status);
->>>>>>> 37b47f47
 
   buffer = rbuf.data();
   index = get_linear_index(lblattice.grid[0], 0, 0, lblattice.halo_grid);
@@ -423,18 +403,8 @@
     index += zperiod - lblattice.halo_grid[0];
   }
 
-<<<<<<< HEAD
-  if (local_node_grid[1] > 1) {
-    MPI_Sendrecv(sbuf.data(), count, MPI_DOUBLE, snode, REQ_HALO_SPREAD,
-                 rbuf.data(), count, MPI_DOUBLE, rnode, REQ_HALO_SPREAD,
-                 comm_cart, &status);
-  } else {
-    rbuf = sbuf;
-  }
-=======
-  MPI_Sendrecv(sbuf, count, MPI_DOUBLE, snode, REQ_HALO_SPREAD, rbuf, count,
+  MPI_Sendrecv(sbuf.data(), count, MPI_DOUBLE, snode, REQ_HALO_SPREAD, rbuf.data(), count,
                MPI_DOUBLE, rnode, REQ_HALO_SPREAD, comm_cart, &status);
->>>>>>> 37b47f47
 
   buffer = rbuf.data();
   index = get_linear_index(0, 1, 0, lblattice.halo_grid);
@@ -472,18 +442,8 @@
     index += zperiod - lblattice.halo_grid[0];
   }
 
-<<<<<<< HEAD
-  if (local_node_grid[1] > 1) {
-    MPI_Sendrecv(sbuf.data(), count, MPI_DOUBLE, snode, REQ_HALO_SPREAD,
-                 rbuf.data(), count, MPI_DOUBLE, rnode, REQ_HALO_SPREAD,
-                 comm_cart, &status);
-  } else {
-    rbuf = sbuf;
-  }
-=======
-  MPI_Sendrecv(sbuf, count, MPI_DOUBLE, snode, REQ_HALO_SPREAD, rbuf, count,
+  MPI_Sendrecv(sbuf.data(), count, MPI_DOUBLE, snode, REQ_HALO_SPREAD, rbuf.data(), count,
                MPI_DOUBLE, rnode, REQ_HALO_SPREAD, comm_cart, &status);
->>>>>>> 37b47f47
 
   buffer = rbuf.data();
   index = get_linear_index(0, lblattice.grid[1], 0, lblattice.halo_grid);
@@ -527,18 +487,8 @@
     }
   }
 
-<<<<<<< HEAD
-  if (local_node_grid[2] > 1) {
-    MPI_Sendrecv(sbuf.data(), count, MPI_DOUBLE, snode, REQ_HALO_SPREAD,
-                 rbuf.data(), count, MPI_DOUBLE, rnode, REQ_HALO_SPREAD,
-                 comm_cart, &status);
-  } else {
-    rbuf = sbuf;
-  }
-=======
-  MPI_Sendrecv(sbuf, count, MPI_DOUBLE, snode, REQ_HALO_SPREAD, rbuf, count,
+  MPI_Sendrecv(sbuf.data(), count, MPI_DOUBLE, snode, REQ_HALO_SPREAD, rbuf.data(), count,
                MPI_DOUBLE, rnode, REQ_HALO_SPREAD, comm_cart, &status);
->>>>>>> 37b47f47
 
   buffer = rbuf.data();
   index = get_linear_index(0, 0, 1, lblattice.halo_grid);
@@ -574,18 +524,8 @@
     }
   }
 
-<<<<<<< HEAD
-  if (local_node_grid[2] > 1) {
-    MPI_Sendrecv(sbuf.data(), count, MPI_DOUBLE, snode, REQ_HALO_SPREAD,
-                 rbuf.data(), count, MPI_DOUBLE, rnode, REQ_HALO_SPREAD,
-                 comm_cart, &status);
-  } else {
-    rbuf = sbuf;
-  }
-=======
-  MPI_Sendrecv(sbuf, count, MPI_DOUBLE, snode, REQ_HALO_SPREAD, rbuf, count,
+  MPI_Sendrecv(sbuf.data(), count, MPI_DOUBLE, snode, REQ_HALO_SPREAD, rbuf.data(), count,
                MPI_DOUBLE, rnode, REQ_HALO_SPREAD, comm_cart, &status);
->>>>>>> 37b47f47
 
   buffer = rbuf.data();
   index = get_linear_index(0, 0, lblattice.grid[2], lblattice.halo_grid);
