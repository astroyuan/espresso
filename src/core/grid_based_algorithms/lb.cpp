/*
  Copyright (C) 2010-2018 The ESPResSo project
  Copyright (C) 2002,2003,2004,2005,2006,2007,2008,2009,2010
  Max-Planck-Institute for Polymer Research, Theory Group

  This file is part of ESPResSo.

  ESPResSo is free software: you can redistribute it and/or modify
  it under the terms of the GNU General Public License as published by
  the Free Software Foundation, either version 3 of the License, or
  (at your option) any later version.

  ESPResSo is distributed in the hope that it will be useful,
  but WITHOUT ANY WARRANTY; without even the implied warranty of
  MERCHANTABILITY or FITNESS FOR A PARTICULAR PURPOSE.  See the
  GNU General Public License for more details.

  You should have received a copy of the GNU General Public License
  along with this program.  If not, see <http://www.gnu.org/licenses/>.
*/
/** \file
 *  %Lattice Boltzmann algorithm for hydrodynamic degrees of freedom.
 *
 *  Includes fluctuating LB and coupling to MD particles via frictional
 *  momentum transfer.
 *
 *  The corresponding header file is lb.hpp.
 */

#include "grid_based_algorithms/lb.hpp"

#ifdef LB
#include "cells.hpp"
#include "communication.hpp"
#include "cuda_interface.hpp"
#include "debug.hpp"
#include "global.hpp"
#include "grid.hpp"
#include "grid_based_algorithms/lbboundaries.hpp"
#include "halo.hpp"
#include "integrate.hpp"
#include "lb-d3q19.hpp"
#include "nonbonded_interactions/nonbonded_interaction_data.hpp"
#include "random.hpp"
#include "virtual_sites/lb_inertialess_tracers.hpp"

#include "utils/Counter.hpp"
#include "utils/index.hpp"
#include "utils/math/matrix_vector_product.hpp"
#include "utils/u32_to_u64.hpp"
#include "utils/uniform.hpp"
using Utils::get_linear_index;

#include <Random123/philox.h>
#include <boost/multi_array.hpp>
#include <mpi.h>
#include <profiler/profiler.hpp>

#include <cassert>
#include <cinttypes>
#include <cstdio>
#include <fstream>
#include <iostream>

#ifdef ADDITIONAL_CHECKS
static void lb_check_halo_regions(const LB_Fluid &lbfluid);
#endif // ADDITIONAL_CHECKS

/** Counter for the RNG */
Utils::Counter<uint64_t> rng_counter_fluid;

/** Struct holding the Lattice Boltzmann parameters */
LB_Parameters lbpar = {
    // rho
    0.0,
    // viscosity
    0.0,
    // bulk_viscosity
    -1.0,
    // agrid
    -1.0,
    // tau
    -1.0,
    // ext_force_density
    {0.0, 0.0, 0.0},
    // gamma_odd
    0.,
    // gamma_even
    0.,
    // gamma_shear
    0.,
    // gamma_bulk
    0.,
    // is_TRT
    false,
    // phi
    {},
    // Thermal energy
    0.0};

/** The DnQm model to be used. */
LB_Model<> lbmodel = {::D3Q19::c,
                      ::D3Q19::coefficients,
                      ::D3Q19::w,
                      ::D3Q19::e_ki,
                      ::D3Q19::w_k,
                      ::D3Q19::c_sound_sq,
                      ::D3Q19::e_ki_transposed};

#if (!defined(FLATNOISE) && !defined(GAUSSRANDOMCUT) && !defined(GAUSSRANDOM))
#define FLATNOISE
#endif

/** The underlying lattice structure */
Lattice lblattice;

using LB_FluidData = boost::multi_array<double, 2>;
static LB_FluidData lbfluid_a;
static LB_FluidData lbfluid_b;

/** Pointer to the velocity populations of the fluid.
 *  lbfluid contains pre-collision populations, lbfluid_post
 *  contains post-collision.
 */
LB_Fluid lbfluid;
LB_Fluid lbfluid_post;

/** Pointer to the hydrodynamic fields of the fluid nodes */
std::vector<LB_FluidNode> lbfields;

/** Communicator for halo exchange between processors */
HaloCommunicator update_halo_comm = {0, nullptr};

/** measures the MD time since the last fluid update */
static double fluidstep = 0.0;

/***********************************************************************/
#endif // LB

#include "errorhandling.hpp"
#include "global.hpp"
#include "grid.hpp"

#ifdef LB

/********************** The Main LB Part *************************************/
void lb_init() {
  LB_TRACE(printf("Begin initializing fluid on CPU\n"));

  if (lbpar.agrid <= 0.0) {
    runtimeErrorMsg()
        << "Lattice Boltzmann agrid not set when initializing fluid";
  }
  if (check_runtime_errors())
    return;

<<<<<<< HEAD
  if (check_runtime_errors())
    return;

=======
>>>>>>> 31292d64
  Vector3d temp_agrid, temp_offset;
  for (int i = 0; i < 3; i++) {
    temp_agrid[i] = lbpar.agrid;
    temp_offset[i] = 0.5;
  }

  /* initialize the local lattice domain */

  int init_status = lblattice.init(temp_agrid.data(), temp_offset.data(), 1,
                                   local_box_l, my_right, box_l);

  if (check_runtime_errors() || init_status != ES_OK)
    return;

  /* allocate memory for data structures */
  lb_realloc_fluid();

  /* prepare the halo communication */
  lb_prepare_communication();

  /* initialize derived parameters */
  lb_reinit_parameters();

  /* setup the initial populations */
  lb_reinit_fluid();

  LB_TRACE(printf("Initializing fluid on CPU successful\n"));
}

void lb_reinit_fluid() {
#ifdef LB
  std::fill(lbfields.begin(), lbfields.end(), LB_FluidNode());
  /* default values for fields in lattice units */
  Vector3d j{};
  Vector6d pi{};

  LB_TRACE(fprintf(stderr,
                   "Initializing the fluid with equilibrium populations\n"););

  for (Lattice::index_t index = 0; index < lblattice.halo_grid_volume;
       ++index) {
    // calculate equilibrium distribution
    lb_calc_n_from_rho_j_pi(index, lbpar.rho, j, pi);

#ifdef LB_BOUNDARIES
    lbfields[index].boundary = 0;
#endif // LB_BOUNDARIES
  }

#ifdef LB_BOUNDARIES
  LBBoundaries::lb_init_boundaries();
#endif // LB_BOUNDARIES
#endif
}

void lb_reinit_parameters() {
  if (lbpar.viscosity > 0.0) {
    /* Eq. (80) Duenweg, Schiller, Ladd, PRE 76(3):036704 (2007). */
    lbpar.gamma_shear = 1. - 2. / (6. * lbpar.viscosity + 1.);
  }

  if (lbpar.bulk_viscosity > 0.0) {
    /* Eq. (81) Duenweg, Schiller, Ladd, PRE 76(3):036704 (2007). */
    lbpar.gamma_bulk = 1. - 2. / (9. * lbpar.bulk_viscosity + 1.);
  }

  if (lbpar.is_TRT) {
    lbpar.gamma_bulk = lbpar.gamma_shear;
    lbpar.gamma_even = lbpar.gamma_shear;
    lbpar.gamma_odd =
        -(7.0 * lbpar.gamma_even + 1.0) / (lbpar.gamma_even + 7.0);
    // gamma_odd = lbpar.gamma_shear; //uncomment for BGK
  }

  // lbpar.gamma_shear = 0.0; //uncomment for special case of BGK
  // lbpar.gamma_bulk = 0.0;
  // gamma_odd = 0.0;
  // gamma_even = 0.0;

  if (lbpar.kT > 0.0) {
    /* Eq. (51) Duenweg, Schiller, Ladd, PRE 76(3):036704 (2007).
     * Note that the modes are not normalized as in the paper here! */
    double mu = lbpar.kT / lbmodel.c_sound_sq * lbpar.tau * lbpar.tau /
                (lbpar.agrid * lbpar.agrid);

    for (int i = 0; i < 4; i++)
      lbpar.phi[i] = 0.0;
    lbpar.phi[4] =
        sqrt(mu * lbmodel.w_k[4] * (1. - Utils::sqr(lbpar.gamma_bulk)));
    for (int i = 5; i < 10; i++)
      lbpar.phi[i] =
          sqrt(mu * lbmodel.w_k[i] * (1. - Utils::sqr(lbpar.gamma_shear)));
    for (int i = 10; i < 16; i++)
      lbpar.phi[i] =
          sqrt(mu * lbmodel.w_k[i] * (1 - Utils::sqr(lbpar.gamma_odd)));
    for (int i = 16; i < 19; i++)
      lbpar.phi[i] =
          sqrt(mu * lbmodel.w_k[i] * (1 - Utils::sqr(lbpar.gamma_even)));

    LB_TRACE(fprintf(
        stderr,
        "%d: lbpar.gamma_shear=%lf lbpar.gamma_bulk=%lf shear_fluct=%lf "
        "bulk_fluct=%lf mu=%lf, bulkvisc=%lf, visc=%lf\n",
        this_node, lbpar.gamma_shear, lbpar.gamma_bulk, lbpar.phi[9],
        lbpar.phi[4], mu, lbpar.bulk_viscosity, lbpar.viscosity));
  } else {
    for (int i = 0; i < LB_Model<>::n_veloc; i++)
      lbpar.phi[i] = 0.0;
  }
}

/* Halo communication for push scheme */
static void halo_push_communication(LB_Fluid &lbfluid,
                                    const Vector3i &local_node_grid) {
  Lattice::index_t index;
  int x, y, z, count;
  int rnode, snode;
  double *buffer = nullptr, *sbuf = nullptr, *rbuf = nullptr;
  MPI_Status status;

  int yperiod = lblattice.halo_grid[0];
  int zperiod = lblattice.halo_grid[0] * lblattice.halo_grid[1];

  /***************
   * X direction *
   ***************/
  count = 5 * lblattice.halo_grid[1] * lblattice.halo_grid[2];
  sbuf = (double *)Utils::malloc(count * sizeof(double));
  rbuf = (double *)Utils::malloc(count * sizeof(double));

  /* send to right, recv from left i = 1, 7, 9, 11, 13 */
  snode = node_neighbors[1];
  rnode = node_neighbors[0];

  buffer = sbuf;
  index = get_linear_index(lblattice.grid[0] + 1, 0, 0, lblattice.halo_grid);
  for (z = 0; z < lblattice.halo_grid[2]; z++) {
    for (y = 0; y < lblattice.halo_grid[1]; y++) {
      buffer[0] = lbfluid[1][index];
      buffer[1] = lbfluid[7][index];
      buffer[2] = lbfluid[9][index];
      buffer[3] = lbfluid[11][index];
      buffer[4] = lbfluid[13][index];
      buffer += 5;

      index += yperiod;
    }
  }

  if (local_node_grid[0] > 1) {
    MPI_Sendrecv(sbuf, count, MPI_DOUBLE, snode, REQ_HALO_SPREAD, rbuf, count,
                 MPI_DOUBLE, rnode, REQ_HALO_SPREAD, comm_cart, &status);
  } else {
    memmove(rbuf, sbuf, count * sizeof(double));
  }

  buffer = rbuf;
  index = get_linear_index(1, 0, 0, lblattice.halo_grid);
  for (z = 0; z < lblattice.halo_grid[2]; z++) {
    for (y = 0; y < lblattice.halo_grid[1]; y++) {
      lbfluid[1][index] = buffer[0];
      lbfluid[7][index] = buffer[1];
      lbfluid[9][index] = buffer[2];
      lbfluid[11][index] = buffer[3];
      lbfluid[13][index] = buffer[4];
      buffer += 5;

      index += yperiod;
    }
  }

  /* send to left, recv from right i = 2, 8, 10, 12, 14 */
  snode = node_neighbors[0];
  rnode = node_neighbors[1];

  buffer = sbuf;
  index = get_linear_index(0, 0, 0, lblattice.halo_grid);
  for (z = 0; z < lblattice.halo_grid[2]; z++) {
    for (y = 0; y < lblattice.halo_grid[1]; y++) {
      buffer[0] = lbfluid[2][index];
      buffer[1] = lbfluid[8][index];
      buffer[2] = lbfluid[10][index];
      buffer[3] = lbfluid[12][index];
      buffer[4] = lbfluid[14][index];
      buffer += 5;

      index += yperiod;
    }
  }

  if (local_node_grid[0] > 1) {
    MPI_Sendrecv(sbuf, count, MPI_DOUBLE, snode, REQ_HALO_SPREAD, rbuf, count,
                 MPI_DOUBLE, rnode, REQ_HALO_SPREAD, comm_cart, &status);
  } else {
    memmove(rbuf, sbuf, count * sizeof(double));
  }

  buffer = rbuf;
  index = get_linear_index(lblattice.grid[0], 0, 0, lblattice.halo_grid);
  for (z = 0; z < lblattice.halo_grid[2]; z++) {
    for (y = 0; y < lblattice.halo_grid[1]; y++) {
      lbfluid[2][index] = buffer[0];
      lbfluid[8][index] = buffer[1];
      lbfluid[10][index] = buffer[2];
      lbfluid[12][index] = buffer[3];
      lbfluid[14][index] = buffer[4];
      buffer += 5;

      index += yperiod;
    }
  }

  /***************
   * Y direction *
   ***************/
  count = 5 * lblattice.halo_grid[0] * lblattice.halo_grid[2];
  sbuf = Utils::realloc(sbuf, count * sizeof(double));
  rbuf = Utils::realloc(rbuf, count * sizeof(double));

  /* send to right, recv from left i = 3, 7, 10, 15, 17 */
  snode = node_neighbors[3];
  rnode = node_neighbors[2];

  buffer = sbuf;
  index = get_linear_index(0, lblattice.grid[1] + 1, 0, lblattice.halo_grid);
  for (z = 0; z < lblattice.halo_grid[2]; z++) {
    for (x = 0; x < lblattice.halo_grid[0]; x++) {
      buffer[0] = lbfluid[3][index];
      buffer[1] = lbfluid[7][index];
      buffer[2] = lbfluid[10][index];
      buffer[3] = lbfluid[15][index];
      buffer[4] = lbfluid[17][index];
      buffer += 5;

      ++index;
    }
    index += zperiod - lblattice.halo_grid[0];
  }

  if (local_node_grid[1] > 1) {
    MPI_Sendrecv(sbuf, count, MPI_DOUBLE, snode, REQ_HALO_SPREAD, rbuf, count,
                 MPI_DOUBLE, rnode, REQ_HALO_SPREAD, comm_cart, &status);
  } else {
    memmove(rbuf, sbuf, count * sizeof(double));
  }

  buffer = rbuf;
  index = get_linear_index(0, 1, 0, lblattice.halo_grid);
  for (z = 0; z < lblattice.halo_grid[2]; z++) {
    for (x = 0; x < lblattice.halo_grid[0]; x++) {
      lbfluid[3][index] = buffer[0];
      lbfluid[7][index] = buffer[1];
      lbfluid[10][index] = buffer[2];
      lbfluid[15][index] = buffer[3];
      lbfluid[17][index] = buffer[4];
      buffer += 5;

      ++index;
    }
    index += zperiod - lblattice.halo_grid[0];
  }

  /* send to left, recv from right i = 4, 8, 9, 16, 18 */
  snode = node_neighbors[2];
  rnode = node_neighbors[3];

  buffer = sbuf;
  index = get_linear_index(0, 0, 0, lblattice.halo_grid);
  for (z = 0; z < lblattice.halo_grid[2]; z++) {
    for (x = 0; x < lblattice.halo_grid[0]; x++) {
      buffer[0] = lbfluid[4][index];
      buffer[1] = lbfluid[8][index];
      buffer[2] = lbfluid[9][index];
      buffer[3] = lbfluid[16][index];
      buffer[4] = lbfluid[18][index];
      buffer += 5;

      ++index;
    }
    index += zperiod - lblattice.halo_grid[0];
  }

  if (local_node_grid[1] > 1) {
    MPI_Sendrecv(sbuf, count, MPI_DOUBLE, snode, REQ_HALO_SPREAD, rbuf, count,
                 MPI_DOUBLE, rnode, REQ_HALO_SPREAD, comm_cart, &status);
  } else {
    memmove(rbuf, sbuf, count * sizeof(double));
  }

  buffer = rbuf;
  index = get_linear_index(0, lblattice.grid[1], 0, lblattice.halo_grid);
  for (z = 0; z < lblattice.halo_grid[2]; z++) {
    for (x = 0; x < lblattice.halo_grid[0]; x++) {
      lbfluid[4][index] = buffer[0];
      lbfluid[8][index] = buffer[1];
      lbfluid[9][index] = buffer[2];
      lbfluid[16][index] = buffer[3];
      lbfluid[18][index] = buffer[4];
      buffer += 5;

      ++index;
    }
    index += zperiod - lblattice.halo_grid[0];
  }

  /***************
   * Z direction *
   ***************/
  count = 5 * lblattice.halo_grid[0] * lblattice.halo_grid[1];
  sbuf = Utils::realloc(sbuf, count * sizeof(double));
  rbuf = Utils::realloc(rbuf, count * sizeof(double));

  /* send to right, recv from left i = 5, 11, 14, 15, 18 */
  snode = node_neighbors[5];
  rnode = node_neighbors[4];

  buffer = sbuf;
  index = get_linear_index(0, 0, lblattice.grid[2] + 1, lblattice.halo_grid);
  for (y = 0; y < lblattice.halo_grid[1]; y++) {
    for (x = 0; x < lblattice.halo_grid[0]; x++) {
      buffer[0] = lbfluid[5][index];
      buffer[1] = lbfluid[11][index];
      buffer[2] = lbfluid[14][index];
      buffer[3] = lbfluid[15][index];
      buffer[4] = lbfluid[18][index];
      buffer += 5;

      ++index;
    }
  }

  if (local_node_grid[2] > 1) {
    MPI_Sendrecv(sbuf, count, MPI_DOUBLE, snode, REQ_HALO_SPREAD, rbuf, count,
                 MPI_DOUBLE, rnode, REQ_HALO_SPREAD, comm_cart, &status);
  } else {
    memmove(rbuf, sbuf, count * sizeof(double));
  }

  buffer = rbuf;
  index = get_linear_index(0, 0, 1, lblattice.halo_grid);
  for (y = 0; y < lblattice.halo_grid[1]; y++) {
    for (x = 0; x < lblattice.halo_grid[0]; x++) {
      lbfluid[5][index] = buffer[0];
      lbfluid[11][index] = buffer[1];
      lbfluid[14][index] = buffer[2];
      lbfluid[15][index] = buffer[3];
      lbfluid[18][index] = buffer[4];
      buffer += 5;

      ++index;
    }
  }

  /* send to left, recv from right i = 6, 12, 13, 16, 17 */
  snode = node_neighbors[4];
  rnode = node_neighbors[5];

  buffer = sbuf;
  index = get_linear_index(0, 0, 0, lblattice.halo_grid);
  for (y = 0; y < lblattice.halo_grid[1]; y++) {
    for (x = 0; x < lblattice.halo_grid[0]; x++) {
      buffer[0] = lbfluid[6][index];
      buffer[1] = lbfluid[12][index];
      buffer[2] = lbfluid[13][index];
      buffer[3] = lbfluid[16][index];
      buffer[4] = lbfluid[17][index];
      buffer += 5;

      ++index;
    }
  }

  if (local_node_grid[2] > 1) {
    MPI_Sendrecv(sbuf, count, MPI_DOUBLE, snode, REQ_HALO_SPREAD, rbuf, count,
                 MPI_DOUBLE, rnode, REQ_HALO_SPREAD, comm_cart, &status);
  } else {
    memmove(rbuf, sbuf, count * sizeof(double));
  }

  buffer = rbuf;
  index = get_linear_index(0, 0, lblattice.grid[2], lblattice.halo_grid);
  for (y = 0; y < lblattice.halo_grid[1]; y++) {
    for (x = 0; x < lblattice.halo_grid[0]; x++) {
      lbfluid[6][index] = buffer[0];
      lbfluid[12][index] = buffer[1];
      lbfluid[13][index] = buffer[2];
      lbfluid[16][index] = buffer[3];
      lbfluid[17][index] = buffer[4];
      buffer += 5;

      ++index;
    }
  }

  free(rbuf);
  free(sbuf);
}

/***********************************************************************/

/** Performs basic sanity checks. */
void lb_sanity_checks() {

  if (lbpar.agrid <= 0.0) {
    runtimeErrorMsg() << "Lattice Boltzmann agrid not set";
  }
  if (lbpar.tau <= 0.0) {
    runtimeErrorMsg() << "Lattice Boltzmann time step not set";
  }
  if (lbpar.rho <= 0.0) {
    runtimeErrorMsg() << "Lattice Boltzmann fluid density not set";
  }
  if (lbpar.viscosity <= 0.0) {
    runtimeErrorMsg() << "Lattice Boltzmann fluid viscosity not set";
  }
  if (cell_structure.type != CELL_STRUCTURE_DOMDEC) {
    runtimeErrorMsg() << "LB requires domain-decomposition cellsystem";
  }
  if (skin == 0.0) {
    runtimeErrorMsg() << "LB requires a positive skin";
  }
  if (cell_structure.use_verlet_list && skin >= lbpar.agrid / 2.0) {
    runtimeErrorMsg() << "LB requires either no Verlet lists or that the skin "
                         "of the verlet list to be less than half of "
                         "lattice-Boltzmann grid spacing";
  }
}

uint64_t lb_fluid_get_rng_state() { return rng_counter_fluid.value(); }

void mpi_set_lb_fluid_counter(uint64_t counter) {
  rng_counter_fluid = Utils::Counter<uint64_t>(counter);
}

REGISTER_CALLBACK(mpi_set_lb_fluid_counter)

void lb_fluid_set_rng_state(uint64_t counter) {
  mpi_call(mpi_set_lb_fluid_counter, counter);
  mpi_set_lb_fluid_counter(counter);
}

/***********************************************************************/

/** (Re-)allocate memory for the fluid and initialize pointers. */
void lb_realloc_fluid() {
  LB_TRACE(printf("reallocating fluid\n"));
  const std::array<int, 2> size = {
      {LB_Model<>::n_veloc, lblattice.halo_grid_volume}};

  lbfluid_a.resize(size);
  lbfluid_b.resize(size);

  using Utils::Span;
  for (int i = 0; i < size[0]; i++) {
    lbfluid[i] = Span<double>(lbfluid_a[i].origin(), size[1]);
    lbfluid_post[i] = Span<double>(lbfluid_b[i].origin(), size[1]);
  }

  lbfields.resize(lblattice.halo_grid_volume);
}

/** Set up the structures for exchange of the halo regions.
 *  See also \ref halo.cpp
 */
void lb_prepare_communication() {
  int i;
  HaloCommunicator comm = {0, nullptr};

  /* since the data layout is a structure of arrays, we have to
   * generate a communication for this structure: first we generate
   * the communication for one of the arrays (the 0-th velocity
   * population), then we replicate this communication for the other
   * velocity indices by constructing appropriate vector
   * datatypes */

  /* prepare the communication for a single velocity */
  prepare_halo_communication(&comm, &lblattice, FIELDTYPE_DOUBLE, MPI_DOUBLE,
                             node_grid);

  update_halo_comm.num = comm.num;
  update_halo_comm.halo_info =
      Utils::realloc(update_halo_comm.halo_info, comm.num * sizeof(HaloInfo));

  /* replicate the halo structure */
  for (i = 0; i < comm.num; i++) {
    HaloInfo *hinfo = &(update_halo_comm.halo_info[i]);

    hinfo->source_node = comm.halo_info[i].source_node;
    hinfo->dest_node = comm.halo_info[i].dest_node;
    hinfo->s_offset = comm.halo_info[i].s_offset;
    hinfo->r_offset = comm.halo_info[i].r_offset;
    hinfo->type = comm.halo_info[i].type;

    /* generate the vector datatype for the structure of lattices we
     * have to use hvector here because the extent of the subtypes
     * does not span the full lattice and hence we cannot get the
     * correct vskip out of them */

    MPI_Aint lower;
    MPI_Aint extent;
    MPI_Type_get_extent(MPI_DOUBLE, &lower, &extent);
    MPI_Type_create_hvector(LB_Model<>::n_veloc, 1,
                            lblattice.halo_grid_volume * extent,
                            comm.halo_info[i].datatype, &hinfo->datatype);
    MPI_Type_commit(&hinfo->datatype);

    halo_create_field_hvector(LB_Model<>::n_veloc, 1,
                              lblattice.halo_grid_volume * sizeof(double),
                              comm.halo_info[i].fieldtype, &hinfo->fieldtype);
  }

  release_halo_communication(&comm);
}

/***********************************************************************/
/** \name Mapping between hydrodynamic fields and particle populations */
/***********************************************************************/
/*@{*/
void lb_calc_n_from_rho_j_pi(const Lattice::index_t index, const double rho,
                             Vector3d const &j, Vector6d const &pi) {
  double local_rho, local_j[3], local_pi[6], trace;
  local_rho = rho;

  local_j[0] = j[0];
  local_j[1] = j[1];
  local_j[2] = j[2];

  for (int i = 0; i < 6; i++)
    local_pi[i] = pi[i];

  trace = local_pi[0] + local_pi[2] + local_pi[5];

  double rho_times_coeff;
  double tmp1, tmp2;

  /* update the q=0 sublattice */
  lbfluid[0][index] = 1. / 3. * (local_rho - lbpar.rho) - 1. / 2. * trace;

  /* update the q=1 sublattice */
  rho_times_coeff = 1. / 18. * (local_rho - lbpar.rho);

  lbfluid[1][index] = rho_times_coeff + 1. / 6. * local_j[0] +
                      1. / 4. * local_pi[0] - 1. / 12. * trace;
  lbfluid[2][index] = rho_times_coeff - 1. / 6. * local_j[0] +
                      1. / 4. * local_pi[0] - 1. / 12. * trace;
  lbfluid[3][index] = rho_times_coeff + 1. / 6. * local_j[1] +
                      1. / 4. * local_pi[2] - 1. / 12. * trace;
  lbfluid[4][index] = rho_times_coeff - 1. / 6. * local_j[1] +
                      1. / 4. * local_pi[2] - 1. / 12. * trace;
  lbfluid[5][index] = rho_times_coeff + 1. / 6. * local_j[2] +
                      1. / 4. * local_pi[5] - 1. / 12. * trace;
  lbfluid[6][index] = rho_times_coeff - 1. / 6. * local_j[2] +
                      1. / 4. * local_pi[5] - 1. / 12. * trace;

  /* update the q=2 sublattice */
  rho_times_coeff = 1. / 36. * (local_rho - lbpar.rho);

  tmp1 = local_pi[0] + local_pi[2];
  tmp2 = 2.0 * local_pi[1];

  lbfluid[7][index] = rho_times_coeff + 1. / 12. * (local_j[0] + local_j[1]) +
                      1. / 8. * (tmp1 + tmp2) - 1. / 24. * trace;
  lbfluid[8][index] = rho_times_coeff - 1. / 12. * (local_j[0] + local_j[1]) +
                      1. / 8. * (tmp1 + tmp2) - 1. / 24. * trace;
  lbfluid[9][index] = rho_times_coeff + 1. / 12. * (local_j[0] - local_j[1]) +
                      1. / 8. * (tmp1 - tmp2) - 1. / 24. * trace;
  lbfluid[10][index] = rho_times_coeff - 1. / 12. * (local_j[0] - local_j[1]) +
                       1. / 8. * (tmp1 - tmp2) - 1. / 24. * trace;

  tmp1 = local_pi[0] + local_pi[5];
  tmp2 = 2.0 * local_pi[3];

  lbfluid[11][index] = rho_times_coeff + 1. / 12. * (local_j[0] + local_j[2]) +
                       1. / 8. * (tmp1 + tmp2) - 1. / 24. * trace;
  lbfluid[12][index] = rho_times_coeff - 1. / 12. * (local_j[0] + local_j[2]) +
                       1. / 8. * (tmp1 + tmp2) - 1. / 24. * trace;
  lbfluid[13][index] = rho_times_coeff + 1. / 12. * (local_j[0] - local_j[2]) +
                       1. / 8. * (tmp1 - tmp2) - 1. / 24. * trace;
  lbfluid[14][index] = rho_times_coeff - 1. / 12. * (local_j[0] - local_j[2]) +
                       1. / 8. * (tmp1 - tmp2) - 1. / 24. * trace;

  tmp1 = local_pi[2] + local_pi[5];
  tmp2 = 2.0 * local_pi[4];

  lbfluid[15][index] = rho_times_coeff + 1. / 12. * (local_j[1] + local_j[2]) +
                       1. / 8. * (tmp1 + tmp2) - 1. / 24. * trace;
  lbfluid[16][index] = rho_times_coeff - 1. / 12. * (local_j[1] + local_j[2]) +
                       1. / 8. * (tmp1 + tmp2) - 1. / 24. * trace;
  lbfluid[17][index] = rho_times_coeff + 1. / 12. * (local_j[1] - local_j[2]) +
                       1. / 8. * (tmp1 - tmp2) - 1. / 24. * trace;
  lbfluid[18][index] = rho_times_coeff - 1. / 12. * (local_j[1] - local_j[2]) +
                       1. / 8. * (tmp1 - tmp2) - 1. / 24. * trace;
}

/*@}*/

#include <boost/range/numeric.hpp>

/** Calculation of hydrodynamic modes */
std::array<double, 19> lb_calc_modes(Lattice::index_t index) {
  return Utils::matrix_vector_product<double, 19, ::D3Q19::e_ki>(
      LB_Fluid_Ref(index, lbfluid));
}

template <typename T>
inline std::array<T, 19> lb_relax_modes(Lattice::index_t index,
                                        const std::array<T, 19> &modes) {
  T rho, j[3], pi_eq[6];

  /* re-construct the real density
   * remember that the populations are stored as differences to their
   * equilibrium value */
  rho = modes[0] + lbpar.rho;

  j[0] = modes[1] + 0.5 * lbfields[index].force_density[0];
  j[1] = modes[2] + 0.5 * lbfields[index].force_density[1];
  j[2] = modes[3] + 0.5 * lbfields[index].force_density[2];

  /* equilibrium part of the stress modes */
  pi_eq[0] = scalar(j, j) / rho;
  pi_eq[1] = (Utils::sqr(j[0]) - Utils::sqr(j[1])) / rho;
  pi_eq[2] = (scalar(j, j) - 3.0 * Utils::sqr(j[2])) / rho;
  pi_eq[3] = j[0] * j[1] / rho;
  pi_eq[4] = j[0] * j[2] / rho;
  pi_eq[5] = j[1] * j[2] / rho;

  return {{modes[0], modes[1], modes[2], modes[3],
           /* relax the stress modes */
           pi_eq[0] + lbpar.gamma_bulk * (modes[4] - pi_eq[0]),
           pi_eq[1] + lbpar.gamma_shear * (modes[5] - pi_eq[1]),
           pi_eq[2] + lbpar.gamma_shear * (modes[6] - pi_eq[2]),
           pi_eq[3] + lbpar.gamma_shear * (modes[7] - pi_eq[3]),
           pi_eq[4] + lbpar.gamma_shear * (modes[8] - pi_eq[4]),
           pi_eq[5] + lbpar.gamma_shear * (modes[9] - pi_eq[5]),
           /* relax the ghost modes (project them out) */
           /* ghost modes have no equilibrium part due to orthogonality */
           lbpar.gamma_odd * modes[10], lbpar.gamma_odd * modes[11],
           lbpar.gamma_odd * modes[12], lbpar.gamma_odd * modes[13],
           lbpar.gamma_odd * modes[14], lbpar.gamma_odd * modes[15],
           lbpar.gamma_even * modes[16], lbpar.gamma_even * modes[17],
           lbpar.gamma_even * modes[18]}};
}

template <typename T>
inline std::array<T, 19>
lb_thermalize_modes(Lattice::index_t index, const r123::Philox4x64::ctr_type &c,
                    const std::array<T, 19> &modes) {
  if (lbpar.kT > 0.0) {
    using Utils::uniform;
    using rng_type = r123::Philox4x64;
    using ctr_type = rng_type::ctr_type;

    const T rootrho = std::sqrt(std::fabs(modes[0] + lbpar.rho));
    auto const pref = std::sqrt(12.) * rootrho;

    const ctr_type noise[4] = {
        rng_type{}(c, {{static_cast<uint64_t>(index), 0ul}}),
        rng_type{}(c, {{static_cast<uint64_t>(index), 1ul}}),
        rng_type{}(c, {{static_cast<uint64_t>(index), 2ul}}),
        rng_type{}(c, {{static_cast<uint64_t>(index), 3ul}})};

    auto rng = [&](int i) { return uniform(noise[i / 4][i % 4]); };

    return {/* conserved modes */
            {modes[0], modes[1], modes[2], modes[3],
             /* stress modes */
             modes[4] + pref * lbpar.phi[4] * rng(0),
             modes[5] + pref * lbpar.phi[5] * rng(1),
             modes[6] + pref * lbpar.phi[6] * rng(2),
             modes[7] + pref * lbpar.phi[7] * rng(3),
             modes[8] + pref * lbpar.phi[8] * rng(4),
             modes[9] + pref * lbpar.phi[9] * rng(5),

             /* ghost modes */
             modes[10] + pref * lbpar.phi[10] * rng(6),
             modes[11] + pref * lbpar.phi[11] * rng(7),
             modes[12] + pref * lbpar.phi[12] * rng(8),
             modes[13] + pref * lbpar.phi[13] * rng(9),
             modes[14] + pref * lbpar.phi[14] * rng(10),
             modes[15] + pref * lbpar.phi[15] * rng(11),
             modes[16] + pref * lbpar.phi[16] * rng(12),
             modes[17] + pref * lbpar.phi[17] * rng(13),
             modes[18] + pref * lbpar.phi[18] * rng(14)}};
  }
  return modes;
}

template <typename T>
std::array<T, 19> lb_apply_forces(Lattice::index_t index,
                                  const std::array<T, 19> &modes) {
  T rho, u[3], C[6];

  const auto &f = lbfields[index].force_density;

  rho = modes[0] + lbpar.rho;

  /* hydrodynamic momentum density is redefined when external forces present */
  u[0] = (modes[1] + 0.5 * f[0]) / rho;
  u[1] = (modes[2] + 0.5 * f[1]) / rho;
  u[2] = (modes[3] + 0.5 * f[2]) / rho;

  C[0] = (1. + lbpar.gamma_bulk) * u[0] * f[0] +
         1. / 3. * (lbpar.gamma_bulk - lbpar.gamma_shear) * scalar(u, f);
  C[2] = (1. + lbpar.gamma_bulk) * u[1] * f[1] +
         1. / 3. * (lbpar.gamma_bulk - lbpar.gamma_shear) * scalar(u, f);
  C[5] = (1. + lbpar.gamma_bulk) * u[2] * f[2] +
         1. / 3. * (lbpar.gamma_bulk - lbpar.gamma_shear) * scalar(u, f);
  C[1] = 1. / 2. * (1. + lbpar.gamma_shear) * (u[0] * f[1] + u[1] * f[0]);
  C[3] = 1. / 2. * (1. + lbpar.gamma_shear) * (u[0] * f[2] + u[2] * f[0]);
  C[4] = 1. / 2. * (1. + lbpar.gamma_shear) * (u[1] * f[2] + u[2] * f[1]);

  return {{modes[0],
           /* update momentum modes */
           modes[1] + f[0], modes[2] + f[1], modes[3] + f[2],
           /* update stress modes */
           modes[4] + C[0] + C[2] + C[5], modes[5] + C[0] - C[2],
           modes[6] + C[0] + C[2] - 2. * C[5], modes[7] + C[1], modes[8] + C[3],
           modes[9] + C[4], modes[10], modes[11], modes[12], modes[13],
           modes[14], modes[15], modes[16], modes[17], modes[18]}};
}

template <typename T>
std::array<T, 19> normalize_modes(const std::array<T, 19> &modes) {
  auto normalized_modes = modes;
  for (int i = 0; i < modes.size(); i++) {
    normalized_modes[i] /= lbmodel.w_k[i];
  }
  return normalized_modes;
}

template <typename T, std::size_t N>
std::array<T, N> lb_calc_n_from_m(const std::array<T, N> &modes) {
  auto ret = Utils::matrix_vector_product<T, N, ::D3Q19::e_ki_transposed>(
      normalize_modes(modes));
  std::transform(ret.begin(), ret.end(), ::D3Q19::w.begin(), ret.begin(),
                 std::multiplies<T>());
  return ret;
}

template <typename T>
inline void lb_calc_n_from_modes_push(LB_Fluid &lbfluid, Lattice::index_t index,
                                      const std::array<T, 19> &m) {
  const std::array<int, 3> period = {
      {1, lblattice.halo_grid[0],
       lblattice.halo_grid[0] * lblattice.halo_grid[1]}};
  auto const f = lb_calc_n_from_m(m);
  for (int i = 0; i < 19; i++) {
    auto const next = index + boost::inner_product(period, lbmodel.c[i], 0);
    lbfluid[i][next] = f[i];
  }
}

/* Collisions and streaming (push scheme) */
inline void lb_collide_stream() {
  ESPRESSO_PROFILER_CXX_MARK_FUNCTION;
/* loop over all lattice cells (halo excluded) */
#ifdef LB_BOUNDARIES
  for (auto &lbboundarie : LBBoundaries::lbboundaries) {
    (*lbboundarie).reset_force();
  }
#endif // LB_BOUNDARIES

#ifdef VIRTUAL_SITES_INERTIALESS_TRACERS
  // Safeguard the node forces so that we can later use them for the IBM
  // particle update
  // In the following loop the lbfields[XX].force are reset to zero
  // Safeguard the node forces so that we can later use them for the IBM
  // particle update In the following loop the lbfields[XX].force are reset to
  // zero
  for (int i = 0; i < lblattice.halo_grid_volume; ++i) {
    lbfields[i].force_density_buf = lbfields[i].force_density;
  }
#endif

  const r123::Philox4x64::ctr_type c{
      {rng_counter_fluid.value(), static_cast<uint64_t>(RNGSalt::FLUID)}};
  Lattice::index_t index = lblattice.halo_offset;
  for (int z = 1; z <= lblattice.grid[2]; z++) {
    for (int y = 1; y <= lblattice.grid[1]; y++) {
      for (int x = 1; x <= lblattice.grid[0]; x++) {
// as we only want to apply this to non-boundary nodes we can throw out
// the if-clause if we have a non-bounded domain
#ifdef LB_BOUNDARIES
        if (!lbfields[index].boundary)
#endif // LB_BOUNDARIES
        {
          /* calculate modes locally */
          auto const modes = lb_calc_modes(index);

          /* deterministic collisions */
          auto const relaxed_modes = lb_relax_modes(index, modes);

          /* fluctuating hydrodynamics */
          auto const thermalized_modes =
              lb_thermalize_modes(index, c, relaxed_modes);

          /* apply forces */
          auto const modes_with_forces =
              lb_apply_forces(index, thermalized_modes);

          /* reset the force density */
          lbfields[index].force_density = lbpar.ext_force_density;

          /* transform back to populations and streaming */
          lb_calc_n_from_modes_push(lbfluid_post, index, modes_with_forces);
        }

        ++index; /* next node */
      }
      index += 2; /* skip halo region */
    }
    index += 2 * lblattice.halo_grid[0]; /* skip halo region */
  }

  /* exchange halo regions */
  halo_push_communication(lbfluid_post, node_grid);

#ifdef LB_BOUNDARIES
  /* boundary conditions for links */
  lb_bounce_back(lbfluid_post);
#endif // LB_BOUNDARIES

  /* swap the pointers for old and new population fields */
  std::swap(lbfluid, lbfluid_post);

  halo_communication(&update_halo_comm,
                     reinterpret_cast<char *>(lbfluid[0].data()));

#ifdef ADDITIONAL_CHECKS
  lb_check_halo_regions(lbfluid);
#endif
}

/***********************************************************************/
/** \name Update step for the lattice Boltzmann fluid                  */
/***********************************************************************/
/*@{*/

/** Update the lattice Boltzmann fluid.
 *
 *  This function is called from the integrator. Since the time step
 *  for the lattice dynamics can be coarser than the MD time step, we
 *  monitor the time since the last lattice update.
 */
void lattice_boltzmann_update() {
  auto factor = (int)round(lbpar.tau / time_step);

  fluidstep += 1;
  if (fluidstep >= factor) {
    fluidstep = 0;

    lb_collide_stream();
  }
}

/*@}*/

/***********************************************************************/
/** \name Coupling part */
/***********************************************************************/
/*@{*/

/***********************************************************************/

static int compare_buffers(double *buf1, double *buf2, int size) {
  int ret;
  if (memcmp(buf1, buf2, size) != 0) {
    runtimeErrorMsg() << "Halo buffers are not identical";
    ret = 1;
  } else {
    ret = 0;
  }
  return ret;
}

/** Check consistency of the halo regions (ADDITIONAL_CHECKS)
 *  This function can be used as an additional check. It test whether the
 *  halo regions have been exchanged correctly.
 */
void lb_check_halo_regions(const LB_Fluid &lbfluid) {
  Lattice::index_t index;
  int i, x, y, z, s_node, r_node, count = LB_Model<>::n_veloc;
  double *s_buffer, *r_buffer;
  MPI_Status status[2];

  r_buffer = (double *)Utils::malloc(count * sizeof(double));
  s_buffer = (double *)Utils::malloc(count * sizeof(double));

  if (PERIODIC(0)) {
    for (z = 0; z < lblattice.halo_grid[2]; ++z) {
      for (y = 0; y < lblattice.halo_grid[1]; ++y) {
        index = get_linear_index(0, y, z, lblattice.halo_grid);
        for (i = 0; i < LB_Model<>::n_veloc; i++)
          s_buffer[i] = lbfluid[i][index];

        s_node = node_neighbors[1];
        r_node = node_neighbors[0];
        if (n_nodes > 1) {
          MPI_Sendrecv(s_buffer, count, MPI_DOUBLE, r_node, REQ_HALO_CHECK,
                       r_buffer, count, MPI_DOUBLE, s_node, REQ_HALO_CHECK,
                       comm_cart, status);
          index =
              get_linear_index(lblattice.grid[0], y, z, lblattice.halo_grid);
          for (i = 0; i < LB_Model<>::n_veloc; i++)
            s_buffer[i] = lbfluid[i][index];
          compare_buffers(s_buffer, r_buffer, count * sizeof(double));
        } else {
          index =
              get_linear_index(lblattice.grid[0], y, z, lblattice.halo_grid);
          for (i = 0; i < LB_Model<>::n_veloc; i++)
            r_buffer[i] = lbfluid[i][index];
          if (compare_buffers(s_buffer, r_buffer, count * sizeof(double))) {
            std::cerr << "buffers differ in dir=" << 0 << " at index=" << index
                      << " y=" << y << " z=" << z << "\n";
          }
        }

        index =
            get_linear_index(lblattice.grid[0] + 1, y, z, lblattice.halo_grid);
        for (i = 0; i < LB_Model<>::n_veloc; i++)
          s_buffer[i] = lbfluid[i][index];

        s_node = node_neighbors[0];
        r_node = node_neighbors[1];
        if (n_nodes > 1) {
          MPI_Sendrecv(s_buffer, count, MPI_DOUBLE, r_node, REQ_HALO_CHECK,
                       r_buffer, count, MPI_DOUBLE, s_node, REQ_HALO_CHECK,
                       comm_cart, status);
          index = get_linear_index(1, y, z, lblattice.halo_grid);
          for (i = 0; i < LB_Model<>::n_veloc; i++)
            s_buffer[i] = lbfluid[i][index];
          compare_buffers(s_buffer, r_buffer, count * sizeof(double));
        } else {
          index = get_linear_index(1, y, z, lblattice.halo_grid);
          for (i = 0; i < LB_Model<>::n_veloc; i++)
            r_buffer[i] = lbfluid[i][index];
          if (compare_buffers(s_buffer, r_buffer, count * sizeof(double))) {
            std::cerr << "buffers differ in dir=0 at index=" << index
                      << " y=" << y << " z=" << z << "\n";
          }
        }
      }
    }
  }

  if (PERIODIC(1)) {
    for (z = 0; z < lblattice.halo_grid[2]; ++z) {
      for (x = 0; x < lblattice.halo_grid[0]; ++x) {
        index = get_linear_index(x, 0, z, lblattice.halo_grid);
        for (i = 0; i < LB_Model<>::n_veloc; i++)
          s_buffer[i] = lbfluid[i][index];

        s_node = node_neighbors[3];
        r_node = node_neighbors[2];
        if (n_nodes > 1) {
          MPI_Sendrecv(s_buffer, count, MPI_DOUBLE, r_node, REQ_HALO_CHECK,
                       r_buffer, count, MPI_DOUBLE, s_node, REQ_HALO_CHECK,
                       comm_cart, status);
          index =
              get_linear_index(x, lblattice.grid[1], z, lblattice.halo_grid);
          for (i = 0; i < LB_Model<>::n_veloc; i++)
            s_buffer[i] = lbfluid[i][index];
          compare_buffers(s_buffer, r_buffer, count * sizeof(double));
        } else {
          index =
              get_linear_index(x, lblattice.grid[1], z, lblattice.halo_grid);
          for (i = 0; i < LB_Model<>::n_veloc; i++)
            r_buffer[i] = lbfluid[i][index];
          if (compare_buffers(s_buffer, r_buffer, count * sizeof(double))) {
            std::cerr << "buffers differ in dir=1 at index=" << index
                      << " x=" << x << " z=" << z << "\n";
          }
        }
      }
      for (x = 0; x < lblattice.halo_grid[0]; ++x) {
        index =
            get_linear_index(x, lblattice.grid[1] + 1, z, lblattice.halo_grid);
        for (i = 0; i < LB_Model<>::n_veloc; i++)
          s_buffer[i] = lbfluid[i][index];

        s_node = node_neighbors[2];
        r_node = node_neighbors[3];
        if (n_nodes > 1) {
          MPI_Sendrecv(s_buffer, count, MPI_DOUBLE, r_node, REQ_HALO_CHECK,
                       r_buffer, count, MPI_DOUBLE, s_node, REQ_HALO_CHECK,
                       comm_cart, status);
          index = get_linear_index(x, 1, z, lblattice.halo_grid);
          for (i = 0; i < LB_Model<>::n_veloc; i++)
            s_buffer[i] = lbfluid[i][index];
          compare_buffers(s_buffer, r_buffer, count * sizeof(double));
        } else {
          index = get_linear_index(x, 1, z, lblattice.halo_grid);
          for (i = 0; i < LB_Model<>::n_veloc; i++)
            r_buffer[i] = lbfluid[i][index];
          if (compare_buffers(s_buffer, r_buffer, count * sizeof(double))) {
            std::cerr << "buffers differ in dir=1 at index=" << index
                      << " x=" << x << " z=" << z << "\n";
          }
        }
      }
    }
  }

  if (PERIODIC(2)) {
    for (y = 0; y < lblattice.halo_grid[1]; ++y) {
      for (x = 0; x < lblattice.halo_grid[0]; ++x) {
        index = get_linear_index(x, y, 0, lblattice.halo_grid);
        for (i = 0; i < LB_Model<>::n_veloc; i++)
          s_buffer[i] = lbfluid[i][index];

        s_node = node_neighbors[5];
        r_node = node_neighbors[4];
        if (n_nodes > 1) {
          MPI_Sendrecv(s_buffer, count, MPI_DOUBLE, r_node, REQ_HALO_CHECK,
                       r_buffer, count, MPI_DOUBLE, s_node, REQ_HALO_CHECK,
                       comm_cart, status);
          index =
              get_linear_index(x, y, lblattice.grid[2], lblattice.halo_grid);
          for (i = 0; i < LB_Model<>::n_veloc; i++)
            s_buffer[i] = lbfluid[i][index];
          compare_buffers(s_buffer, r_buffer, count * sizeof(double));
        } else {
          index =
              get_linear_index(x, y, lblattice.grid[2], lblattice.halo_grid);
          for (i = 0; i < LB_Model<>::n_veloc; i++)
            r_buffer[i] = lbfluid[i][index];
          if (compare_buffers(s_buffer, r_buffer, count * sizeof(double))) {
            std::cerr << "buffers differ in dir=2 at index=" << index
                      << " x=" << x << " y=" << y << " z=" << lblattice.grid[2]
                      << "\n";
          }
        }
      }
    }
    for (y = 0; y < lblattice.halo_grid[1]; ++y) {
      for (x = 0; x < lblattice.halo_grid[0]; ++x) {
        index =
            get_linear_index(x, y, lblattice.grid[2] + 1, lblattice.halo_grid);
        for (i = 0; i < LB_Model<>::n_veloc; i++)
          s_buffer[i] = lbfluid[i][index];

        s_node = node_neighbors[4];
        r_node = node_neighbors[5];
        if (n_nodes > 1) {
          MPI_Sendrecv(s_buffer, count, MPI_DOUBLE, r_node, REQ_HALO_CHECK,
                       r_buffer, count, MPI_DOUBLE, s_node, REQ_HALO_CHECK,
                       comm_cart, status);
          index = get_linear_index(x, y, 1, lblattice.halo_grid);
          for (i = 0; i < LB_Model<>::n_veloc; i++)
            s_buffer[i] = lbfluid[i][index];
          compare_buffers(s_buffer, r_buffer, count * sizeof(double));
        } else {
          index = get_linear_index(x, y, 1, lblattice.halo_grid);
          for (i = 0; i < LB_Model<>::n_veloc; i++)
            r_buffer[i] = lbfluid[i][index];
          if (compare_buffers(s_buffer, r_buffer, count * sizeof(double))) {
            std::cerr << "buffers differ in dir=2 at index=" << index
                      << " x=" << x << " y=" << y << "\n";
          }
        }
      }
    }
  }

  free(r_buffer);
  free(s_buffer);
}

void lb_calc_local_fields(Lattice::index_t index, double *rho, double *j,
                          double *pi) {
#ifdef LB_BOUNDARIES
  if (lbfields[index].boundary) {
    *rho = lbpar.rho;
    j[0] = 0.;
    j[1] = 0.;
    j[2] = 0.;
    if (pi) {
      pi[0] = 0.;
      pi[1] = 0.;
      pi[2] = 0.;
      pi[3] = 0.;
      pi[4] = 0.;
      pi[5] = 0.;
    }
    return;
  }
#endif
  auto modes = lb_calc_modes(index);
  *rho = modes[0] + lbpar.rho;

  j[0] = modes[1] + 0.5 * lbfields[index].force_density[0];
  j[1] = modes[2] + 0.5 * lbfields[index].force_density[1];
  j[2] = modes[3] + 0.5 * lbfields[index].force_density[2];

  if (!pi)
    return;

  /* equilibrium part of the stress modes */
  Vector6d modes_from_pi_eq{};
  modes_from_pi_eq[0] = scalar(j, j) / *rho;
  modes_from_pi_eq[1] = (Utils::sqr(j[0]) - Utils::sqr(j[1])) / *rho;
  modes_from_pi_eq[2] = (scalar(j, j) - 3.0 * Utils::sqr(j[2])) / *rho;
  modes_from_pi_eq[3] = j[0] * j[1] / *rho;
  modes_from_pi_eq[4] = j[0] * j[2] / *rho;
  modes_from_pi_eq[5] = j[1] * j[2] / *rho;

  /* Now we must predict the outcome of the next collision */
  /* We immediately average pre- and post-collision. */
  modes[4] = modes_from_pi_eq[0] +
             (0.5 + 0.5 * lbpar.gamma_bulk) * (modes[4] - modes_from_pi_eq[0]);
  modes[5] = modes_from_pi_eq[1] +
             (0.5 + 0.5 * lbpar.gamma_shear) * (modes[5] - modes_from_pi_eq[1]);
  modes[6] = modes_from_pi_eq[2] +
             (0.5 + 0.5 * lbpar.gamma_shear) * (modes[6] - modes_from_pi_eq[2]);
  modes[7] = modes_from_pi_eq[3] +
             (0.5 + 0.5 * lbpar.gamma_shear) * (modes[7] - modes_from_pi_eq[3]);
  modes[8] = modes_from_pi_eq[4] +
             (0.5 + 0.5 * lbpar.gamma_shear) * (modes[8] - modes_from_pi_eq[4]);
  modes[9] = modes_from_pi_eq[5] +
             (0.5 + 0.5 * lbpar.gamma_shear) * (modes[9] - modes_from_pi_eq[5]);

  // Transform the stress tensor components according to the modes that
  // correspond to those used by U. Schiller. In terms of populations this
  // expression then corresponds exactly to those in Eqs. 116 - 121 in the
  // Duenweg and Ladd paper, when these are written out in populations.
  // But to ensure this, the expression in Schiller's modes has to be different!

  pi[0] = (2.0 * (modes[0] + modes[4]) + modes[6] + 3.0 * modes[5]) / 6.0; // xx
  pi[1] = modes[7];                                                        // xy
  pi[2] = (2.0 * (modes[0] + modes[4]) + modes[6] - 3.0 * modes[5]) / 6.0; // yy
  pi[3] = modes[8];                                                        // xz
  pi[4] = modes[9];                                                        // yz
  pi[5] = (modes[0] + modes[4] - modes[6]) / 3.0;                          // zz
}

#ifdef LB_BOUNDARIES
/** Bounce back boundary conditions.
 * The populations that have propagated into a boundary node
 * are bounced back to the node they came from. This results
 * in no slip boundary conditions.
 *
 * [cf. Ladd and Verberg, J. Stat. Phys. 104(5/6):1191-1251, 2001]
 */
void lb_bounce_back(LB_Fluid &lbfluid) {
  int k, i, l;
  int yperiod = lblattice.halo_grid[0];
  int zperiod = lblattice.halo_grid[0] * lblattice.halo_grid[1];
  int next[19];
  double population_shift;
  next[0] = 0;                     // ( 0, 0, 0) =
  next[1] = 1;                     // ( 1, 0, 0) +
  next[2] = -1;                    // (-1, 0, 0)
  next[3] = yperiod;               // ( 0, 1, 0) +
  next[4] = -yperiod;              // ( 0,-1, 0)
  next[5] = zperiod;               // ( 0, 0, 1) +
  next[6] = -zperiod;              // ( 0, 0,-1)
  next[7] = (1 + yperiod);         // ( 1, 1, 0) +
  next[8] = -(1 + yperiod);        // (-1,-1, 0)
  next[9] = (1 - yperiod);         // ( 1,-1, 0)
  next[10] = -(1 - yperiod);       // (-1, 1, 0) +
  next[11] = (1 + zperiod);        // ( 1, 0, 1) +
  next[12] = -(1 + zperiod);       // (-1, 0,-1)
  next[13] = (1 - zperiod);        // ( 1, 0,-1)
  next[14] = -(1 - zperiod);       // (-1, 0, 1) +
  next[15] = (yperiod + zperiod);  // ( 0, 1, 1) +
  next[16] = -(yperiod + zperiod); // ( 0,-1,-1)
  next[17] = (yperiod - zperiod);  // ( 0, 1,-1)
  next[18] = -(yperiod - zperiod); // ( 0,-1, 1) +
  int reverse[] = {0, 2,  1,  4,  3,  6,  5,  8,  7, 10,
                   9, 12, 11, 14, 13, 16, 15, 18, 17};

  /* bottom-up sweep */
  //  for (k=lblattice.halo_offset;k<lblattice.halo_grid_volume;k++)
  for (int z = 0; z < lblattice.grid[2] + 2; z++) {
    for (int y = 0; y < lblattice.grid[1] + 2; y++) {
      for (int x = 0; x < lblattice.grid[0] + 2; x++) {
        k = get_linear_index(x, y, z, lblattice.halo_grid);

        if (lbfields[k].boundary) {

          for (i = 0; i < 19; i++) {
            population_shift = 0;
            for (l = 0; l < 3; l++) {
              population_shift -= lbpar.rho * 2 * lbmodel.c[i][l] *
                                  lbmodel.w[i] * lbfields[k].slip_velocity[l] /
                                  lbmodel.c_sound_sq;
            }

            if (x - lbmodel.c[i][0] > 0 &&
                x - lbmodel.c[i][0] < lblattice.grid[0] + 1 &&
                y - lbmodel.c[i][1] > 0 &&
                y - lbmodel.c[i][1] < lblattice.grid[1] + 1 &&
                z - lbmodel.c[i][2] > 0 &&
                z - lbmodel.c[i][2] < lblattice.grid[2] + 1) {
              if (!lbfields[k - next[i]].boundary) {
                for (l = 0; l < 3; l++) {
                  (*LBBoundaries::lbboundaries[lbfields[k].boundary - 1])
                      .force()[l] += // TODO
                      (2 * lbfluid[i][k] + population_shift) * lbmodel.c[i][l];
                }
                lbfluid[reverse[i]][k - next[i]] =
                    lbfluid[i][k] + population_shift;
              } else {
                lbfluid[reverse[i]][k - next[i]] = lbfluid[i][k] = 0.0;
              }
            }
          }
        }
      }
    }
  }
}
#endif

/** Calculate the local fluid momentum.
 *  The calculation is implemented explicitly for the special case of D3Q19.
 *  @param[in]  index  Local lattice site
 *  @retval The local fluid momentum.
 */
inline Vector3d lb_calc_local_j(Lattice::index_t index) {
  return {{lbfluid[1][index] - lbfluid[2][index] + lbfluid[7][index] -
               lbfluid[8][index] + lbfluid[9][index] - lbfluid[10][index] +
               lbfluid[11][index] - lbfluid[12][index] + lbfluid[13][index] -
               lbfluid[14][index],
           lbfluid[3][index] - lbfluid[4][index] + lbfluid[7][index] -
               lbfluid[8][index] - lbfluid[9][index] + lbfluid[10][index] +
               lbfluid[15][index] - lbfluid[16][index] + lbfluid[17][index] -
               lbfluid[18][index],
           lbfluid[5][index] - lbfluid[6][index] + lbfluid[11][index] -
               lbfluid[12][index] - lbfluid[13][index] + lbfluid[14][index] +
               lbfluid[15][index] - lbfluid[16][index] - lbfluid[17][index] +
               lbfluid[18][index]}};
}

// Statistics in MD units.

/** Calculate momentum of the LB fluid.
 * \param result Fluid momentum
 */
void lb_calc_fluid_momentum(double *result) {

  int x, y, z, index;
  Vector3d j{}, momentum{};

  for (x = 1; x <= lblattice.grid[0]; x++) {
    for (y = 1; y <= lblattice.grid[1]; y++) {
      for (z = 1; z <= lblattice.grid[2]; z++) {
        index = get_linear_index(x, y, z, lblattice.halo_grid);

        j = lb_calc_local_j(index);
        momentum += j + lbfields[index].force_density;
      }
    }
  }

  momentum *= lbpar.agrid / lbpar.tau;

  MPI_Reduce(momentum.data(), result, 3, MPI_DOUBLE, MPI_SUM, 0, comm_cart);
}

void lb_collect_boundary_forces(double *result) {
#ifdef LB_BOUNDARIES
  int n_lb_boundaries = LBBoundaries::lbboundaries.size();
  std::vector<double> boundary_forces(3 * n_lb_boundaries);
  int i = 0;
  for (auto it = LBBoundaries::lbboundaries.begin();
       it != LBBoundaries::lbboundaries.end(); ++it, i++)
    for (int j = 0; j < 3; j++)
      boundary_forces[3 * i + j] = (**it).force()[j];

  MPI_Reduce(boundary_forces.data(), result, 3 * n_lb_boundaries, MPI_DOUBLE,
             MPI_SUM, 0, comm_cart);
#endif
}

/*@}*/

#endif // LB<|MERGE_RESOLUTION|>--- conflicted
+++ resolved
@@ -154,12 +154,6 @@
   if (check_runtime_errors())
     return;
 
-<<<<<<< HEAD
-  if (check_runtime_errors())
-    return;
-
-=======
->>>>>>> 31292d64
   Vector3d temp_agrid, temp_offset;
   for (int i = 0; i < 3; i++) {
     temp_agrid[i] = lbpar.agrid;
