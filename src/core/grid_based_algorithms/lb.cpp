--- conflicted
+++ resolved
@@ -177,25 +177,20 @@
   LB_TRACE(printf("Begin initializing fluid on CPU\n"));
 
   if (lbpar.agrid <= 0.0) {
-    throw std::runtime_error(
-        "Lattice Boltzmann agrid not set when initializing fluid");
-  }
+    runtimeErrorMsg()
+        << "Lattice Boltzmann agrid not set when initializing fluid";
+  }
+  if (check_runtime_errors(comm_cart))
+    return;
 
   /* initialize the local lattice domain */
-<<<<<<< HEAD
-  int init_status = lblattice.init(temp_agrid.data(), temp_offset.data(), 1,
-                                   local_geo.length(), local_geo.my_right(),
-                                   box_geo.length());
-
-  if (init_status != ES_OK)
-=======
 
   try {
     lblattice = Lattice(lbpar.agrid, 0.5 /*offset*/, 1 /*halo size*/,
-                        local_box_l, my_right, box_geo.length(), node_grid);
+                        local_geo.length(), local_geo.my_right(),
+                        box_geo.length(), calc_node_pos(comm_cart), node_grid);
   } catch (const std::runtime_error &e) {
     runtimeErrorMsg() << e.what();
->>>>>>> 37b47f47
     return;
   }
 
@@ -291,22 +286,17 @@
 }
 
 /* Halo communication for push scheme */
-<<<<<<< HEAD
-static void halo_push_communication(LB_Fluid &lbfluid,
-                                    const boost::mpi::communicator &comm) {
-=======
 static void halo_push_communication(LB_Fluid &lbfluid) {
->>>>>>> 37b47f47
   Lattice::index_t index;
   int x, y, z, count;
   int rnode, snode;
   double *buffer = nullptr, *sbuf = nullptr, *rbuf = nullptr;
   MPI_Status status;
 
-  auto const node_neighbors = calc_node_neighbors(comm);
-
-  int yperiod = lblattice.halo_grid[0];
-  int zperiod = lblattice.halo_grid[0] * lblattice.halo_grid[1];
+  auto const yperiod = lblattice.halo_grid[0];
+  auto const zperiod = lblattice.halo_grid[0] * lblattice.halo_grid[1];
+
+  auto const node_neighbors = calc_node_neighbors(comm_cart);
 
   /***************
    * X direction *
@@ -335,11 +325,7 @@
   }
 
   MPI_Sendrecv(sbuf, count, MPI_DOUBLE, snode, REQ_HALO_SPREAD, rbuf, count,
-<<<<<<< HEAD
-               MPI_DOUBLE, rnode, REQ_HALO_SPREAD, comm, &status);
-=======
                MPI_DOUBLE, rnode, REQ_HALO_SPREAD, comm_cart, &status);
->>>>>>> 37b47f47
 
   buffer = rbuf;
   index = get_linear_index(1, 0, 0, lblattice.halo_grid);
@@ -376,11 +362,7 @@
   }
 
   MPI_Sendrecv(sbuf, count, MPI_DOUBLE, snode, REQ_HALO_SPREAD, rbuf, count,
-<<<<<<< HEAD
-               MPI_DOUBLE, rnode, REQ_HALO_SPREAD, comm, &status);
-=======
                MPI_DOUBLE, rnode, REQ_HALO_SPREAD, comm_cart, &status);
->>>>>>> 37b47f47
 
   buffer = rbuf;
   index = get_linear_index(lblattice.grid[0], 0, 0, lblattice.halo_grid);
@@ -425,11 +407,7 @@
   }
 
   MPI_Sendrecv(sbuf, count, MPI_DOUBLE, snode, REQ_HALO_SPREAD, rbuf, count,
-<<<<<<< HEAD
-               MPI_DOUBLE, rnode, REQ_HALO_SPREAD, comm, &status);
-=======
                MPI_DOUBLE, rnode, REQ_HALO_SPREAD, comm_cart, &status);
->>>>>>> 37b47f47
 
   buffer = rbuf;
   index = get_linear_index(0, 1, 0, lblattice.halo_grid);
@@ -468,11 +446,7 @@
   }
 
   MPI_Sendrecv(sbuf, count, MPI_DOUBLE, snode, REQ_HALO_SPREAD, rbuf, count,
-<<<<<<< HEAD
-               MPI_DOUBLE, rnode, REQ_HALO_SPREAD, comm, &status);
-=======
                MPI_DOUBLE, rnode, REQ_HALO_SPREAD, comm_cart, &status);
->>>>>>> 37b47f47
 
   buffer = rbuf;
   index = get_linear_index(0, lblattice.grid[1], 0, lblattice.halo_grid);
@@ -517,11 +491,7 @@
   }
 
   MPI_Sendrecv(sbuf, count, MPI_DOUBLE, snode, REQ_HALO_SPREAD, rbuf, count,
-<<<<<<< HEAD
-               MPI_DOUBLE, rnode, REQ_HALO_SPREAD, comm, &status);
-=======
                MPI_DOUBLE, rnode, REQ_HALO_SPREAD, comm_cart, &status);
->>>>>>> 37b47f47
 
   buffer = rbuf;
   index = get_linear_index(0, 0, 1, lblattice.halo_grid);
@@ -558,11 +528,7 @@
   }
 
   MPI_Sendrecv(sbuf, count, MPI_DOUBLE, snode, REQ_HALO_SPREAD, rbuf, count,
-<<<<<<< HEAD
-               MPI_DOUBLE, rnode, REQ_HALO_SPREAD, comm, &status);
-=======
                MPI_DOUBLE, rnode, REQ_HALO_SPREAD, comm_cart, &status);
->>>>>>> 37b47f47
 
   buffer = rbuf;
   index = get_linear_index(0, 0, lblattice.grid[2], lblattice.halo_grid);
@@ -1016,11 +982,7 @@
   }
 
   /* exchange halo regions */
-<<<<<<< HEAD
-  halo_push_communication(lbfluid_post, comm_cart);
-=======
   halo_push_communication(lbfluid_post);
->>>>>>> 37b47f47
 
 #ifdef LB_BOUNDARIES
   /* boundary conditions for links */
@@ -1090,10 +1052,10 @@
   double *s_buffer, *r_buffer;
   MPI_Status status[2];
 
-  auto const node_neighbors = calc_node_neighbors(comm_cart);
-
   r_buffer = (double *)Utils::malloc(count * sizeof(double));
   s_buffer = (double *)Utils::malloc(count * sizeof(double));
+
+  auto const node_neighbors = calc_node_neighbors(comm_cart);
 
   if (box_geo.periodic(0)) {
     for (z = 0; z < lblattice.halo_grid[2]; ++z) {
