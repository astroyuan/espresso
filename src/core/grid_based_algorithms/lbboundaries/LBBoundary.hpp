--- conflicted
+++ resolved
@@ -87,17 +87,9 @@
 
 private:
   /** Private data members */
-<<<<<<< HEAD
   std::shared_ptr<Shapes::Shape> m_shape;
-  Vector3d m_velocity;
-  Vector3d m_force;
-=======
-  std::shared_ptr<Shapes::Shape>
-      m_shape; // TODO: I don't like this being a pointer just to get around the
-               // virtual limitations
   Utils::Vector3d m_velocity;
   Utils::Vector3d m_force;
->>>>>>> b66eaf5d
 
 #ifdef EK_BOUNDARIES // TODO: ugly. Better would be a class EKBoundaries,
                      // deriving from LBBoundaries, but that requires completely
