--- conflicted
+++ resolved
@@ -78,11 +78,6 @@
     block.x = 512;
   }
 
-<<<<<<< HEAD
-  KERNELCALL(HarmonicOrientationWell_kernel, grid, block, x, y, z, k, n, quatu,
-             torque)
-=======
-  KERNELCALL(HarmonicOrientationWell_kernel, grid, block,
-             (x, y, z, k, n, director, torque))
->>>>>>> ed058614
+  KERNELCALL(HarmonicOrientationWell_kernel, grid, block, x, y, z, k, n,
+             director, torque)
 }