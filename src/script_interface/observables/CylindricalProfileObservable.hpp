/*
  Copyright (C) 2010,2011,2012,2013,2014 The ESPResSo project
  Copyright (C) 2002,2003,2004,2005,2006,2007,2008,2009,2010
  Max-Planck-Institute for Polymer Research, Theory Group

  This file is part of ESPResSo.

  ESPResSo is free software: you can redistribute it and/or modify
  it under the terms of the GNU General Public License as published by
  the Free Software Foundation, either version 3 of the License, or
  (at your option) any later version.

  ESPResSo is distributed in the hope that it will be useful,
  but WITHOUT ANY WARRANTY; without even the implied warranty of
  MERCHANTABILITY or FITNESS FOR A PARTICULAR PURPOSE.  See the
  GNU General Public License for more details.

  You should have received a copy of the GNU General Public License
  along with this program.  If not, see <http://www.gnu.org/licenses/>.
*/

#ifndef SCRIPT_INTERFACE_OBSERVABLES_CYLINDRICALPROFILEOBSERVABLE_HPP
#define SCRIPT_INTERFACE_OBSERVABLES_CYLINDRICALPROFILEOBSERVABLE_HPP

#include "ScriptInterface.hpp"

#include <memory>

#include "Observable.hpp"
#include "core/observables/CylindricalFluxDensityProfile.hpp"
<<<<<<< HEAD
=======
#include "core/observables/CylindricalLBFluxDensityProfileAtParticlePositions.hpp"
>>>>>>> 549697f0
#include "core/observables/CylindricalProfileObservable.hpp"

namespace ScriptInterface {
namespace Observables {

class CylindricalProfileObservable : public Observable {
public:
  VariantMap get_parameters() const override {
    return {{"ids", cylindrical_profile_observable()->ids()},
            {"center", cylindrical_profile_observable()->center},
            {"axis", cylindrical_profile_observable()->axis},
            {"n_r_bins", cylindrical_profile_observable()->n_r_bins},
            {"n_phi_bins", cylindrical_profile_observable()->n_phi_bins},
            {"n_z_bins", cylindrical_profile_observable()->n_z_bins},
            {"min_r", cylindrical_profile_observable()->min_r},
            {"min_phi", cylindrical_profile_observable()->min_phi},
            {"min_z", cylindrical_profile_observable()->min_z},
            {"max_r", cylindrical_profile_observable()->max_r},
            {"max_phi", cylindrical_profile_observable()->max_phi},
            {"max_z", cylindrical_profile_observable()->max_z}};
  }

  ParameterMap valid_parameters() const override {
    return {{"ids", {ParameterType::INT_VECTOR, true}},
            {"center", {ParameterType::DOUBLE_VECTOR, true}},
            {"axis", {ParameterType::STRING, true}},
            {"n_r_bins", {ParameterType::INT, true}},
            {"n_phi_bins", {ParameterType::INT, true}},
            {"n_z_bins", {ParameterType::INT, true}},
            {"min_r", {ParameterType::DOUBLE, true}},
            {"min_phi", {ParameterType::DOUBLE, true}},
            {"min_z", {ParameterType::DOUBLE, true}},
            {"max_r", {ParameterType::DOUBLE, true}},
            {"max_phi", {ParameterType::DOUBLE, true}},
            {"max_z", {ParameterType::DOUBLE, true}}};
  }

  void set_parameter(std::string const &name, Variant const &value) override {
    SET_PARAMETER_HELPER("ids", cylindrical_profile_observable()->ids());
    SET_PARAMETER_HELPER("center", cylindrical_profile_observable()->center);
<<<<<<< HEAD
=======
    SET_PARAMETER_HELPER("axis", cylindrical_profile_observable()->axis);
>>>>>>> 549697f0
    SET_PARAMETER_HELPER("n_r_bins",
                         cylindrical_profile_observable()->n_r_bins);
    SET_PARAMETER_HELPER("n_phi_bins",
                         cylindrical_profile_observable()->n_phi_bins);
    SET_PARAMETER_HELPER("n_z_bins",
                         cylindrical_profile_observable()->n_z_bins);
    SET_PARAMETER_HELPER("min_r", cylindrical_profile_observable()->min_r);
    SET_PARAMETER_HELPER("min_phi", cylindrical_profile_observable()->min_phi);
    SET_PARAMETER_HELPER("min_z", cylindrical_profile_observable()->min_z);
    SET_PARAMETER_HELPER("max_r", cylindrical_profile_observable()->max_r);
    SET_PARAMETER_HELPER("max_phi", cylindrical_profile_observable()->max_phi);
    SET_PARAMETER_HELPER("max_z", cylindrical_profile_observable()->max_z);
  }

  virtual std::shared_ptr<::Observables::CylindricalProfileObservable>
  cylindrical_profile_observable() const = 0;
};

<<<<<<< HEAD
#define NEW_RADIAL_PROFILE_OBSERVABLE(obs_name)                                \
=======
#define NEW_CYLINDRICAL_PROFILE_OBSERVABLE(obs_name)                           \
>>>>>>> 549697f0
  class obs_name : public CylindricalProfileObservable {                       \
  public:                                                                      \
    obs_name() : m_observable(new ::Observables::obs_name()){};                \
                                                                               \
    std::shared_ptr<::Observables::Observable> observable() const override {   \
      return m_observable;                                                     \
    }                                                                          \
                                                                               \
    std::shared_ptr<::Observables::CylindricalProfileObservable>               \
    cylindrical_profile_observable() const override {                          \
      return m_observable;                                                     \
    }                                                                          \
                                                                               \
  private:                                                                     \
    std::shared_ptr<::Observables::obs_name> m_observable;                     \
  };

NEW_CYLINDRICAL_PROFILE_OBSERVABLE(CylindricalFluxDensityProfile)
NEW_CYLINDRICAL_PROFILE_OBSERVABLE(
    CylindricalLBFluxDensityProfileAtParticlePositions)

} /* namespace Observables */
} /* namespace ScriptInterface */

#endif<|MERGE_RESOLUTION|>--- conflicted
+++ resolved
@@ -28,10 +28,7 @@
 
 #include "Observable.hpp"
 #include "core/observables/CylindricalFluxDensityProfile.hpp"
-<<<<<<< HEAD
-=======
 #include "core/observables/CylindricalLBFluxDensityProfileAtParticlePositions.hpp"
->>>>>>> 549697f0
 #include "core/observables/CylindricalProfileObservable.hpp"
 
 namespace ScriptInterface {
@@ -72,10 +69,7 @@
   void set_parameter(std::string const &name, Variant const &value) override {
     SET_PARAMETER_HELPER("ids", cylindrical_profile_observable()->ids());
     SET_PARAMETER_HELPER("center", cylindrical_profile_observable()->center);
-<<<<<<< HEAD
-=======
     SET_PARAMETER_HELPER("axis", cylindrical_profile_observable()->axis);
->>>>>>> 549697f0
     SET_PARAMETER_HELPER("n_r_bins",
                          cylindrical_profile_observable()->n_r_bins);
     SET_PARAMETER_HELPER("n_phi_bins",
@@ -94,11 +88,7 @@
   cylindrical_profile_observable() const = 0;
 };
 
-<<<<<<< HEAD
-#define NEW_RADIAL_PROFILE_OBSERVABLE(obs_name)                                \
-=======
 #define NEW_CYLINDRICAL_PROFILE_OBSERVABLE(obs_name)                           \
->>>>>>> 549697f0
   class obs_name : public CylindricalProfileObservable {                       \
   public:                                                                      \
     obs_name() : m_observable(new ::Observables::obs_name()){};                \
