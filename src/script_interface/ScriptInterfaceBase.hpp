--- conflicted
+++ resolved
@@ -30,22 +30,7 @@
 #include "Parameter.hpp"
 
 namespace ScriptInterface {
-<<<<<<< HEAD
-=======
-class ScriptInterfaceBase;
 
-typedef Utils::ObjectId<ScriptInterfaceBase> ObjectId;
-
-/**
- * @brief Possible types for parameters.
- */
-
-typedef boost::make_recursive_variant<
-    bool, int, double, std::string, std::vector<int>, std::vector<double>,
-    Vector2d, Vector3d, ObjectId,
-    std::vector<boost::recursive_variant_>>::type Variant;
-
->>>>>>> 20185b33
 /**
  * @brief Tries to extract a value with the type of MEMBER_NAME from the
  * Variant.
