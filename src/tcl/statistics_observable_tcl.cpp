--- conflicted
+++ resolved
@@ -507,10 +507,6 @@
   argc--;
   argv++;
   *change=1;
-<<<<<<< HEAD
-=======
-  printf("argc:%d  argv[0]: %s, argv[1]:%s\n", argc, argv[0], argv[1]);
->>>>>>> abb53447
   
   if (argc < 2 || (!ARG0_IS_INTLIST(p1)) || (!ARG1_IS_INTLIST(p2))) {
     Tcl_ResetResult(interp);
