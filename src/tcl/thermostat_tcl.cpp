/*
  Copyright (C) 2010,2012,2013,2014,2015,2016 The ESPResSo project
  Copyright (C) 2002,2003,2004,2005,2006,2007,2008,2009,2010 
    Max-Planck-Institute for Polymer Research, Theory Group
  
  This file is part of ESPResSo.
  
  ESPResSo is free software: you can redistribute it and/or modify
  it under the terms of the GNU General Public License as published by
  the Free Software Foundation, either version 3 of the License, or
  (at your option) any later version.
  
  ESPResSo is distributed in the hope that it will be useful,
  but WITHOUT ANY WARRANTY; without even the implied warranty of
  MERCHANTABILITY or FITNESS FOR A PARTICULAR PURPOSE.  See the
  GNU General Public License for more details.
  
  You should have received a copy of the GNU General Public License
  along with this program.  If not, see <http://www.gnu.org/licenses/>. 
*/
/** \file thermostat.cpp
    Implementation of \ref thermostat.hpp "thermostat.h"
 */
#include <cmath>
#include "utils.hpp"

#include "communication.hpp"
#include "lattice.hpp"
#include "npt.hpp"
#include "ghmc.hpp"

#include "particle_data.hpp"
#include "parser.hpp"
#include "random.hpp"
#include "global.hpp"
#include "integrate.hpp"
#include "cells.hpp"
#include "lb.hpp"
#include "dpd.hpp"
#include "dpd_tcl.hpp"
#include "virtual_sites.hpp"
#include "thermostat_tcl.hpp"


int tclcommand_thermostat_parse_off(Tcl_Interp *interp, int argc, char **argv) 
{
  int j;
  /* set temperature to zero */
  temperature = 0;
  mpi_bcast_parameter(FIELD_TEMPERATURE);
  /* langevin thermostat */
  langevin_gamma = 0;
  /* Friction coefficient gamma for rotation */
#ifndef ROTATIONAL_INERTIA
  langevin_gamma_rotation = 0;
<<<<<<< HEAD
#ifdef SEMI_INTEGRATED
  // For DEBUG only cause zero gamma makes any sense in the SEMI_INTEGRATED method
  /* langevin thermostat */
  langevin_gamma = 1E-4; // up to the double accuracy.
  /* Friction coefficient gamma for rotation */
  langevin_gamma_rotation = 1E-4; // up to the double accuracy
#endif
  mpi_bcast_parameter(FIELD_LANGEVIN_GAMMA);
  mpi_bcast_parameter(FIELD_LANGEVIN_GAMMA_ROTATION);
=======
#else
  for ( j = 0 ; j < 3 ; j++) langevin_gamma_rotation[j] = 0;
#endif
  mpi_bcast_parameter(FIELD_LANGEVIN_GAMMA);
  mpi_bcast_parameter(FIELD_LANGEVIN_GAMMA_ROTATION);

>>>>>>> eddac1cf
  /* Langevin for translations */
  langevin_trans = true;
  /* Langevin for rotations */
  langevin_rotate = true;

#ifdef DPD
  /* dpd thermostat */
  dpd_switch_off();
#endif

#ifdef INTER_DPD
  inter_dpd_switch_off();
#endif

#ifdef NPT
  /* npt isotropic thermostat */
  nptiso_gamma0 = 0;
  mpi_bcast_parameter(FIELD_NPTISO_G0);
  nptiso_gammav = 0;
  mpi_bcast_parameter(FIELD_NPTISO_GV);
#endif

#ifdef GHMC
  /* ghmc thermostat */
  ghmc_nmd = 1;
  mpi_bcast_parameter(FIELD_GHMC_NMD);
  ghmc_phi = 1;
  mpi_bcast_parameter(FIELD_GHMC_PHI);
  ghmc_mflip = GHMC_MFLIP_OFF;
  mpi_bcast_parameter(FIELD_GHMC_FLIP);
  ghmc_tscale = GHMC_TSCALE_OFF;
  mpi_bcast_parameter(FIELD_GHMC_SCALE);
#endif

  /* switch thermostat off */
  thermo_switch = THERMO_OFF;
  mpi_bcast_parameter(FIELD_THERMO_SWITCH);
  return (TCL_OK);
}

int tclcommand_thermostat_parse_langevin(Tcl_Interp *interp, int argc, char **argv) 
{
  double temp,
         gammat = -1.0;
  bool trans = true,
       rot = true;
#ifndef ROTATIONAL_INERTIA
  double gammar = -1.0;
  int arg_shift = 0;
#else
  double gammar[3];
  gammar[0] = gammar[1] = gammar[2] = -1.0;
  int arg_shift = 2, j;
#endif
  /* check number of arguments */
  if (argc < 4)
  {
#ifndef ROTATIONAL_INERTIA
    Tcl_AppendResult(interp, "wrong # args:  should be \n\"",
		     argv[0]," ",argv[1]," <temp> <gamma_trans> [<gamma_rot> <on/off> <on/off>]\"", (char *)NULL);
#else
    Tcl_AppendResult(interp, "wrong # args:  should be \n\"",
    		     argv[0]," ",argv[1]," <temp> <gamma_trans> [<gamma_rot_x> <gamma_rot_y> <gamma_rot_z> <on/off> <on/off>]\"", (char *)NULL);
#endif
    return (TCL_ERROR);
  }

  /* check argument types */
  if ( !ARG_IS_D(2, temp) || !ARG_IS_D(3, gammat)) 
  {
    Tcl_AppendResult(interp, argv[0]," ",argv[1]," needs two DOUBLES", (char *)NULL);
    return (TCL_ERROR);
  }

  if ((argc > 4) && (argc < (6 + arg_shift)))
  {
#ifndef ROTATIONAL_INERTIA
    if ( !ARG_IS_D(4, gammar) )
#else
    if (! ARG_IS_D(4, gammar[0]) || ! ARG_IS_D(5, gammar[1]) || ! ARG_IS_D(6, gammar[2]))
#endif
    {
      Tcl_AppendResult(interp, argv[0]," ",argv[1]," needs three DOUBLES", (char *)NULL);
      return (TCL_ERROR);
    }
  }

  if ((argc > (5 + arg_shift)) && (argc < (7 + arg_shift)))
  {
    if ( !ARG_IS_S(5 + arg_shift, "on") && !ARG_IS_S(5 + arg_shift, "off") )
    {
      Tcl_AppendResult(interp, argv[0]," ",argv[1]," needs on/off", (char *)NULL);
      return (TCL_ERROR);
    }
    else
    {
      if ( ARG_IS_S(5 + arg_shift, "on") )
      {
        trans = true;
      }
      else
      {
        trans = false;
      }
    }
  }

  if ((argc > (6 + arg_shift)) && (argc < (8 + arg_shift)))
  {
    if ( !ARG_IS_S(6 + arg_shift, "on") && !ARG_IS_S(6 + arg_shift, "off") ) {
      Tcl_AppendResult(interp, argv[0]," ",argv[1]," needs on/off", (char *)NULL);
      return (TCL_ERROR);
    }
    else
    {
      if ( ARG_IS_S(6 + arg_shift, "on") )
      {
        rot = true;
      }
      else
      {
        rot = false;
      }
    }
  }

#ifndef ROTATIONAL_INERTIA
  if (temp < 0 || gammat < 0 || ((argc > 4) && (gammar < 0))) {
#else
  if (temp < 0 || gammat < 0 || ((argc > 6) && (gammar[0] < 0 || gammar[1] < 0 || gammar[2] < 0))) {
#endif
    Tcl_AppendResult(interp, "temperature and friction must be positive", (char *)NULL);
    return (TCL_ERROR);
  }
#ifdef SEMI_INTEGRATED
  if (gammat <= 0) {
      //Tcl_AppendResult(interp, "SEMI_INTEGRATED method requires friction parameters larger than zero.", (char *)NULL);
      //return (TCL_ERROR);
	  fprintf(stderr,"WARNING: SEMI_INTEGRATED method requires friction parameters larger than zero. Setting to 1.0. \n");
	  gammat = 1.0;
    }
#endif

  /* broadcast parameters */
  temperature = temp;
  langevin_gamma = gammat;
<<<<<<< HEAD
  if (gammar > 0.0) langevin_gamma_rotation = gammar;
  else langevin_gamma_rotation = langevin_gamma;
=======
#ifndef ROTATIONAL_INERTIA
  langevin_gamma_rotation = gammar;
#else
  for ( j = 0 ; j < 3 ; j++) langevin_gamma_rotation[j] = gammar[j];
#endif
>>>>>>> eddac1cf
  langevin_trans = trans;
  langevin_rotate = rot;
  thermo_switch = ( thermo_switch | THERMO_LANGEVIN );
  mpi_bcast_parameter(FIELD_THERMO_SWITCH);
  mpi_bcast_parameter(FIELD_TEMPERATURE);
  mpi_bcast_parameter(FIELD_LANGEVIN_GAMMA);
  mpi_bcast_parameter(FIELD_LANGEVIN_GAMMA_ROTATION);
<<<<<<< HEAD
=======

  // TODO: mpi_bcast_parameter for langevin_trans and langevin_rotate ?
>>>>>>> eddac1cf

  fprintf(stderr,"WARNING: The behavior of the Langevin thermostat has changed\n");
  fprintf(stderr,"         as of this version! Please consult the user's guide.\n");

  return (TCL_OK);
}

int tclcommand_thermostat_parse_sd(Tcl_Interp *interp, int argc, char **argv) 
{
  double temp;

  /* check number of arguments */
  if (argc < 3) {
    Tcl_AppendResult(interp, "wrong # args:  should be \n\"",
		     argv[0]," ",argv[1]," <temp>\"", (char *)NULL);
    return (TCL_ERROR);
  }

  /* check argument types */
  if ( !ARG_IS_D(2, temp) ) {
    Tcl_AppendResult(interp, argv[0]," ",argv[1]," needs a  DOUBLE", (char *)NULL);
    return (TCL_ERROR);
  }

  if (temp < 0) {
    Tcl_AppendResult(interp, "temperature must be positive", (char *)NULL);
    return (TCL_ERROR);
  }

  /* broadcast parameters */
  temperature = temp;
  thermo_switch = ( thermo_switch | THERMO_SD );
  mpi_bcast_parameter(FIELD_THERMO_SWITCH);
  mpi_bcast_parameter(FIELD_TEMPERATURE);
  return (TCL_OK);
}


int tclcommand_thermostat_parse_bd(Tcl_Interp *interp, int argc, char **argv) 
{
  double temp;

  /* check number of arguments */
  if (argc < 3) {
    Tcl_AppendResult(interp, "wrong # args:  should be \n\"",
		     argv[0]," ",argv[1]," <temp>\"", (char *)NULL);
    return (TCL_ERROR);
  }

  /* check argument types */
  if ( !ARG_IS_D(2, temp) ) {
    Tcl_AppendResult(interp, argv[0]," ",argv[1]," needs a  DOUBLE", (char *)NULL);
    return (TCL_ERROR);
  }

  if (temp < 0) {
    Tcl_AppendResult(interp, "temperature must be positive", (char *)NULL);
    return (TCL_ERROR);
  }

  /* broadcast parameters */
  temperature = temp;
  thermo_switch = ( thermo_switch | THERMO_BD );
  mpi_bcast_parameter(FIELD_THERMO_SWITCH);
  mpi_bcast_parameter(FIELD_TEMPERATURE);
  return (TCL_OK);
}
#ifdef NPT
int tclcommand_thermostat_parse_npt_isotropic(Tcl_Interp *interp, int argc, char **argv) 
{
  double temp, gamma0, gammav;
  /* check number of arguments */
  if (argc < 5) {
    Tcl_AppendResult(interp, "wrong # args:  should be \n\"",
		     argv[0]," set ",argv[1]," <temp> <gamma0> <gammav>\"", (char *)NULL);
    return (TCL_ERROR);
  }
  /* check argument types */
  if ( !ARG_IS_D(2, temp) || !ARG_IS_D(3, gamma0) || !ARG_IS_D(4, gammav) ) {
    Tcl_AppendResult(interp, argv[0]," ",argv[1]," needs four DOUBLES", (char *)NULL);
    return (TCL_ERROR);
  }
  /* broadcast parameters */
  temperature = temp;
  nptiso_gamma0 = gamma0;
  nptiso_gammav = gammav;

  thermo_switch = ( thermo_switch | THERMO_NPT_ISO );
  mpi_bcast_parameter(FIELD_THERMO_SWITCH);
  mpi_bcast_parameter(FIELD_TEMPERATURE);
  mpi_bcast_parameter(FIELD_NPTISO_G0);
  mpi_bcast_parameter(FIELD_NPTISO_GV);
  return (TCL_OK);
}
#endif

#ifdef GHMC
int tclcommand_thermostat_parse_ghmc(Tcl_Interp *interp, int argc, char **argv) 
{
  double temp, phi;
	int n_md_steps;

  /* check number of arguments */
  if (argc < 5) {
    Tcl_AppendResult(interp, "wrong # args:  should be \n\"",
		     argv[0]," ",argv[1]," <temp> <md_steps> <phi> {flip|no_flip|random_flip}\"", (char *)NULL);
    return (TCL_ERROR);
  }
  /* check argument types */
  if ( !ARG_IS_D(2, temp) || !ARG_IS_I(3, n_md_steps) || !ARG_IS_D(4, phi) ) {
    Tcl_AppendResult(interp, argv[2]," ",argv[3]," needs two DOUBLES and one INTEGER", (char *)NULL);
    return (TCL_ERROR);
  }
  
  if (temp < 0 || n_md_steps <= 0) {
    Tcl_AppendResult(interp, "temperature and number of MD steps must be positive", (char *)NULL);
    return (TCL_ERROR);
  }

  if (phi < 0 || phi > 1) {
    Tcl_AppendResult(interp, "the parameter phi must be between zero and one", (char *)NULL);
    return (TCL_ERROR);
  }
  
  if(argc > 5) {
    if (ARG_IS_S(5,"-flip")) {
      ghmc_mflip = GHMC_MFLIP_ON;
      
    } 
    else if (ARG_IS_S(5,"-no_flip")) {
      ghmc_mflip = GHMC_MFLIP_OFF;
    } 
    else if (ARG_IS_S(5,"-random_flip")) {
      ghmc_mflip = GHMC_MFLIP_RAND;
    } 
  } else {
    ghmc_mflip = GHMC_MFLIP_OFF;
  }
  
	if(argc > 6) {
    if (ARG_IS_S(6,"-scale")) {
      ghmc_tscale = GHMC_TSCALE_ON;
    } 
    else if (ARG_IS_S(6,"-no_scale")) {
      ghmc_tscale = GHMC_TSCALE_OFF;
    } 
  } else {
    ghmc_tscale = GHMC_TSCALE_OFF;
  }
  
  /* broadcast parameters */
  temperature = temp;
  ghmc_nmd = n_md_steps;
  ghmc_phi = phi;

  thermo_switch = ( thermo_switch | THERMO_GHMC );
  mpi_bcast_parameter(FIELD_THERMO_SWITCH);
  mpi_bcast_parameter(FIELD_TEMPERATURE);
  mpi_bcast_parameter(FIELD_GHMC_NMD);
  mpi_bcast_parameter(FIELD_GHMC_PHI);
  mpi_bcast_parameter(FIELD_GHMC_FLIP);
  mpi_bcast_parameter(FIELD_GHMC_SCALE);
  return (TCL_OK);
}
#endif
int tclcommand_thermostat_parse_cpu(Tcl_Interp *interp, int argc, char **argv) 
{
  int temp;

  #ifndef __linux__
  Tcl_AppendResult(interp, "This feature is currently only supported on Linux platforms.", (char *)NULL);
  return (TCL_ERROR);
  #endif

  /* check number of arguments */
  if (argc < 3) {
    Tcl_AppendResult(interp, "wrong # args:  should be \n\"",
         argv[0]," ",argv[1]," <temp>\"", (char *)NULL);
    return (TCL_ERROR);
  }

  /* check argument types */
  if ( !ARG_IS_I(2, temp) ) {
    Tcl_AppendResult(interp, argv[0]," ",argv[1]," needs one INT", (char *)NULL);
    return (TCL_ERROR);
  }

  /* broadcast parameters */
  temperature = temp;
  thermo_switch = ( thermo_switch | THERMO_CPU );
  mpi_bcast_parameter(FIELD_THERMO_SWITCH);
  mpi_bcast_parameter(FIELD_TEMPERATURE);
  return (TCL_OK);
}

int tclcommand_thermostat_print_all(Tcl_Interp *interp)
{
  char buffer[TCL_DOUBLE_SPACE];
  /* thermostat not initialized */
  if(temperature == -1.0) {
    Tcl_AppendResult(interp,"{ not initialized } ", (char *)NULL);
    return (TCL_OK);
  }

  /* no thermostat on */
  if(thermo_switch == THERMO_OFF) {
    Tcl_AppendResult(interp,"{ off } ", (char *)NULL);
    return (TCL_OK);
  }

  /* langevin */
  if(thermo_switch & THERMO_LANGEVIN ) {
    Tcl_PrintDouble(interp, temperature, buffer);
    Tcl_AppendResult(interp,"{ langevin ",buffer, (char *)NULL);
    Tcl_PrintDouble(interp, langevin_gamma, buffer);
    Tcl_AppendResult(interp," ",buffer, (char *)NULL);
#ifndef ROTATIONAL_INERTIA
    Tcl_PrintDouble(interp, langevin_gamma_rotation, buffer);
    Tcl_AppendResult(interp," ",buffer, (char *)NULL);
#else
    Tcl_PrintDouble(interp, langevin_gamma_rotation[0], buffer);
    Tcl_AppendResult(interp," ",buffer, (char *)NULL);
    Tcl_PrintDouble(interp, langevin_gamma_rotation[1], buffer);
    Tcl_AppendResult(interp," ",buffer, (char *)NULL);
    Tcl_PrintDouble(interp, langevin_gamma_rotation[2], buffer);
    Tcl_AppendResult(interp," ",buffer, (char *)NULL);
#endif
    Tcl_AppendResult(interp," ", langevin_trans? "on": "off", (char *)NULL);
    Tcl_AppendResult(interp," ", langevin_rotate? "on": "off", " } ", (char *)NULL);
  }
    
#ifdef DPD
 /* dpd */
  if(thermo_switch & THERMO_DPD) { tclcommand_thermostat_parse_and_print_dpd(interp);}
#endif

#ifdef NPT
  /* npt_isotropic */
  if(thermo_switch & THERMO_NPT_ISO) {
    Tcl_PrintDouble(interp, temperature, buffer);
    Tcl_AppendResult(interp,"{ npt_isotropic ",buffer, (char *)NULL);
    Tcl_PrintDouble(interp, nptiso_gamma0, buffer);
    Tcl_AppendResult(interp," ",buffer, (char *)NULL);
    Tcl_PrintDouble(interp, nptiso_gammav, buffer);
    Tcl_AppendResult(interp," ",buffer, " } ", (char *)NULL);
  }
#endif

#ifdef GHMC
  /* ghmc */
  if(thermo_switch & THERMO_GHMC) {
    Tcl_PrintDouble(interp, temperature, buffer);
    Tcl_AppendResult(interp,"{ ghmc ",buffer, (char *)NULL);
    Tcl_PrintDouble(interp, ghmc_nmd, buffer);
    Tcl_AppendResult(interp," ",buffer, (char *)NULL);
    Tcl_PrintDouble(interp, ghmc_phi, buffer);
    Tcl_AppendResult(interp," ",buffer, " ", (char *)NULL);
    switch (ghmc_mflip) {
      case GHMC_MFLIP_OFF:
        Tcl_AppendResult(interp, "-no_flip ", (char *)NULL);
				break;
      case GHMC_MFLIP_ON:
        Tcl_AppendResult(interp, "-flip ", (char *)NULL);
				break;
      case GHMC_MFLIP_RAND:
        Tcl_AppendResult(interp, "-random_flip ", (char *)NULL);
				break;
    }
    if (ghmc_tscale == GHMC_TSCALE_ON)
			Tcl_AppendResult(interp, "-scale }", (char *)NULL);
		else
			Tcl_AppendResult(interp, "-no_scale }", (char *)NULL);
	}
#endif

#if defined(LB) || defined(LB_GPU)
 /* lb */
  if(thermo_switch & THERMO_LB) {
    Tcl_PrintDouble(interp, temperature, buffer);
    Tcl_AppendResult(interp,"{ lb ",buffer, " } ", (char *)NULL);
  }
#endif

#ifdef INTER_DPD
 /* inter_dpd */
  if(thermo_switch & THERMO_INTER_DPD) {
    Tcl_PrintDouble(interp, temperature, buffer);
    Tcl_AppendResult(interp,"{ inter_dpd ",buffer, " } ", (char *)NULL);
  }
#endif

#ifdef SD
  if (thermo_switch & THERMO_SD){
    Tcl_PrintDouble(interp, temperature, buffer);
    Tcl_AppendResult(interp,"{ sd ",buffer, " } ", (char *)NULL);
    
  }
#endif
#ifdef BD
  if (thermo_switch & THERMO_BD){
    Tcl_PrintDouble(interp, temperature, buffer);
    Tcl_AppendResult(interp,"{ bd ",buffer, " } ", (char *)NULL);
  }
#endif
  return (TCL_OK);
}

int tclcommand_thermostat_print_usage(Tcl_Interp *interp, int argc, char **argv)
{
  Tcl_AppendResult(interp, "Usage of tcl-command thermostat:\n", (char *)NULL);
  Tcl_AppendResult(interp, "'", argv[0], "' for status return or \n ", (char *)NULL);
  Tcl_AppendResult(interp, "'", argv[0], " set off' to deactivate it (=> NVE-ensemble) \n ", (char *)NULL);
  Tcl_AppendResult(interp, "'", argv[0], " set langevin <temp> <gamma_trans> [<gamma_rot> <on/off> <on/off>]' or \n ", (char *)NULL);
#ifdef DPD
  tclcommand_thermostat_print_usage_dpd(interp,argc,argv);
#endif
#ifdef NPT
  Tcl_AppendResult(interp, "'", argv[0], " set npt_isotropic <temp> <gamma0> <gammav>' ", (char *)NULL);
#endif
#ifdef LB
  Tcl_AppendResult(interp, "'", argv[0], " set lb <temperature>" , (char *)NULL);
#endif
#ifdef LB_GPU
  Tcl_AppendResult(interp, "'", argv[0], " set lb_gpu <temperature>" , (char *)NULL);
#endif
#ifdef SD
  Tcl_AppendResult(interp, "'", argv[0], " set sd <temperature>" , (char *)NULL);
  Tcl_AppendResult(interp, "'", argv[0], " set bd <temperature>" , (char *)NULL);
#endif
  return (TCL_ERROR);
}

int tclcommand_thermostat(ClientData data, Tcl_Interp *interp, int argc, char **argv) 
{
  int err = TCL_OK;
  THERMO_TRACE(fprintf(stderr,"%d: thermostat:\n",this_node));

  /* print thermostat status */
  if(argc == 1) return tclcommand_thermostat_print_all(interp);
  
  if ( ARG1_IS_S("set") )          {
    argc--;
    argv++;

    if (argc == 1) {
      Tcl_AppendResult(interp, "wrong # args: \n", (char *)NULL);
      return tclcommand_thermostat_print_usage(interp, argc, argv);
    }
  }
  if ( ARG1_IS_S("off") )
    err = tclcommand_thermostat_parse_off(interp, argc, argv);
  else if ( ARG1_IS_S("langevin"))
    err = tclcommand_thermostat_parse_langevin(interp, argc, argv);
#ifdef DPD
  else if ( ARG1_IS_S("dpd") )
    err = tclcommand_thermostat_parse_dpd(interp, argc, argv);
#endif
#ifdef INTER_DPD
  else if ( ARG1_IS_S("inter_dpd") )
    err = tclcommand_thermostat_parse_inter_dpd(interp, argc, argv);
#endif
#ifdef NPT
  else if ( ARG1_IS_S("npt_isotropic") )
    err = tclcommand_thermostat_parse_npt_isotropic(interp, argc, argv);
#endif
#if defined(LB) || defined(LB_GPU)
  else if ( ARG1_IS_S("lb"))
    err = tclcommand_thermostat_parse_lb(interp, argc-1, argv+1);
#endif
#ifdef GHMC
  else if ( ARG1_IS_S("ghmc") )
    err = tclcommand_thermostat_parse_ghmc(interp, argc, argv);
#endif
  else if ( ARG1_IS_S("cpu"))
    err = tclcommand_thermostat_parse_cpu(interp, argc, argv);
#if defined(SD) || defined(BD)
#ifdef SD
  else if ( ARG1_IS_S("sd") )
    err = tclcommand_thermostat_parse_sd(interp, argc, argv);
#endif // SD
  else if ( ARG1_IS_S("bd") )
    err = tclcommand_thermostat_parse_bd(interp, argc, argv);
#endif //SD || BD
  else {
    Tcl_AppendResult(interp, "Unknown thermostat ", argv[1], "\n", (char *)NULL);
    return tclcommand_thermostat_print_usage(interp, argc, argv);
  }
  return gather_runtime_errors(interp, err);
}

int tclcommand_thermostat_parse_lb(Tcl_Interp *interp, int argc, char ** argv)
{

#if defined(LB) || defined(LB_GPU)
  double temp;

  /* get lb interaction type */
  if (argc < 2) {
    Tcl_AppendResult(interp, "lb needs 1 parameter: "
		     "<temperature>",
		     (char *) NULL);
    return TCL_ERROR;
  }

  /* copy lattice-boltzmann parameters */
  if (! ARG_IS_D(1, temp)) { return TCL_ERROR; }

  if ( temp < 0.0 ) {
    Tcl_AppendResult(interp, "temperature must be non-negative", (char *) NULL);
    return TCL_ERROR;
  }
  temperature = temp;
  thermo_switch = ( thermo_switch | THERMO_LB );
  mpi_bcast_parameter(FIELD_THERMO_SWITCH);
  mpi_bcast_parameter(FIELD_TEMPERATURE);
  
#endif
  return TCL_OK;
}<|MERGE_RESOLUTION|>--- conflicted
+++ resolved
@@ -45,32 +45,25 @@
 int tclcommand_thermostat_parse_off(Tcl_Interp *interp, int argc, char **argv) 
 {
   int j;
+  double debug_small_val = 0.0;
   /* set temperature to zero */
   temperature = 0;
   mpi_bcast_parameter(FIELD_TEMPERATURE);
+#ifdef SEMI_INTEGRATED
+  // For DEBUG only cause zero gamma makes any sense in the SEMI_INTEGRATED method
+  debug_small_val = 1E-4;
+#endif // SEMI_INTEGRATED
   /* langevin thermostat */
-  langevin_gamma = 0;
+  langevin_gamma = debug_small_val;
   /* Friction coefficient gamma for rotation */
 #ifndef ROTATIONAL_INERTIA
-  langevin_gamma_rotation = 0;
-<<<<<<< HEAD
-#ifdef SEMI_INTEGRATED
-  // For DEBUG only cause zero gamma makes any sense in the SEMI_INTEGRATED method
-  /* langevin thermostat */
-  langevin_gamma = 1E-4; // up to the double accuracy.
-  /* Friction coefficient gamma for rotation */
-  langevin_gamma_rotation = 1E-4; // up to the double accuracy
-#endif
+  langevin_gamma_rotation = debug_small_val;
+#else // ROTATIONAL_INERTIA
+  for ( j = 0 ; j < 3 ; j++) langevin_gamma_rotation[j] = debug_small_val;
+#endif // ROTATIONAL_INERTIA
   mpi_bcast_parameter(FIELD_LANGEVIN_GAMMA);
   mpi_bcast_parameter(FIELD_LANGEVIN_GAMMA_ROTATION);
-=======
-#else
-  for ( j = 0 ; j < 3 ; j++) langevin_gamma_rotation[j] = 0;
-#endif
-  mpi_bcast_parameter(FIELD_LANGEVIN_GAMMA);
-  mpi_bcast_parameter(FIELD_LANGEVIN_GAMMA_ROTATION);
-
->>>>>>> eddac1cf
+
   /* Langevin for translations */
   langevin_trans = true;
   /* Langevin for rotations */
@@ -217,16 +210,11 @@
   /* broadcast parameters */
   temperature = temp;
   langevin_gamma = gammat;
-<<<<<<< HEAD
-  if (gammar > 0.0) langevin_gamma_rotation = gammar;
-  else langevin_gamma_rotation = langevin_gamma;
-=======
 #ifndef ROTATIONAL_INERTIA
   langevin_gamma_rotation = gammar;
 #else
   for ( j = 0 ; j < 3 ; j++) langevin_gamma_rotation[j] = gammar[j];
 #endif
->>>>>>> eddac1cf
   langevin_trans = trans;
   langevin_rotate = rot;
   thermo_switch = ( thermo_switch | THERMO_LANGEVIN );
@@ -234,11 +222,6 @@
   mpi_bcast_parameter(FIELD_TEMPERATURE);
   mpi_bcast_parameter(FIELD_LANGEVIN_GAMMA);
   mpi_bcast_parameter(FIELD_LANGEVIN_GAMMA_ROTATION);
-<<<<<<< HEAD
-=======
-
-  // TODO: mpi_bcast_parameter for langevin_trans and langevin_rotate ?
->>>>>>> eddac1cf
 
   fprintf(stderr,"WARNING: The behavior of the Langevin thermostat has changed\n");
   fprintf(stderr,"         as of this version! Please consult the user's guide.\n");
