# Copyright (C) 2007,2008,2009,2010,2011 Olaf Lenz, Axel Arnold
#
# This file is part of ESPResSo.
#
# ESPResSo is free software: you can redistribute it and/or modify
# it under the terms of the GNU General Public License as published by
# the Free Software Foundation, either version 3 of the License, or
# (at your option) any later version.
#
# ESPResSo is distributed in the hope that it will be useful,
# but WITHOUT ANY WARRANTY; without even the implied warranty of
# MERCHANTABILITY or FITNESS FOR A PARTICULAR PURPOSE.  See the
# GNU General Public License for more details.
#
# You should have received a copy of the GNU General Public License
# along with this program.  If not, see <http://www.gnu.org/licenses/>.
#

# List headers that are not used by the program here

SUBDIRS = . tcl_interface

noinst_HEADERS = \
	myconfig-default.h

# List the sources of the Espresso binary here
libEspresso_a_SOURCES = \
	config.c config.h \
	initialize.c initialize.h \
	global.h \
	communication.c communication.h \
	binary_file.c binary_file.h \
	interaction_data.c interaction_data.h\
	tcl_interface/interaction_data_tcl.c tcl_interface/interaction_data_tcl.h\
	verlet.c verlet.h \
	grid.c grid.h \
	integrate.c integrate.h \
	cells.c cells.h \
	ghosts.c ghosts.h \
	forces.c forces.h \
	rotation.c rotation.h \
	debug.c debug.h \
	particle_data.c	particle_data.h \
	thermostat.c thermostat.h \
	dpd.c dpd.h \
	statistics.c statistics.h \
	statistics_chain.c statistics_chain.h \
	energy.c energy.h \
	pressure.c pressure.h \
	vmdsock.c vmdsock.h \
	imd.c imd.h \
	iccp3m.c iccp3m.h \
	fft-common.c fft-common.h \
	fft.c fft.h \
	fft-dipolar.c fft-dipolar.h \
	p3m-common.c p3m-common.h \
	p3m.c p3m.h \
	p3m-dipolar.c p3m-dipolar.h \
	magnetic_non_p3m_methods.c magnetic_non_p3m_methods.h \
	tcl_interface/magnetic_non_p3m_methods_tcl.c tcl_interface/magnetic_non_p3m_methods_tcl.h \
	ewald.c ewald.h \
	random.c random.h \
	blockfile.c blockfile.h \
	polymer.c polymer.h \
	specfunc.c specfunc.h \
	tuning.c tuning.h \
	uwerr.c	uwerr.h \
	parser.c parser.h \
	domain_decomposition.c domain_decomposition.h \
	nsquare.c nsquare.h \
	layered.c layered.h \
	mmm-common.c mmm-common.h \
	mmm1d.c mmm1d.h \
	tcl_interface/mmm1d_tcl.c tcl_interface/mmm1d_tcl.h \
	mmm2d.c	mmm2d.h \
	modes.c	modes.h \
	topology.c topology.h \
	nemd.c nemd.h \
	statistics_cluster.c statistics_cluster.h \
	elc.c elc.h \
	mdlc_correction.c  mdlc_correction.h \
	statistics_molecule.c statistics_molecule.h \
	errorhandling.c	errorhandling.h \
	constraint.c constraint.h \
	maggs.c maggs.h \
	mol_cut.h \
	rattle.c rattle.h \
	molforces.c molforces.h \
	virtual_sites.c virtual_sites.h \
	virtual_sites_com.c virtual_sites_com.h \
	virtual_sites_relative.c virtual_sites_relative.h \
	metadynamics.c metadynamics.h \
        npt.h \
	lb.c lb.h \
	lb-d3q18.h lb-d3q19.h \
	bin.c bin.h \
	tcl_interface/bin_tcl.c tcl_interface/bin_tcl.h \
	lattice.c lattice.h \
	halo.c halo.h \
	statistics_fluid.c statistics_fluid.h \
	lb-boundaries.c lb-boundaries.h \
	lb_boundaries_gpu.h \
	lbgpu_cfile.c \
	utils.c utils.h \
	angle.h \
	pwdist.h \
	angledist.h \
	endangledist.h \
	buckingham.h \
	comfixed.h \
	comforce.h \
	debye_hueckel.h \
	reaction_field.h \
	dihedral.h \
	fene.h \
	gb.h \
	harmonic.h \
	hertzian.h \
	imd.h \
	ljcos2.c ljcos2.h \
	ljcos.h \
	lj.c lj.h \
	ljgen.c ljgen.h \
	steppot.h \
	bmhtf-nacl.h \
	morse.h \
	tcl_interface/morse_tcl.c tcl_interface/morse_tcl.h \
	polynom.h \
	soft_sphere.h \
	subt_lj.h \
	tab.h \
	overlap.h \
	ljangle.h \
	adresso.c adresso.h \
<<<<<<< HEAD
        tunable_slip.h
=======
	tcl_interface/adresso_tcl.c tcl_interface/adresso_tcl.h \
	tunable_slip.h \
	tcl_interface/cuda_init_tcl.h
	myconfig-final.h
>>>>>>> 92852212

# All objects are compiled into the library
noinst_LIBRARIES = libEspresso.a

#################################################################
# Build the blockfile library
#################################################################
libespressobf_a_SOURCES = blockfile.c blockfile.h
libespressobf_a_CPPFLAGS = -DBLOCKFILE_STDIO

lib_LIBRARIES = libespressobf.a

#################################################################
# Handling of myconfig.h
#################################################################
FORCE:
myconfig-final.h: FORCE
	config_files="\
	  $(top_builddir)/$(myconfig) \
	  $(top_srcdir)/$(myconfig)"; \
	if test $(myconfig) = myconfig.h; then \
	  config_files="$$config_files $(top_srcdir)/src/myconfig-default.h"; \
	fi; \
	for file in $$config_files; do \
	  if test -e $$file; then \
	    myconfig_found=1; \
	    if test -e $@; then \
	      cmp -s $$file $@ || cp $$file $@; \
	    else \
	       cp $$file $@; \
	    fi; \
	    break; \
	  fi; \
	done; \
	if test ! $$myconfig_found; then \
	  echo "ERROR: Couldn't find $(myconfig) anywhere"; \
	  exit 1; \
	fi

$(libEspresso_a_OBJECTS): myconfig-final.h

CLEANFILES = myconfig-final.h

#################################################################
# Handling of the MPI fake implementation
#################################################################
if MPI_FAKE
libEspresso_a_SOURCES += mpifake/mpi.h mpifake/mpi.c
# mpifake should come before any system includes
AM_CPPFLAGS = -I$(srcdir)/mpifake
endif

##################################################
# CUDA rules
##################################################
if CUDA
SUFFIXES=.cu
.cu.o:
	$(NVCC) -c $(NVCCFLAGS) $(DEFAULT_INCLUDES) $(CPPFLAGS) $(INCLUDES) $(DEFS) -o $@ $<

<<<<<<< HEAD
CUDA_SOURCES= \
	cuda_init.cu \
	cuda_init.h \
	lbgpu.cu lbgpu.h

libEspresso_a_SOURCES += $(CUDA_SOURCES)
=======
CUDA_OBJECTS= \
	cuda_init.o \
	lbgpu.o \
	tcl_interface/cuda_init_tcl.o 

libEspresso_core_la_LIBADD += cuda_init.o lbgpu.o tcl_interface/cuda_init_tcl.o 
>>>>>>> 92852212
endif<|MERGE_RESOLUTION|>--- conflicted
+++ resolved
@@ -124,7 +124,6 @@
 	steppot.h \
 	bmhtf-nacl.h \
 	morse.h \
-	tcl_interface/morse_tcl.c tcl_interface/morse_tcl.h \
 	polynom.h \
 	soft_sphere.h \
 	subt_lj.h \
@@ -132,14 +131,7 @@
 	overlap.h \
 	ljangle.h \
 	adresso.c adresso.h \
-<<<<<<< HEAD
         tunable_slip.h
-=======
-	tcl_interface/adresso_tcl.c tcl_interface/adresso_tcl.h \
-	tunable_slip.h \
-	tcl_interface/cuda_init_tcl.h
-	myconfig-final.h
->>>>>>> 92852212
 
 # All objects are compiled into the library
 noinst_LIBRARIES = libEspresso.a
@@ -200,19 +192,10 @@
 .cu.o:
 	$(NVCC) -c $(NVCCFLAGS) $(DEFAULT_INCLUDES) $(CPPFLAGS) $(INCLUDES) $(DEFS) -o $@ $<
 
-<<<<<<< HEAD
 CUDA_SOURCES= \
 	cuda_init.cu \
 	cuda_init.h \
 	lbgpu.cu lbgpu.h
 
 libEspresso_a_SOURCES += $(CUDA_SOURCES)
-=======
-CUDA_OBJECTS= \
-	cuda_init.o \
-	lbgpu.o \
-	tcl_interface/cuda_init_tcl.o 
-
-libEspresso_core_la_LIBADD += cuda_init.o lbgpu.o tcl_interface/cuda_init_tcl.o 
->>>>>>> 92852212
 endif