--- conflicted
+++ resolved
@@ -331,7 +331,6 @@
             if mdds_set_params(self._params["n_replica"]):
                 raise Exception(
                     "Could not activate magnetostatics method " + self.__class__.__name__)
-<<<<<<< HEAD
     IF SCAFACOS_DIPOLES == 1:
         class Scafacos(ScafacosConnector, MagnetostaticInteraction):
             dipolar = True
@@ -353,7 +352,6 @@
 
             def default_params(self):
                 return {}
-=======
 
     IF (CUDA == 1) and (DIPOLES == 1) and (ROTATION == 1):
         cdef class DipolarDirectSumGpu(MagnetostaticInteraction):
@@ -387,5 +385,4 @@
     
             def _set_params_in_es_core(self):
                 self.set_magnetostatics_prefactor()
-                activate_dipolar_direct_sum_gpu()
->>>>>>> a08b6817
+                activate_dipolar_direct_sum_gpu()