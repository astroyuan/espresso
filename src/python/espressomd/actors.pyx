include "myconfig.pxi"
import numpy as np
from highlander import ThereCanOnlyBeOne

<<<<<<< HEAD

cdef class Actor(object):
    activeList = dict(ElectrostaticInteraction=False,
                      MagnetostaticInteraction=False,
                      HydrodynamicInteraction=False)
=======
cdef class Actor(object):
    activeList = dict(ElectrostaticInteraction=False,
                      MagnetostaticInteraction=False,
                      HydrodynamicInteraction=False,
                      ElectrostaticExtensions=False)
>>>>>>> 02e2ac6b

    def __init__(self, *args, **kwargs):
        self._isactive = False
        self._params = self.defaultParams()

        # Check if all required keys are given
        for k in self.requiredKeys():
            if k not in kwargs:
                raise ValueError(
                    "At least the following keys have to be given as keyword arguments: " + self.requiredKeys().__str__())
            self._params[k] = kwargs[k]

        for k in kwargs:
            if k in self.validKeys():
                self._params[k] = kwargs[k]
            else:
                raise KeyError("%s is not a vaild key" % k)

    def _activate(self):
        inter = self._getInteractionType()
        if Actor.activeList[inter]:
            raise ThereCanOnlyBeOne(self.__class__.__bases__[0])
        Actor.activeList[inter] = True
        self.validateParams()
        self._activateMethod()
        self._isactive = True

    def _deactivate(self):
        self._deactivateMethod()
        self._isactive = False

    def isValid(self):
        """Check, if the data stored in the instance still matches what is in Espresso"""
        # check, if the bond parameters saved in the class still match those
        # saved in Espresso
        tempParams = self._getParamsFromEsCore()
        if self._params != tempParams:
            return False

        # If we're still here, the instance is valid
        return True

    def getParams(self):
        """Get interaction parameters"""
        # If this instance refers to an actual interaction defined in the es core, load
        # current parameters from there
        update = self._getParamsFromEsCore()
        self._params.update(update)
        return self._params

    def setParams(self, **p):
        """Update parameters. Only given """
        # Check, if any key was passed, which is not known
        for k in p.keys():
            if k not in self.validKeys():
                raise ValueError(
                    "Only the following keys are supported: " + self.validKeys().__str__())

        # When an interaction is newly activated, all required keys must be
        # given
        if not self.isActive():
            for k in self.requiredKeys():
                if k not in p:
                    raise ValueError(
                        "At least the following keys have to be given as keyword arguments: " + self.requiredKeys().__str__())

        self._params.update(p)
        # vaidate updated parameters
        self.validateParams()
        # Put in values given by the user
        self._setParamsInEsCore()

    def _getInteractionType(self):
        return self.__class__.__bases__[0].__name__

    def isActive(self):
        print self.__class__.__name__, self._isactive
        return self._isactive

    def validKeys(self):
        raise Exception(
            "Subclasses of %s must define the validKeys() method." % self._getInteractionType())

    def requiredKeys(self):
        raise Exception(
            "Subclasses of %s must define the requiredKeys() method." % self._getInteractionType())

    def validateParams(self):
        raise Exception(
            "Subclasses of %s must define the validate() method." % self._getInteractionType())

    def _getParamsFromEsCore(self):
        raise Exception(
            "Subclasses of %s must define the _getParamsFromEsCore() method." % self._getInteractionType())

    def _setParamsInEsCore(self):
        raise Exception(
            "Subclasses of %s must define the _setParamsFromEsCore() method." % self._getInteractionType())

    def defaultParams(self):
        raise Exception(
            "Subclasses of %s must define the defaultParams() method." % self._getInteractionType())

    def _activateMethod(self):
        raise Exception(
            "Subclasses of %s must define the _activateMethod() method." % self._getInteractionType())

    def _deactivateMethod(self):
        raise Exception(
            "Subclasses of %s must define the _deactivateMethod() method." % self._getInteractionType())


class Actors:
    activeActors = []

    def add(self, actor):
<<<<<<< HEAD
        Actors.activeActors.append(actor)
        actor._activate()
=======
        if not actor in Actors.activeActors:
            Actors.activeActors.append(actor)
            actor._activate()
        else:
            raise ThereCanOnlyBeOne(actor)
>>>>>>> 02e2ac6b

    def __str__(self):
        print "Active Actors:"
        for actor in Actors.activeActors:
            print actor
        return ""

    def get(self):
        # for actor in Actors.activeActors:
        #     print actor.__class__.__name__
        return "%s" % Actors.activeActors

    def deactivate(self, actor):
        actor._deactivate()<|MERGE_RESOLUTION|>--- conflicted
+++ resolved
@@ -2,19 +2,11 @@
 import numpy as np
 from highlander import ThereCanOnlyBeOne
 
-<<<<<<< HEAD
-
-cdef class Actor(object):
-    activeList = dict(ElectrostaticInteraction=False,
-                      MagnetostaticInteraction=False,
-                      HydrodynamicInteraction=False)
-=======
 cdef class Actor(object):
     activeList = dict(ElectrostaticInteraction=False,
                       MagnetostaticInteraction=False,
                       HydrodynamicInteraction=False,
                       ElectrostaticExtensions=False)
->>>>>>> 02e2ac6b
 
     def __init__(self, *args, **kwargs):
         self._isactive = False
@@ -131,17 +123,11 @@
     activeActors = []
 
     def add(self, actor):
-<<<<<<< HEAD
-        Actors.activeActors.append(actor)
-        actor._activate()
-=======
         if not actor in Actors.activeActors:
             Actors.activeActors.append(actor)
             actor._activate()
         else:
             raise ThereCanOnlyBeOne(actor)
->>>>>>> 02e2ac6b
-
     def __str__(self):
         print "Active Actors:"
         for actor in Actors.activeActors:
