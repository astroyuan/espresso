--- conflicted
+++ resolved
@@ -16,19 +16,14 @@
 # You should have received a copy of the GNU General Public License
 # along with this program.  If not, see <http://www.gnu.org/licenses/>.
 #
-<<<<<<< HEAD
-=======
-
 cimport numpy as np
 import numpy as np
 
 
->>>>>>> 02e2ac6b
 cdef extern from "stdlib.h":
     void free(void * ptr)
     void * malloc(size_t size)
     void * realloc(void * ptr, size_t size)
-<<<<<<< HEAD
 
 cdef np.ndarray create_nparray_from_IntList(IntList * il):
     numpyArray = np.zeros(il.n)
@@ -77,63 +72,13 @@
         if not isinstance(x, t):
             if not (t == float and isinstance(x, int)):
                 raise ValueError(msg + " -- Got an " + type(x).__name__)
-=======
 
-cdef np.ndarray create_nparray_from_IntList(IntList * il):
-    numpyArray = np.zeros(il.n)
-    for i in range(il.n):
-        numpyArray[i] = il.e[i]
-
-    return numpyArray
-
-
-cdef np.ndarray create_nparray_from_DoubleList(DoubleList * dl):
-    numpyArray = np.zeros(dl.n)
-    for i in range(dl.n):
-        numpyArray[i] = dl.e[i]
-    return numpyArray
 
 cdef np.ndarray create_nparray_from_double_array(double * x, int n):
     numpyArray = np.zeros(n)
     for i in range(n):
         numpyArray[i] = x[i]
     return numpyArray
-
-cdef IntList * create_IntList_from_python_object(obj):
-    cdef IntList * il
-    il = <IntList * > malloc(sizeof(IntList))
-    init_intlist(il)
-
-    alloc_intlist(il, len(obj))
-    for i in range(len(obj)):
-        il.e[i] = obj[i]
-        print il.e[i]
-
-    return il
-
-cdef checkTypeOrExcept(x, n, t, msg):
-    """Checks that x is of type t and that n values are given, otherwise throws ValueError with the message msg.
-       If x is an array/list/tuple, the type checking is done on the elements, and
-       all elements are checked.
-       Integers are accepted when a float was asked for.
-       """
-    # Check whether x is an array/list/tuple or a single value
-    if n > 1:
-        if hasattr(x, "__getitem__"):
-            for i in range(len(x)):
-                if not isinstance(x[i], t):
-                    if not (t == float and isinstance(x[i], int)):
-                        raise ValueError(
-                            msg + " -- Item " + str(i) + " was of type " + type(x[i]).__name__)
-        else:
-            # if n>1, but the user passed a single value, also throw exception
-            raise ValueError(
-                msg + " -- A single value was given but " + str(n) + " were expected.")
-    else:
-        # N=1 and a single value
-        if not isinstance(x, t):
-            if not (t == float and isinstance(x, int)):
-                raise ValueError(msg + " -- Got an " + type(x).__name__)
 
 cdef checkRangeOrExcept(x, v_min, incl_min, v_max, incl_max):
     """Checks that x is in range [v_min,v_max] (inlude boundaries via inlc_min/incl_max = true) or throws a ValueError. v_min/v_max = 'inf' to disable limit """
@@ -154,4 +99,3 @@
                                 or not x < v_max)):
             raise ValueError("Value " + str(x) + "is out of range " + "[" if incl_min else "]" + str(
                 v_min) + "," + str(v_max) + "]" if incl_max else "[")
->>>>>>> 02e2ac6b
