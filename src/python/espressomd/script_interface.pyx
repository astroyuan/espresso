--- conflicted
+++ resolved
@@ -222,11 +222,7 @@
             try:
                 return self.__dict__[attr]
             except KeyError:
-<<<<<<< HEAD
-                raise AttributeError("Class %s does not have attribute %s" % (self.__class__.__name__,attr))
-=======
                 raise AttributeError("Class "+self.__class__.__name__+" does not have an attribute "+attr)
->>>>>>> 29189a15
 
     def __setattr__(self, attr, value):
         if attr in self._valid_parameters():
