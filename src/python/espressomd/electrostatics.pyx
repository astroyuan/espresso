#
# Copyright (C) 2013,2014,2015,2016 The ESPResSo project
#
# This file is part of ESPResSo.
#
# ESPResSo is free software: you can redistribute it and/or modify
# it under the terms of the GNU General Public License as published by
# the Free Software Foundation, either version 3 of the License, or
# (at your option) any later version.
#
# ESPResSo is distributed in the hope that it will be useful,
# but WITHOUT ANY WARRANTY; without even the implied warranty of
# MERCHANTABILITY or FITNESS FOR A PARTICULAR PURPOSE.  See the
# GNU General Public License for more details.
#
# You should have received a copy of the GNU General Public License
# along with this program.  If not, see <http://www.gnu.org/licenses/>.
#
from cython.operator cimport dereference
include "myconfig.pxi"
cimport actors
import actors
cimport globals

cdef class ElectrostaticInteraction(actors.Actor):
    def _tune(self):
        raise Exception(
            "Subclasses of ElectrostaticInteraction must define the _tune() method or chosen method does not support tuning.")

    def _set_params_in_es_core(self):
        raise Exception(
            "Subclasses of ElectrostaticInteraction must define the _set_params_in_es_core() method.")



IF COULOMB_DEBYE_HUECKEL:
    cdef class CDH(ElectrostaticInteraction):
        def validate_params(self):
            if (self._params["bjerrum_length"] <= 0):
                raise ValueError("Bjerrum_length should be a positive double")
            if (self._params["kappa"] < 0):
                raise ValueError("kappa should be a non-negative double")
            if (self._params["r_cut"] < 0):
                raise ValueError("r_cut should be a non-negative double")
            if (self._params["eps_int"] <= 0):
                raise ValueError("eps_int should be a positive double")
            if (self._params["eps_ext"] <= 0):
                raise ValueError("eps_ext should be a positive double")
            if (self._params["r0"] <= 0 or self._params["r0"] >= self._params["r1"]):
                raise ValueError(
                    "r0 should be a positive double smaller than r1")
            if (self._params["r1"] <= 0 or self._params["r1"] >= self._params["r_cut"]):
                raise ValueError(
                    "r1 should be a positive double larger than r0 and smaller than r_cut")
            if (self._params["alpha"] < 0):
                raise ValueError("alpha should be a non-negative double")

        def valid_keys(self):
            return "bjerrum_length", "kappa", "r_cut", "eps_int", "eps_ext", "r0", "r1", "alpha"

        def required_keys(self):
            return "bjerrum_length", "kappa", "r_cut", "eps_int", "eps_ext", "r0", "r1", "alpha"

        def _set_params_in_es_core(self):
            coulomb_set_bjerrum(self._params["bjerrum_length"])
            dh_set_params_cdh(self._params["kappa"], self._params["r_cut"], self._params[
                              "eps_int"], self._params["eps_ext"], self._params["r0"], self._params["r1"], self._params["alpha"])

        def _get_params_from_es_core(self):
            params = {}
            params.update(dh_params)
            return params

        def _activate_method(self):
            coulomb.method = COULOMB_DH

        def default_params(self):
            return {"bjerrum_length": -1,
                    "kappa": -1,
                    "r_cut": -1,
                    "eps_int": -1,
                    "eps_ext": -1,
                    "r0": -1,
                    "r1": -1,
                    "alpha": -1}

ELSE:
    IF ELECTROSTATICS:
        cdef class DH(ElectrostaticInteraction):
            def validate_params(self):
                if (self._params["bjerrum_length"] <= 0):
                    raise ValueError(
                        "Bjerrum_length should be a positive double")
                if (self._params["kappa"] < 0):
                    raise ValueError("kappa should be a non-negative double")
                if (self._params["r_cut"] < 0):
                    raise ValueError("r_cut should be a non-negative double")

            def valid_keys(self):
                return "bjerrum_length", "kappa", "r_cut"

            def required_keys(self):
                return "bjerrum_length", "kappa", "r_cut"

            def _set_params_in_es_core(self):
                coulomb_set_bjerrum(self._params["bjerrum_length"])
                dh_set_params(self._params["kappa"], self._params["r_cut"])

            def _get_params_from_es_core(self):
                params = {}
                params.update(dh_params)
                return params

            def _activate_method(self):
                coulomb.method = COULOMB_DH
                self._set_params_in_es_core()

            def default_params(self):
                return {"bjerrum_length": -1,
                        "kappa": -1,
                        "r_cut": -1}


IF P3M == 1:
    cdef class P3M(ElectrostaticInteraction):

        def validate_params(self):
            default_params = self.default_params()
            if not (self._params["bjerrum_length"] > 0.0):
                raise ValueError("Bjerrum_length should be a positive double")

            if not (self._params["r_cut"] >= 0 or self._params["r_cut"] == default_params["r_cut"]):
                raise ValueError("P3M r_cut has to be >=0")

            if not (isinstance(self._params["mesh"], int) or len(self._params["mesh"])):
                raise ValueError(
                    "P3M mesh has to be an integer or integer list of length 3")

            if (isinstance(self._params["mesh"], basestring) and len(self._params["mesh"]) == 3):
                if (self._params["mesh"][0] % 2 != 0 and self._params["mesh"][0] != -1) or (self._params["mesh"][1] % 2 != 0 and self._params["mesh"][1] != -1) or (self._params["mesh"][2] % 2 != 0 and self._params["mesh"][2] != -1):
                    raise ValueError(
                        "P3M requires an even number of mesh points in all directions")

            if not (self._params["cao"] >= -1 and self._params["cao"] <= 7):
                raise ValueError(
                    "P3M cao has to be an integer between -1 and 7")

            if not (self._params["accuracy"] > 0):
                raise ValueError("P3M accuracy has to be positive")

            if self._params["epsilon"] == "metallic":
                self._params = 0.0

            if not (isinstance(self._params["epsilon"], float) or self._params["epsilon"] == "metallic"):
                raise ValueError("epsilon should be a double or 'metallic'")

            if not (self._params["inter"] == default_params["inter"] or self._params["inter"] > 0):
                raise ValueError("inter should be a positive integer")

            if not (self._params["mesh_off"] == default_params["mesh_off"] or len(self._params) != 3):
                raise ValueError(
                    "mesh_off should be a list of length 3 and values between 0.0 and 1.0")

        def valid_keys(self):
            return "alpha_L", "r_cut_iL", "mesh", "mesh_off", "cao", "inter", "accuracy", "epsilon", "cao_cut", "a", "ai", "alpha", "r_cut", "inter2", "cao3", "additional_mesh", "bjerrum_length", "tune"

        def required_keys(self):
            return ["bjerrum_length", "accuracy"]

        def default_params(self):
            return {"cao": -1,
                    "inter": -1,
                    "r_cut": -1,
                    "accuracy": -1,
                    "mesh": [-1, -1, -1],
                    "epsilon": 0.0,
                    "mesh_off": [-1, -1, -1],
                    "tune": True}

        def _get_params_from_es_core(self):
            params = {}
            params.update(p3m.params)
            params["bjerrum_length"] = coulomb.bjerrum
            params["tune"] = self._params["tune"]
            return params

        def _set_params_in_es_core(self):
            coulomb_set_bjerrum(self._params["bjerrum_length"])
            p3m_set_ninterpol(self._params["inter"])
            python_p3m_set_mesh_offset(self._params["mesh_off"])
            python_p3m_set_params(self._params["r_cut"], self._params["mesh"], self._params[
                                  "cao"], self._params["alpha"], self._params["accuracy"])
            p3m_set_eps(self._params["epsilon"])

        def _tune(self):
            coulomb_set_bjerrum(self._params["bjerrum_length"])
            p3m_set_eps(self._params["epsilon"])
            python_p3m_set_tune_params(self._params["r_cut"], self._params["mesh"], self._params[
                                       "cao"], -1.0, self._params["accuracy"], self._params["inter"])
            resp, log = python_p3m_adaptive_tune()
            if resp:
                raise Exception(
                    "failed to tune P3M parameters to required accuracy")
            print log
            self._params.update(self._get_params_from_es_core())

        def _activate_method(self):
            if self._params["tune"]:
                self._tune()

            self._set_params_in_es_core()

    IF CUDA:
        cdef class P3M_GPU(ElectrostaticInteraction):

            def validate_params(self):
                default_params = self.default_params()
                if not (self._params["bjerrum_length"] > 0.0):
                    raise ValueError(
                        "Bjerrum_length should be a positive double")

                if not (self._params["r_cut"] >= 0 or self._params["r_cut"] == default_params["r_cut"]):
                    raise ValueError("P3M r_cut has to be >=0")

                if not (isinstance(self._params["mesh"], int) or len(self._params["mesh"])):
                    raise ValueError(
                        "P3M mesh has to be an integer or integer list of length 3")

                if (isinstance(self._params["mesh"], basestring) and len(self._params["mesh"]) == 3):
                    if (self._params["mesh"][0] % 2 != 0 and self._params["mesh"][0] != -1) or (self._params["mesh"][1] % 2 != 0 and self._params["mesh"][1] != -1) or (self._params["mesh"][2] % 2 != 0 and self._params["mesh"][2] != -1):
                        raise ValueError(
                            "P3M requires an even number of mesh points in all directions")

                if not (self._params["cao"] >= -1 and self._params["cao"] <= 7):
                    raise ValueError(
                        "P3M cao has to be an integer between -1 and 7")

                if not (self._params["accuracy"] > 0):
                    raise ValueError("P3M accuracy has to be positive")

                # if self._params["epsilon"] == "metallic":
                #  self._params = 0.0

                if not (isinstance(self._params["epsilon"], float) or self._params["epsilon"] == "metallic"):
                    raise ValueError(
                        "epsilon should be a double or 'metallic'")

                if not (self._params["inter"] == default_params["inter"] or self._params["inter"] > 0):
                    raise ValueError("inter should be a positive integer")

                if not (self._params["mesh_off"] == default_params["mesh_off"] or len(self._params) != 3):
                    raise ValueError(
                        "mesh_off should be a list of length 3 and values between 0.0 and 1.0")

            def valid_keys(self):
                return "alpha_L", "r_cut_iL", "mesh", "mesh_off", "cao", "inter", "accuracy", "epsilon", "cao_cut", "a", "ai", "alpha", "r_cut", "inter2", "cao3", "additional_mesh", "bjerrum_length", "tune"

            def required_keys(self):
                return ["bjerrum_length", "accuracy"]

            def default_params(self):
                return {"cao": -1,
                        "inter": -1,
                        "r_cut": -1,
                        "accuracy": -1,
                        "mesh": [-1, -1, -1],
                        "epsilon": 0.0,
                        "mesh_off": [-1, -1, -1],
                        "tune": True,
                        "box": [-1, -1, -1],
                        "alpha": -1}

            def _get_params_from_es_core(self):
                params = {}
                params.update(p3m.params)
                params["bjerrum_length"] = coulomb.bjerrum
                params["tune"] = self._params["tune"]
                params["box"] = self.system.box_l
                return params

            def _tune(self):
                python_p3m_set_tune_params(self._params["r_cut"], self._params["mesh"], self._params[
                                           "cao"], -1.0, self._params["accuracy"], self._params["inter"])
                resp, log = python_p3m_adaptive_tune()
                if resp:
                    raise Exception(
                        "failed to tune P3M parameters to required accuracy")
                print log
                self._params.update(self._get_params_from_es_core())

            def _activate_method(self):
                coulomb.method = COULOMB_P3M_GPU
                if self._params["tune"]:
                    coulomb_set_bjerrum(self._params["bjerrum_length"])
                    self._tune()

                coulomb_set_bjerrum(self._params["bjerrum_length"])
                self._set_params_in_es_core()
                python_p3m_gpu_init(self._params)

            def _set_params_in_es_core(self):
                python_p3m_set_params(self._params["r_cut"], self._params["mesh"], self._params[
                                      "cao"], self._params["alpha"], self._params["accuracy"])
                p3m_set_eps(self._params["epsilon"])
                coulomb_set_bjerrum(self._params["bjerrum_length"])
                p3m_set_ninterpol(self._params["inter"])
                python_p3m_set_mesh_offset(self._params["mesh_off"])

IF ELECTROSTATICS and CUDA and EWALD_GPU:
    cdef class EwaldGpu(ElectrostaticInteraction):
        cdef EwaldgpuForce * thisptr
        cdef EspressoSystemInterface * interface
        cdef char * log
        cdef int resp

        def __cinit__(self):
            self.interface = EspressoSystemInterface._Instance()
            default_params = self.default_params()
            self.thisptr = new EwaldgpuForce(dereference(self.interface), default_params["rcut"], default_params["num_kx"], default_params["num_ky"], default_params["num_kz"], default_params["alpha"])

        def __dealloc__(self):
            del self.thisptr

        def valid_keys(self):
            return "bjerrum_length", "rcut", "num_kx", "num_ky", "num_kz", "K_max", "alpha", "accuracy", "precision", "time_calc_steps"

        def default_params(self):
            return {"bjerrum_length": -1,
                    "rcut": -1,
                    "num_kx": -1,
                    "num_ky": -1,
                    "num_kz": -1,
                    "alpha": -1,
                    "accuracy": -1,
                    "precision": -1,
                    "isTuned": False,
                    "isTunedFlag": False,
                    "K_max": -1,
                    "time_calc_steps": -1}

        def validate_params(self):
            default_params = self.default_params()
            if self._params["bjerrum_length"] <= 0.0 and self._params["bjerrum_length"] != default_params["bjerrum_length"]:
                raise ValueError("Bjerrum_length should be a positive double")
            if self._params["num_kx"] < 0 and self._params["num_kx"] != default_params["num_kx"]:
                raise ValueError("num_kx should be a positive integer")
            if self._params["num_ky"] < 0 and self._params["num_ky"] != default_params["num_ky"]:
                raise ValueError("num_ky should be a positive integer")
            if self._params["num_kz"] < 0 and self._params["num_kz"] != default_params["num_kz"]:
                raise ValueError("num_kz should be a positive integer")
            if self._params["K_max"] < 0 and self._params["K_max"] != default_params["K_max"]:
                raise ValueError("K_max should be a positive Integer")
            if self._params["rcut"] < 0 and self._params["rcut"] != default_params["rcut"]:
                raise ValueError("rcut should be a positive float")
            if self._params["accuracy"] < 0 and self._params["accuracy"] != default_params["accuracy"]:
                raise ValueError("accuracy has to be a positive double")
            if self._params["precision"] < 0 and self._params["precision"] != default_params["precision"]:
                raise ValueError("precision has to be a positive double")

        def required_keys(self):
            return "bjerrum_length", "accuracy", "precision", "K_max"

        def _tune(self):
            coulomb_set_bjerrum(self._params["bjerrum_length"])
            default_params = self.default_params()
            if self._params["time_calc_steps"] == default_params["time_calc_steps"]:
                self._params[
                    "time_calc_steps"] = self.thisptr.determine_calc_time_steps()

            self.thisptr.set_params_tune(self._params["accuracy"], self._params[
                                         "precision"], self._params["K_max"], self._params["time_calc_steps"])
            resp = self.thisptr.adaptive_tune(& self.log, dereference(self.interface))
            if resp != 0:
                print self.log

        def _set_params_in_es_core(self):
            coulomb_set_bjerrum(self._params["bjerrum_length"])
            self.thisptr.set_params(self._params["rcut"], self._params[
                                    "num_kx"], self._params["num_ky"], self._params["num_kz"], self._params["alpha"])

        def _get_params_from_es_core(self):
            params = {}
            params.update(ewaldgpu_params)
            params["bjerrum_length"] = coulomb.bjerrum
            return params

        def _activate_method(self):
            coulomb.method = COULOMB_EWALD_GPU
            if not self._params["isTuned"]:
                self._tune()
                self._params["isTuned"] = True

            self._set_params_in_es_core()

IF ELECTROSTATICS:
    cdef class MMM1D(electrostatics.ElectrostaticInteraction):

        def validate_params(self):
            default_params = self.default_params()
            if self._params["bjerrum_length"] < 0 :
                raise ValueError("Bjerrum_length should be a positive double")
            if self._params["maxPWerror"] < 0 and self._params["maxPWerror"] != default_params["maxPWerror"]:
                raise ValueError("maxPWerror should be a positive double")
            if self._params["far_switch_radius_2"] < 0 and self._params["far_switch_radius_2"] != default_params["far_switch_radius_2"]:
                raise ValueError("switch radius shoulb be a positive double")
            if self._params["bessel_cutoff"] < 0 and self._params["bessel_cutoff"] != default_params["bessel_cutoff"]: 
                raise ValueError("bessel_cutoff should be a positive integer")



        def default_params(self):
            return { "bjerrum_length": -1, 
                     "maxPWerror": -1, 
                     "far_switch_radius_2" : -1, 
                     "bessel_cutoff" : -1, 
                     "tune" : True}

        def valid_keys(self):
            return "bjerrum_length", "maxPWerror", "far_switch_radius_2", "bessel_cutoff", "tune"

        def required_keys(self):
            return ["bjerrum_length", "maxPWerror"]

        def _get_params_from_es_core(self):
            params={}
            params.update(mmm1d_params)
            params["far_switch_radius_2"]=np.sqrt(params["far_switch_radius_2"])
            params["bjerrum_length"] = coulomb.bjerrum
            return params

        def _set_params_in_es_core(self):
            coulomb_set_bjerrum(self._params["bjerrum_length"])
            MMM1D_set_params(self._params["far_switch_radius_2"], self._params["maxPWerror"])

        def _tune(self):
            cdef int resp 
            cdef char * log
            resp, log= pyMMM1D_tune()
            if resp:
                raise Exception("failed to tune mmm1d ")
            print log
            self._params.update(self._get_params_from_es_core())

        def _activate_method(self):
            coulomb.method = COULOMB_MMM1D
            if self._params["tune"]:
                self._tune()

            self._set_params_in_es_core()

IF ELECTROSTATICS and MMM1D_GPU:
    cdef class MMM1D_GPU(ElectrostaticInteraction):
        cdef Mmm1dgpuForce * thisptr
        cdef EspressoSystemInterface * interface
        cdef char * log
        cdef int resp

        def __cinit__(self):
            self.interface = EspressoSystemInterface._Instance()
            default_params = self.default_params()
            self.thisptr = new Mmm1dgpuForce(dereference(self.interface), 0.0, default_params["maxPWerror"])
            self.interface.update()
            self.interface.requestRGpu()

        def __dealloc__(self):
            del self.thisptr

        def validate_params(self):
            default_params = self.default_params()
            if self._params["bjerrum_length"] < 0 :
                raise ValueError("Bjerrum_length should be a positive double")
            if self._params["maxPWerror"] < 0 and self._params["maxPWerror"] != default_params["maxPWerror"]:
                raise ValueError("maxPWerror should be a positive double")
            if self._params["far_switch_radius"] < 0 and self._params["far_switch_radius"] != default_params["far_switch_radius"]:
                raise ValueError("switch radius shoulb be a positive double")
            if self._params["bessel_cutoff"] < 0 and self._params["bessel_cutoff"] != default_params["bessel_cutoff"]: 
                raise ValueError("bessel_cutoff should be a positive integer")



        def default_params(self):
            return { "bjerrum_length": -1, 
                     "maxPWerror": -1.0, 
                     "far_switch_radius" : -1.0, 
                     "far_switch_radius_2" : 9, 
                     "bessel_cutoff" : -1, 
                     "tune" : True}

        def valid_keys(self):
            return "bjerrum_length", "maxPWerror", "far_switch_radius", "bessel_cutoff", "tune"

        def required_keys(self):
            return ["bjerrum_length", "maxPWerror"]

        def _get_params_from_es_core(self):
            params={}
            params.update(mmm1d_params)
            params["bjerrum_length"] = coulomb.bjerrum
            return params

        def _set_params_in_es_core(self):
            coulomb_set_bjerrum(self._params["bjerrum_length"])
            self.thisptr.set_params(globals.box_l[2], globals.temperature*coulomb.bjerrum, self._params["maxPWerror"], self._params["far_switch_radius"], self._params["bessel_cutoff"]) 

        def _tune(self):
            self.thisptr.setup(dereference(self.interface))
            self.thisptr.tune(dereference(self.interface), self._params["maxPWerror"], self._params["far_switch_radius"], self._params["bessel_cutoff"]) 

        def _activate_method(self):
            coulomb.method = COULOMB_MMM1D_GPU
            if self._params["tune"]:
                self._tune()

<<<<<<< HEAD

            self._set_params_in_es_core()
=======
            self._set_params_in_es_core()

IF ELECTROSTATICS:
    cdef class MMM2D(ElectrostaticInteraction):
        def validate_params(self):
            default_params = self.default_params()
            if self._params["bjerrum_length"] < 0 :
                raise ValueError("Bjerrum_length should be a positive double")
            if self._params["maxPWerror"] < 0 and self._params["maxPWerror"] != default_params["maxPWerror"]:
                raise ValueError("maxPWerror should be a positive double")
            if self._params["dielectric"] == 1 and ( self._params["top"] < 0 or self._params["mid"] < 0 or self._params["bot"] < 0 ):
                raise ValueError("Dielectric constants should be > 0!")
            if self._params["dielectric_contrast"] == 1 and (self._params["delta_top"] == default_params["delta_top"] or self._params["delta_bot"] == default_params["delta_bot"] ):
                raise ValueError("Dielectric constrast not set!")
            if self._params["capacitor"] == 1 and self._params["pot_diff"] == default_params["pot_diff"]:
                raise ValueError("Potential difference not set!")
            if self._params["dielectric"] == 1 and self._params["dielectric_contrast"]==1 :
                raise ValueError("dielectric and dielectric_contrast are mutually exclusive!")
            if self._params["dielectric"] == 1 and self._params["capacitor"] ==1:
                raise ValueError("dielectric and constant potential are mutually exclusive")
            if self._params["dielectric_contrast"] == 1 and self._params["capacitor"] == 1:
                raise ValueError("dielectric contrast and constant potential are mutually exclusive")




        def default_params(self):
            return { "bjerrum_length": -1, 
                     "maxPWerror": -1, 
                     "far_cut" : -1, 
                     "top" : 0,
                     "mid" : 0,
                     "bot" : 0,
                     "dielectric" : 0,
                     "dielectric_contrast": 0,
                     "capacitor": 0,
                     "delta_top": 0,
                     "delta_bot": 0,
                     "pot_diff" : 0 }

        def required_keys(self):
            return ["bjerrum_length", "maxPWerror"]

        def valid_keys(self):
            return "bjerrum_length", "maxPWerror", "top", "mid", "bot", "delta_top", "delta_bot", "pot_diff", "dielectric", "dielectric_contrast", "capacitor"

        def _get_params_from_es_core(self):
            params={}
            params.update(mmm2d_params)
            params["bjerrum_length"] = coulomb.bjerrum
            return params
        
        def _set_params_in_es_core(self):
            coulomb_set_bjerrum(self._params["bjerrum_length"])
            print MMM2D_set_params(self._params["maxPWerror"], self._params["far_cut"], self._params["delta_top"], self._params["delta_bot"], self._params["capacitor"], self._params["pot_diff"])

        def _activate_method(self):
            coulomb.method = COULOMB_MMM2D
            self._set_params_in_es_core()
            MMM2D_init()
            print MMM2D_sanity_checks()
>>>>>>> fc569510
<|MERGE_RESOLUTION|>--- conflicted
+++ resolved
@@ -511,10 +511,7 @@
             if self._params["tune"]:
                 self._tune()
 
-<<<<<<< HEAD
-
-            self._set_params_in_es_core()
-=======
+
             self._set_params_in_es_core()
 
 IF ELECTROSTATICS:
@@ -575,5 +572,4 @@
             coulomb.method = COULOMB_MMM2D
             self._set_params_in_es_core()
             MMM2D_init()
-            print MMM2D_sanity_checks()
->>>>>>> fc569510
+            print MMM2D_sanity_checks()