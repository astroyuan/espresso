#
# Copyright (C) 2013,2014,2015,2016 The ESPResSo project
#
# This file is part of ESPResSo.
#
# ESPResSo is free software: you can redistribute it and/or modify
# it under the terms of the GNU General Public License as published by
# the Free Software Foundation, either version 3 of the License, or
# (at your option) any later version.
#
# ESPResSo is distributed in the hope that it will be useful,
# but WITHOUT ANY WARRANTY; without even the implied warranty of
# MERCHANTABILITY or FITNESS FOR A PARTICULAR PURPOSE.  See the
# GNU General Public License for more details.
#
# You should have received a copy of the GNU General Public License
# along with this program.  If not, see <http://www.gnu.org/licenses/>.
#
from __future__ import print_function, absolute_import
include "myconfig.pxi"
from . import utils
from espressomd.utils import is_valid_type
from globals cimport immersed_boundaries



# Non-bonded interactions

cdef class NonBondedInteraction(object):
    """
    Represents an instance of a non-bonded interaction, such as lennard jones
    Either called with two particle type id, in which case, the interaction
    will represent the bonded interaction as it is defined in Espresso core
    Or called with keyword arguments describing a new interaction.

    """

    cdef public object _part_types
    cdef object _params

    # init dict to access all user defined nonbonded-inters via
    # user_interactions[type1][type2][parameter]
    user_interactions = {}

    def __init__(self, *args, **kwargs):

        # Interaction id as argument
        if len(args) == 2 and is_valid_type(args[0], int) and is_valid_type(args[1], int):
            self._part_types = args

            # Load the parameters currently set in the Espresso core
            self._params = self._get_params_from_es_core()

        # Or have we been called with keyword args describing the interaction
        elif len(args) == 0:
            # Initialize default values
            self._params = self.default_params()
            self._part_types = [-1, -1]

            # Check if all required keys are given
            for k in self.required_keys():
                if k not in kwargs:
                    raise ValueError(
                        "At least the following keys have to be given as keyword arguments: " + self.required_keys().__str__())

            self._params.update(kwargs)

            # Validation of parameters
            self.validate_params()

        else:
            raise Exception(
                "The constructor has to be called either with two particle type ids (as integer), or with a set of keyword arguments describing a new interaction")

    def is_valid(self):
        """Check, if the data stored in the instance still matches what is in Espresso.

        """

        # check, if the bond parameters saved in the class still match those
        # saved in Espresso
        temp_params = self._get_params_from_es_core()
        if self._params != temp_params:
            return False

        # If we're still here, the instance is valid
        return True

    def get_params(self):
        """Get interaction parameters.

        """
        # If this instance refers to an actual interaction defined in the es core, load
        # current parameters from there
        if self._part_types[0] >= 0 and self._part_types[1] >= 0:
            self._params = self._get_params_from_es_core()

        return self._params

    def __str__(self):
        return self.__class__.__name__ + "(" + str(self.get_params()) + ")"

    def set_params(self, **p):
        """Update the given parameters.

        """
        # Check, if any key was passed, which is not known
        for k in p.keys():
            if k not in self.valid_keys():
                raise ValueError(
                    "Only the following keys are supported: " + self.valid_keys().__str__())

        # When an interaction is newly activated, all required keys must be
        # given
        if not self.is_active():
            for k in self.required_keys():
                if k not in p:
                    raise ValueError(
                        "At least the following keys have to be given as keyword arguments: " + self.required_keys().__str__())

        # If this instance refers to an interaction defined in the espresso core,
        # load the parameters from there

        if self._part_types[0] >= 0 and self._part_types[1] >= 0:
            self._params = self._get_params_from_es_core()

        # Put in values given by the user
        self._params.update(p)

        if self._part_types[0] >= 0 and self._part_types[1] >= 0:
            self._set_params_in_es_core()

        # update interaction dict when user sets interaction
        if self._part_types[0] not in self.user_interactions:
            self.user_interactions[self._part_types[0]] = {}
        self.user_interactions[self._part_types[0]][self._part_types[1]] = {}
        new_params = self.get_params()
        for p_key in new_params:
            self.user_interactions[self._part_types[0]][
                self._part_types[1]][p_key] = new_params[p_key]
        self.user_interactions[self._part_types[0]][
            self._part_types[1]]['type_name'] = self.type_name()

    def validate_params(self):
        """Check that parameters are valid.

        """
        return True

    def __getattribute__(self, name):
        """Every time _set_params_in_es_core is called, the parameter dict is also updated.

        """
        attr = object.__getattribute__(self, name)
        if hasattr(attr, '__call__') and attr.__name__ == "_set_params_in_es_core":
            def sync_params(*args, **kwargs):
                result = attr(*args, **kwargs)
                self._params.update(self._get_params_from_es_core())
                return result
            return sync_params
        else:
            return attr

    def _get_params_from_es_core(self):
        raise Exception(
            "Subclasses of NonBondedInteraction must define the _get_params_from_es_core() method.")

    def _set_params_in_es_core(self):
        raise Exception(
            "Subclasses of NonBondedInteraction must define the _set_params_in_es_core() method.")

    def default_params(self):
        """Virtual method.

        """
        raise Exception(
            "Subclasses of NonBondedInteraction must define the default_params() method.")

    def is_active(self):
        """Virtual method.

        """
        # If this instance refers to an actual interaction defined in the es core, load
        # current parameters from there
        if self._part_types[0] >= 0 and self._part_types[1] >= 0:
            self._params = self._get_params_from_es_core()
        raise Exception(
            "Subclasses of NonBondedInteraction must define the is_active() method.")

    def type_name(self):
        """Virtual method.

        """
        raise Exception(
            "Subclasses of NonBondedInteraction must define the type_name() method.")

    def valid_keys(self):
        """Virtual method.

        """
        raise Exception(
            "Subclasses of NonBondedInteraction must define the valid_keys() method.")

    def required_keys(self):
        """Virtual method.

        """
        raise Exception(
            "Subclasses of NonBondedInteraction must define the required_keys() method.")

# Lennard-Jones

IF LENNARD_JONES == 1:
    cdef class LennardJonesInteraction(NonBondedInteraction):

        def validate_params(self):
            """Check that parameters are valid.

            Raises
            ------
            ValueError
                If not true.
            """
            if self._params["epsilon"] < 0:
                raise ValueError("Lennard-Jones eps has to be >=0")
            if self._params["sigma"] < 0:
                raise ValueError("Lennard-Jones sigma has to be >=0")
            if self._params["cutoff"] < 0:
                raise ValueError("Lennard-Jones cutoff has to be >=0")
            return True

        def _get_params_from_es_core(self):
            cdef ia_parameters * ia_params
            ia_params = get_ia_param_safe(
                self._part_types[0],
                self._part_types[1])
            return {
                "epsilon": ia_params.LJ_eps,
                "sigma": ia_params.LJ_sig,
                "cutoff": ia_params.LJ_cut,
                "shift": ia_params.LJ_shift,
                "offset": ia_params.LJ_offset,
                "min": ia_params.LJ_min}

        def is_active(self):
            """Check if interaction is active.

            """
            return (self._params["epsilon"] > 0)

        def set_params(self, **kwargs):
            """ Set parameters for the Lennard-Jones interaction.

            Parameters
            ----------

            epsilon : :obj:`float`
                      The magnitude of the interaction.
            sigma : :obj:`float`
                    Determines the interaction length scale.
            cutoff : :obj:`float`
                     Cutoff distance of the interaction.
            shift : :obj:`float` or :obj:`str`
                    Constant shift of the potential. (4*epsilon*shift).
            offset : :obj:`float`, optional
                     Offset distance of the interaction.
            min : :obj:`float`, optional
                  Restricts the interaction to a minimal distance.

            """
            super(LennardJonesInteraction, self).set_params(**kwargs)

        def _set_params_in_es_core(self):
            # Handle the case of shift="auto"
            if self._params["shift"] == "auto":
                # Calc shift
                self._params["shift"] = -((self._params["sigma"] / self._params["cutoff"])**12 - (
                    self._params["sigma"] / self._params["cutoff"])**6)

            if lennard_jones_set_params(
                    self._part_types[0], self._part_types[1],
                    self._params["epsilon"],
                    self._params["sigma"],
                    self._params["cutoff"],
                    self._params["shift"],
                    self._params["offset"],
                    self._params["min"]):
                raise Exception("Could not set Lennard Jones parameters")

        def default_params(self):
            """Python dictionary of default parameters.

            """
            return {
                "epsilon": 0.,
                "sigma": 0.,
                "cutoff": 0.,
                "shift": 0.,
                "offset": 0.,
                "min": 0.}

        def type_name(self):
            """Name of interaction type.

            """
            return "LennardJones"

        def valid_keys(self):
            """All parameters that can be set.

            """
            return "epsilon", "sigma", "cutoff", "shift", "offset", "min"

        def required_keys(self):
            """Parameters that have to be set.

            """
            return "epsilon", "sigma", "cutoff", "shift"

# Generic Lennard Jones

IF LENNARD_JONES_GENERIC == 1:

    cdef class GenericLennardJonesInteraction(NonBondedInteraction):

        def validate_params(self):
            """Check that parameters are valid.

            Raises
            ------
            ValueError
                If not true.
            """
            if self._params["epsilon"] < 0:
                raise ValueError("Generic Lennard-Jones eps has to be >=0")
            if self._params["sigma"] < 0:
                raise ValueError("Generic Lennard-Jones sigma has to be >=0")
            if self._params["cutoff"] < 0:
                raise ValueError("Generic Lennard-Jones cutoff has to be >=0")
            return True

        def _get_params_from_es_core(self):
            cdef ia_parameters * ia_params
            ia_params = get_ia_param_safe(
                self._part_types[0],
                self._part_types[1])
            return {
                "epsilon": ia_params.LJGEN_eps,
                "sigma": ia_params.LJGEN_sig,
                "cutoff": ia_params.LJGEN_cut,
                "shift": ia_params.LJGEN_shift,
                "offset": ia_params.LJGEN_offset,
                "e1": ia_params.LJGEN_a1,
                "e2": ia_params.LJGEN_a2,
                "b1": ia_params.LJGEN_b1,
                "b2": ia_params.LJGEN_b2,
                "lam": ia_params.LJGEN_lambda,
                "delta": ia_params.LJGEN_softrad
            }

        def is_active(self):
            """Check if interaction is active.

            """
            return (self._params["epsilon"] > 0)

        def _set_params_in_es_core(self):
            # Handle the case of shift="auto"
            if self._params["shift"] == "auto":
                # Calc shift
                self._params["shift"] = -(self._params["b1"] * (self._params["sigma"] / self._params["cutoff"])**self._params[
                                          "e1"] - self._params["b2"] * (self._params["sigma"] / self._params["cutoff"])**self._params["e2"])
            IF LJGEN_SOFTCORE:
                if ljgen_set_params(self._part_types[0], self._part_types[1],
                                    self._params["epsilon"],
                                    self._params["sigma"],
                                    self._params["cutoff"],
                                    self._params["shift"],
                                    self._params["offset"],
                                    self._params["e1"],
                                    self._params["e2"],
                                    self._params["b1"],
                                    self._params["b2"],
                                    self._params["lam"],
                                    self._params["delta"]):
                    raise Exception(
                        "Could not set Generic Lennard Jones parameters")
            ELSE:
                if ljgen_set_params(self._part_types[0], self._part_types[1],
                                    self._params["epsilon"],
                                    self._params["sigma"],
                                    self._params["cutoff"],
                                    self._params["shift"],
                                    self._params["offset"],
                                    self._params["e1"],
                                    self._params["e2"],
                                    self._params["b1"],
                                    self._params["b2"],
                                    ):
                    raise Exception(
                        "Could not set Generic Lennard Jones parameters")

        def default_params(self):
            """Python dictionary of default parameters.

            """
            return {
                "epsilon": 0.,
                "sigma": 0.,
                "cutoff": 0.,
                "shift": 0.,
                "offset": 0.,
                "e1": 0,
                "e2": 0,
                "b1": 0.,
                "b2": 0.,
                "delta": 0.,
                "lam": 0.}

        def type_name(self):
            """Name of interaction type.

            """
            return "GenericLennardJones"

        def set_params(self, **kwargs):
            """
            Set parameters for the generic Lennard-Jones interaction.

            Parameters
            ----------
            epsilon : :obj:`float`
                      The magnitude of the interaction.
            sigma : :obj:`float`
                    Determines the interaction length scale.
            cutoff : :obj:`float`
                     Cutoff distance of the interaction.
            shift : :obj:`float`, string
                    Constant shift of the potential.
            offset : :obj:`float`
                     Offset distance of the interaction.
            e1 : :obj:`int`
                 Exponent of the repulsion term.
            e2 : :obj:`int`
                 Exponent of the attraction term.
            b1 : :obj:`float`
                 Prefactor of the repulsion term.
            b2 : :obj:`float`
                 Prefactor of the attraction term.
            delta : :obj:`float`, optional
                    LJGEN_SOFTCORE parameter. Allows control over how smoothly
                    the potential drops to zero as lambda approaches zero.
            lam : :obj:`float`, optional
                     LJGEN_SOFTCORE parameter lambda. Tune the strength of the
                     interaction.

            """
            super(GenericLennardJonesInteraction, self).set_params(**kwargs)

        def valid_keys(self):
            """All parameters that can be set.

            """
            return "epsilon", "sigma", "cutoff", "shift", "offset", "e1", "e2", "b1", "b2", "delta", "lam"

        def required_keys(self):
            """Parameters that have to be set.

            """
            return "epsilon", "sigma", "cutoff", "shift", "offset", "e1", "e2", "b1", "b2"

# Lennard-Jones cosine

IF LJCOS:
    cdef class LennardJonesCosInteraction(NonBondedInteraction):

        def validate_params(self):
            if self._params["epsilon"] < 0:
                raise ValueError("Lennard-Jones eps has to be >=0")
            if self._params["sigma"] < 0:
                raise ValueError("Lennard-Jones sigma has to be >=0")
            return True

        def _get_params_from_es_core(self):
            cdef ia_parameters * ia_params
            ia_params = get_ia_param_safe(
                self._part_types[0],
                self._part_types[1])
            return {
                "epsilon": ia_params.LJCOS_eps,
                "sigma": ia_params.LJCOS_sig,
                "cutoff": ia_params.LJCOS_cut,
                "offset": ia_params.LJCOS_offset,
            }

        def is_active(self):
            return(self._params["epsilon"] > 0)

        def set_params(self, **kwargs):
            """ Set parameters for the Lennard-Jones Cosine2 interaction.

            Parameters
            ----------

            epsilon : :obj:`float`
                      The magnitude of the interaction.
            sigma : :obj:`float`
                    Determines the interaction length scale.
            cutoff : :obj:`float`
                     Cutoff distance of the interaction.
            offset : :obj:`float`
                     Offset distance of the interaction.
            """
            super(LennardJonesCosInteraction, self).set_params(**kwargs)

        def _set_params_in_es_core(self):
            if ljcos_set_params(self._part_types[0], self._part_types[1],
                                self._params["epsilon"],
                                self._params["sigma"],
                                self._params["cutoff"],
                                self._params["offset"]):
                raise Exception("Could not set Lennard Jones Cosine parameters")

        def default_params(self):
            return {
                "epsilon": 0.,
                "sigma": 0.,
                "cutoff": 0.,
                "offset": 0.,
            }

        def type_name(self):
            """Name of interaction type.

            """
            return "LennardJonesCos"

        def valid_keys(self):
            """All parameters that can be set.

            """
            return "epsilon", "sigma", "cutoff", "offset"

        def required_keys(self):
            """Parameters that have to be set.

            """
            return "epsilon", "sigma", "cutoff"

# Lennard-Jones cosine^2

IF LJCOS2:
    cdef class LennardJonesCos2Interaction(NonBondedInteraction):

        def validate_params(self):
            if self._params["epsilon"] < 0:
                raise ValueError("Lennard-Jones eps has to be >=0")
            if self._params["sigma"] < 0:
                raise ValueError("Lennard-Jones sigma has to be >=0")
            if self._params["width"] < 0:
                raise ValueError("Parameter width has to be >=0")
            return True

        def _get_params_from_es_core(self):
            cdef ia_parameters * ia_params
            ia_params = get_ia_param_safe(
                self._part_types[0],
                self._part_types[1])
            return{
                "epsilon": ia_params.LJCOS2_eps,
                "sigma": ia_params.LJCOS2_sig,
                "offset": ia_params.LJCOS2_offset,
                "width": ia_params.LJCOS2_w}

        def is_active(self):
            return(self._params["epsilon"] > 0)

        def set_params(self, **kwargs):
            """ Set parameters for the Lennard-Jones Cosine2 interaction.

            Parameters
            ----------

            epsilon : :obj:`float`
                      The magnitude of the interaction.
            sigma : :obj:`float`
                    Determines the interaction length scale.
            offset : :obj:`float`
                     Offset distance of the interaction.
            width : :obj:`float`
                     Width of interaction. 
            """
            super(LennardJonesCos2Interaction, self).set_params(**kwargs)

        def _set_params_in_es_core(self):
            if ljcos2_set_params(self._part_types[0],
                                 self._part_types[1],
                                 self._params["epsilon"],
                                 self._params["sigma"],
                                 self._params["offset"],
                                 self._params["width"]):
                raise Exception("Could not set Lennard Jones Cosine2 parameters")

        def default_params(self):
            return {
                "epsilon": 0.,
                "sigma": 0.,
                "offset": 0.,
                "width": 0.}

        def type_name(self):
            """Name of interaction type.

            """
            return "LennardJonesCos2"

        def valid_keys(self):
            """All parameters that can be set.

            """
            return "epsilon", "sigma", "offset", "width"

        def required_keys(self):
            """Parameters that have to be set.

            """
            return "epsilon", "sigma", "width"

IF HAT == 1:
    cdef class HatInteraction(NonBondedInteraction):
        def validate_params(self):
            if self._params["F_max"] < 0:
                raise ValueError("Hat max force has to be >=0")
            if self._params["cutoff"] < 0:
                raise ValueError("Hat cutoff has to be >=0")
            return True

        def _get_params_from_es_core(self):
            cdef ia_parameters * ia_params
            ia_params = get_ia_param_safe(
                self._part_types[0], self._part_types[1])
            return {
                "F_max": ia_params.HAT_Fmax,
                "cutoff": ia_params.HAT_r,
            }

        def is_active(self):
            return (self._params["F_max"] > 0)

        def set_params(self, **kwargs):
            """ Set parameters for the Hat interaction.

            Parameters
            ----------
            F_max : :obj:`float`
                      The magnitude of the interaction.
            cutoff : :obj:`float`
                     Cutoff distance of the interaction.

            """
            super(HatInteraction, self).set_params(**kwargs)

        def _set_params_in_es_core(self):
            if hat_set_params(self._part_types[0], self._part_types[1],
                              self._params["F_max"],
                              self._params["cutoff"]):
                raise Exception("Could not set Hat parameters")

        def default_params(self):
            return {
                "F_max": 0.,
                "cutoff": 0.,
            }

        def type_name(self):
            return "Hat"

        def valid_keys(self):
            return "F_max", "cutoff"

        def required_keys(self):
            return "F_max", "cutoff"

# Gay-Berne

IF GAY_BERNE:
    cdef class GayBerneInteraction(NonBondedInteraction):

        def validate_params(self):
            """Check that parameters are valid.

            """
            return True

        def _get_params_from_es_core(self):
            cdef ia_parameters * ia_params
            ia_params = get_ia_param_safe(
                self._part_types[0],
                self._part_types[1])
            return {
                "eps": ia_params.GB_eps,
                "sig": ia_params.GB_sig,
                "cut": ia_params.GB_cut,
                "k1": ia_params.GB_k1,
                "k2": ia_params.GB_k2,
                "mu": ia_params.GB_mu,
                "nu": ia_params.GB_nu}

        def is_active(self):
            """Check if interaction is active.

            """
            return (self._params["eps"] > 0)

        def set_params(self, **kwargs):
            """Set parameters for the Gay-Berne interaction.

            Parameters
            ----------
            eps : :obj:`float`
                  Potential well depth.
            sig : :obj:`float`
                  Interaction range.
            cut : :obj:`float`
                  Cutoff distance of the interaction.
            k1 : :obj:`float` or :obj:`string`
                  Molecular elongation.
            k2 : :obj:`float`, optional
                  Ratio of the potential well depths for the side-by-side
                  and end-to-end configurations.
            mu : :obj:`float`, optional
                  Adjustable exponent.
            nu  : :obj:`float`, optional
                  Adjustable exponent.

            """
            super(GayBerneInteraction, self).set_params(**kwargs)

        def _set_params_in_es_core(self):
            if gay_berne_set_params(self._part_types[0], self._part_types[1],
                                    self._params["eps"],
                                    self._params["sig"],
                                    self._params["cut"],
                                    self._params["k1"],
                                    self._params["k2"],
                                    self._params["mu"],
                                    self._params["nu"]):
                raise Exception("Could not set Gay-Berne parameters")

        def default_params(self):
            """Python dictionary of default parameters.

            """
            return {
                "eps": 0.0,
                "sig": 0.0,
                "cut": 0.0,
                "k1": 0.0,
                "k2": 0.0,
                "mu": 0.0,
                "nu": 0.0}

        def type_name(self):
            """Name of interaction type.

            """
            return "GayBerne"

        def valid_keys(self):
            """All parameters that can be set.

            """
            return "eps", "sig", "cut", "k1", "k2", "mu", "nu"

        def required_keys(self):
            """Parameters that have to be set.

            """
            return "eps", "sig", "cut", "k1", "k2", "mu", "nu"

IF DPD:
    cdef class DPDInteraction(NonBondedInteraction):
        def validate_params(self):
            return True

        def _get_params_from_es_core(self):
            cdef ia_parameters * ia_params
            ia_params = get_ia_param_safe(
                self._part_types[0], self._part_types[1])
            return {
                "weight_function": ia_params.dpd_wf,
                "gamma": ia_params.dpd_gamma,
                "r_cut": ia_params.dpd_r_cut,
                "trans_weight_function": ia_params.dpd_twf,
                "trans_gamma": ia_params.dpd_tgamma,
                "trans_r_cut": ia_params.dpd_tr_cut
            }

        def is_active(self):
            return (self._params["r_cut"] > 0) or (self._params["trans_r_cut"] > 0)

        def set_params(self, **kwargs):
            """ Set parameters for the DPD interaction.

            Parameters
            ----------
            weight_function : :obj:`float`
                The distance dependence of the parallel part,
                either 0 (constant) or 1 (linear)
            gamma : :obj:`float`
                Friction coefficient of the parallel part
            r_cut : :obj:`float`
                Cutoff of the parallel part
            trans_weight_function : :obj:`float`
                The distance dependence of the orthogonal part,
                either 0 (constant) or 1 (linear)
            trans_gamma : :obj:`float`
                Friction coefficient of the orthogonal part
            trans_r_cut : :obj:`float`
                Cutoff of the orthogonal part

            """
            super(DPDInteraction, self).set_params(**kwargs)

        def _set_params_in_es_core(self):
            if dpd_set_params(self._part_types[0], self._part_types[1],
                              self._params["gamma"],
                              self._params["r_cut"],
                              self._params["weight_function"],
                              self._params["trans_gamma"],
                              self._params["trans_r_cut"],
                              self._params["trans_weight_function"]):
                raise Exception("Could not set DPD parameters")

        def default_params(self):
            return {
                "weight_function": 0,
                "gamma": 0.0,
                "r_cut": -1.0,
                "trans_weight_function": 0,
                "trans_gamma": 0.0,
                "trans_r_cut": -1.0}

        def type_name(self):
            return "DPD"

        def valid_keys(self):
            return self.default_params().keys()

        def required_keys(self):
            return []

# Smooth-step

IF SMOOTH_STEP == 1:

    cdef class SmoothStepInteraction(NonBondedInteraction):

        def validate_params(self):
            """Check that parameters are valid.

            """
            if self._params["eps"] < 0:
                raise ValueError("Smooth-step eps has to be >=0")
            if self._params["offset"] < 0:
                raise ValueError("Smooth-step offset has to be >=0")
            if self._params["cutoff"] < 0:
                raise ValueError("Smooth-step cutoff has to be >=0")
            if self._params["cap"] < 0:
                raise ValueError("Smooth-step cap has to be >=0")
            return True

        def _get_params_from_es_core(self):
            cdef ia_parameters * ia_params
            ia_params = get_ia_param_safe(
                self._part_types[0],
                self._part_types[1])
            return {
                "d": ia_params.SmSt_d,
                "n": ia_params.SmSt_n,
                "eps": ia_params.SmSt_eps,
                "k0": ia_params.SmSt_k0,
                "sig": ia_params.SmSt_sig,
                "cutoff": ia_params.SmSt_cut
            }

        def is_active(self):
            """Check if interaction is active.

            """
            return ((self._params["eps"] > 0) and (self._params["sig"] > 0))

        def _set_params_in_es_core(self):
            if smooth_step_set_params(self._part_types[0], self._part_types[1],
                                      self._params["d"],
                                      self._params["n"],
                                      self._params["eps"],
                                      self._params["k0"],
                                      self._params["sig"],
                                      self._params["cutoff"]):
                raise Exception("Could not set smooth-step parameters")

        def default_params(self):
            """Python dictionary of default parameters.

            """
            return {
                "d": 0.,
                "n": 10,
                "eps": 0.,
                "k0": 0.,
                "sig": 0.,
                "cutoff": 0.}

        def type_name(self):
            """Name of interaction type.

            """
            return "SmoothStep"

        def set_params(self, **kwargs):
            """
            Set parameters for the smooth-step interaction.

            Parameters
            ----------
            d : :obj:`float`
                Short range repulsion parameter.
            n : :obj:`int`
                Exponent of short range repulsion.
            eps : :obj:`float`
                  The magnitude of the second (soft) repulsion.
            k0 : :obj:`float`
                 Exponential factor in second (soft) repulsion.
            sig : :obj:`float`
                  Length scale of second (soft) repulsion.
            cutoff : :obj:`float`
                Cutoff distance of the interaction.

            """
            super(SmoothStepInteraction, self).set_params(**kwargs)

        def valid_keys(self):
            """All parameters that can be set.

            """
            return "d", "n", "eps", "k0", "sig", "cutoff"

        def required_keys(self):
            """Parameters that have to be set.

            """
            return "d", "eps", "cutoff"

# BMHTF

IF BMHTF_NACL == 1:

    cdef class BMHTFInteraction(NonBondedInteraction):

        def validate_params(self):
            """Check that parameters are valid.

            """
            if self._params["a"] < 0:
                raise ValueError("BMHTF a has to be >=0")
            if self._params["c"] < 0:
                raise ValueError("BMHTF c has to be >=0")
            if self._params["d"] < 0:
                raise ValueError("BMHTF d has to be >=0")
            if self._params["cutoff"] < 0:
                raise ValueError("BMHTF cutoff has to be >=0")
            return True

        def _get_params_from_es_core(self):
            cdef ia_parameters * ia_params
            ia_params = get_ia_param_safe(
                self._part_types[0],
                self._part_types[1])
            return {
                "a": ia_params.BMHTF_A,
                "b": ia_params.BMHTF_B,
                "c": ia_params.BMHTF_C,
                "d": ia_params.BMHTF_D,
                "sig": ia_params.BMHTF_sig,
                "cutoff": ia_params.BMHTF_cut,
            }

        def is_active(self):
            """Check if interaction is active.

            """
            return ((self._params["a"] > 0) and (self._params["c"] > 0) and (self._params["d"] > 0))

        def _set_params_in_es_core(self):
            if BMHTF_set_params(self._part_types[0], self._part_types[1],
                                self._params["a"],
                                self._params["b"],
                                self._params["c"],
                                self._params["d"],
                                self._params["sig"],
                                self._params["cutoff"]):
                raise Exception("Could not set BMHTF parameters")

        def default_params(self):
            """Python dictionary of default parameters.

            """
            return {
                "a": 0.,
                "b": 0.,
                "c": 0.,
                "d": 0.,
                "sig": 0.,
                "cutoff": 0.}

        def type_name(self):
            """Name of interaction type.

            """
            return "BMHTF"

        def set_params(self, **kwargs):
            """
            Set parameters for the BMHTF interaction.

            Parameters
            ----------
            a : :obj:`float`
                The magnitude of exponential part of the interaction.
            b : :obj:`float`
                Exponential factor of the interaction.
            c : :obj:`float`
                The magnitude of the term decaying with the sixth power of r.
            d : :obj:`float`
                The magnitude of the term decaying with the eighth power of r.
            sig : :obj:`float`
                Shift in the exponent.
            cutoff : :obj:`float`
                Cutoff distance of the interaction.

            """
            super(BMHTFInteraction, self).set_params(**kwargs)

        def valid_keys(self):
            """All parameters that can be set.

            """
            return "a", "b", "c", "d", "sig", "cutoff"

        def required_keys(self):
            """Parameters that have to be set.

            """
            return "a", "b", "c", "d", "sig", "cutoff"

# Morse

IF MORSE == 1:

    cdef class MorseInteraction(NonBondedInteraction):

        def validate_params(self):
            """Check that parameters are valid.

            """
            if self._params["eps"] < 0:
                raise ValueError("Morse eps has to be >=0")
            if self._params["offset"] < 0:
                raise ValueError("Morse offset has to be >=0")
            if self._params["cutoff"] < 0:
                raise ValueError("Morse cutoff has to be >=0")
            return True

        def _get_params_from_es_core(self):
            cdef ia_parameters * ia_params
            ia_params = get_ia_param_safe(
                self._part_types[0],
                self._part_types[1])
            return {
                "eps": ia_params.MORSE_eps,
                "alpha": ia_params.MORSE_alpha,
                "rmin": ia_params.MORSE_rmin,
                "cutoff": ia_params.MORSE_cut
            }

        def is_active(self):
            """Check if interaction is active.

            """
            return (self._params["eps"] > 0)

        def _set_params_in_es_core(self):
            if morse_set_params(self._part_types[0], self._part_types[1],
                                self._params["eps"],
                                self._params["alpha"],
                                self._params["rmin"],
                                self._params["cutoff"]):
                raise Exception("Could not set Morse parameters")

        def default_params(self):
            """Python dictionary of default parameters.

            """
            return {
                "eps": 0.,
                "alpha": 0.,
                "rmin": 0.,
                "cutoff": 0.}

        def type_name(self):
            """Name of interaction type.

            """
            return "Morse"

        def set_params(self, **kwargs):
            """
            Set parameters for the Morse interaction.

            Parameters
            ----------
            eps : :obj:`float`
                The magnitude of the interaction.
            alpha : :obj:`float`
                Stiffness of the Morse interaction.
            rmin : :obj:`float`
                Distance of potential minimum
            cutoff : :obj:`float`
                Cutoff distance of the interaction.

            """
            super(MorseInteraction, self).set_params(**kwargs)

        def valid_keys(self):
            """All parameters that can be set.

            """
            return "eps", "alpha", "rmin", "cutoff"

        def required_keys(self):
            """Parameters that have to be set.

            """
            return "eps", "alpha", "rmin"

# Buckingham

IF BUCKINGHAM == 1:

    cdef class BuckinghamInteraction(NonBondedInteraction):

        def validate_params(self):
            """Check that parameters are valid.

            """
            if self._params["a"] < 0:
                raise ValueError("Buckingham a has to be >=0")
            if self._params["b"] < 0:
                raise ValueError("Buckingham b has to be >=0")
            if self._params["c"] < 0:
                raise ValueError("Buckingham c has to be >=0")
            if self._params["d"] < 0:
                raise ValueError("Buckingham d has to be >=0")
            return True

        def _get_params_from_es_core(self):
            cdef ia_parameters * ia_params
            ia_params = get_ia_param_safe(
                self._part_types[0],
                self._part_types[1])
            return {
                "a": ia_params.BUCK_A,
                "b": ia_params.BUCK_B,
                "c": ia_params.BUCK_C,
                "d": ia_params.BUCK_D,
                "cutoff": ia_params.BUCK_cut,
                "discont": ia_params.BUCK_discont,
                "shift": ia_params.BUCK_shift
            }

        def is_active(self):
            """Check if interaction is active.

            """
            return ((self._params["a"] > 0) or (self._params["b"] > 0) or (self._params["d"] > 0) or (self._params["shift"] > 0))

        def _set_params_in_es_core(self):
            if buckingham_set_params(self._part_types[0], self._part_types[1],
                                     self._params["a"],
                                     self._params["b"],
                                     self._params["c"],
                                     self._params["d"],
                                     self._params["cutoff"],
                                     self._params["discont"],
                                     self._params["shift"]):
                raise Exception("Could not set Buckingham parameters")

        def default_params(self):
            """Python dictionary of default parameters.

            """
            return {
                "a": 0.,
                "b": 0.,
                "c": 0.,
                "d": 0.,
                "cutoff": 0.,
                "discont": 0.,
                "shift": 0.}

        def type_name(self):
            """Name of interaction type.

            """
            return "Buckingham"

        def set_params(self, **kwargs):
            """
            Set parameters for the Buckingham interaction.

            Parameters
            ----------
            a : :obj:`float`
                Magnitude of the exponential part of the interaction.
            b : :obj`float`
                Exponent of the exponential part of the interaction.
            c : :obj:`float`
                Prefactor of term decaying with the sixth power of distance.
            d : :obj:`float`
                Prefactor of term decaying with the fourth power of distance.
            discont : :obj:`float`
                Distance below which the potential is linearly continued.
            cutoff : :obj:`float`
                Cutoff distance of the interaction.
            shift: :obj:`float`, optional
                Constant potential shift.

            """
            super(BuckinghamInteraction, self).set_params(**kwargs)

        def valid_keys(self):
            """All parameters that can be set.

            """
            return "a", "b", "c", "d", "discont", "cutoff", "shift"

        def required_keys(self):
            """Parameters that have to be set.

            """
            return "a", "c", "d", "discont", "cutoff"

# Soft-sphere

IF SOFT_SPHERE == 1:

    cdef class SoftSphereInteraction(NonBondedInteraction):

        def validate_params(self):
            """Check that parameters are valid.

            """
            if self._params["a"] < 0:
                raise ValueError("Soft-sphere a has to be >=0")
            if self._params["offset"] < 0:
                raise ValueError("Soft-sphere offset has to be >=0")
            if self._params["cutoff"] < 0:
                raise ValueError("Soft-sphere cutoff has to be >=0")
            return True

        def _get_params_from_es_core(self):
            cdef ia_parameters * ia_params
            ia_params = get_ia_param_safe(
                self._part_types[0],
                self._part_types[1])
            return {
                "a": ia_params.soft_a,
                "n": ia_params.soft_n,
                "cutoff": ia_params.soft_cut,
                "offset": ia_params.soft_offset
            }

        def is_active(self):
            """Check if interaction is active.

            """
            return (self._params["a"] > 0)

        def _set_params_in_es_core(self):
            if soft_sphere_set_params(self._part_types[0], self._part_types[1],
                                      self._params["a"],
                                      self._params["n"],
                                      self._params["cutoff"],
                                      self._params["offset"]):
                raise Exception("Could not set Soft-sphere parameters")

        def default_params(self):
            """Python dictionary of default parameters.

            """
            return {
                "a": 0.,
                "n": 0.,
                "cutoff": 0.,
                "offset": 0.}

        def type_name(self):
            """Name of interaction type.

            """
            return "SoftSphere"

        def set_params(self, **kwargs):
            """
            Set parameters for the Soft-sphere interaction.

            Parameters
            ----------
            a : :obj:`float`
                The magnitude of the interaction.
            n : :obj:`float`
                Exponent of the power law.
            cutoff : :obj:`float`
                     Cutoff distance of the interaction.
            offset : :obj:`float`, optional
                     Offset distance of the interaction.

            """
            super(SoftSphereInteraction, self).set_params(**kwargs)

        def valid_keys(self):
            """All parameters that can be set.

            """
            return "a", "n", "cutoff", "offset"

        def required_keys(self):
            """Parameters that have to be set.

            """
            return "a", "n", "cutoff"

# Hertzian

IF HERTZIAN == 1:

    cdef class HertzianInteraction(NonBondedInteraction):

        def validate_params(self):
            """Check that parameters are valid.

            """
            if self._params["eps"] < 0:
                raise ValueError("Hertzian eps a has to be >=0")
            if self._params["sig"] < 0:
                raise ValueError("Hertzian sig has to be >=0")
            return True

        def _get_params_from_es_core(self):
            cdef ia_parameters * ia_params
            ia_params = get_ia_param_safe(
                self._part_types[0],
                self._part_types[1])
            return {
                "eps": ia_params.Hertzian_eps,
                "sig": ia_params.Hertzian_sig
            }

        def is_active(self):
            """Check if interaction is active.

            """
            return (self._params["eps"] > 0)

        def _set_params_in_es_core(self):
            if hertzian_set_params(self._part_types[0], self._part_types[1],
                                   self._params["eps"],
                                   self._params["sig"]):
                raise Exception("Could not set Hertzian parameters")

        def default_params(self):
            """Python dictionary of default parameters.

            """
            return {
                "eps": 0.,
                "sig": 1.}

        def type_name(self):
            """Name of interaction type.

            """
            return "Hertzian"

        def set_params(self, **kwargs):
            """
            Set parameters for the Hertzian interaction.

            Parameters
            ----------
            eps : :obj:`float`
                  The magnitude of the interaction.
            sig : :obj:`float`
                  Parameter sigma which determines the length over which the potential decays.

            """
            super(HertzianInteraction, self).set_params(**kwargs)

        def valid_keys(self):
            """All parameters that can be set.

            """
            return "eps", "sig"

        def required_keys(self):
            """Parameters that have to be set.

            """
            return "eps", "sig"

# Gaussian

IF GAUSSIAN == 1:

    cdef class GaussianInteraction(NonBondedInteraction):

        def validate_params(self):
            """Check that parameters are valid.

            """
            if self._params["eps"] < 0:
                raise ValueError("Gaussian eps a has to be >=0")
            if self._params["sig"] < 0:
                raise ValueError("Gaussian sig has to be >=0")
            if self._params["offset"] < 0:
                raise ValueError("Gaussian offset has to be >=0")
            return True

        def _get_params_from_es_core(self):
            cdef ia_parameters * ia_params
            ia_params = get_ia_param_safe(
                self._part_types[0],
                self._part_types[1])
            return {
                "eps": ia_params.Gaussian_eps,
                "sig": ia_params.Gaussian_sig,
                "cutoff": ia_params.Gaussian_cut
            }

        def is_active(self):
            """Check if interaction is active.

            """
            return (self._params["eps"] > 0)

        def _set_params_in_es_core(self):
            if gaussian_set_params(self._part_types[0], self._part_types[1],
                                   self._params["eps"],
                                   self._params["sig"],
                                   self._params["cutoff"]):
                raise Exception(
                    "Could not set Gaussian interaction parameters")

        def default_params(self):
            """Python dictionary of default parameters.

            """
            return {
                "eps": 0.,
                "sig": 1.,
                "cutoff": 0.}

        def type_name(self):
            """Name of interaction type.

            """
            return "Gaussian"

        def set_params(self, **kwargs):
            """
            Set parameters for the Gaussian interaction.

            Parameters
            ----------
            eps : :obj:`float`
                  Overlap energy epsilon.
            sig : :obj:`float`
                  Variance sigma of the Gaussian interactin.
            cutoff : :obj:`float`
                     Cutoff distance of the interaction.

            """
            super(GaussianInteraction, self).set_params(**kwargs)

        def valid_keys(self):
            """All parameters that can be set.

            """
            return "eps", "sig", "cutoff"

        def required_keys(self):
            """Parameters that have to be set.

            """
            return "eps", "sig", "cutoff"


class NonBondedInteractionHandle(object):
    """
    Provides access to all Non-bonded interactions between
    two particle types.

    """

    type1 = -1
    type2 = -1

    # Here, one line per non-bonded ia
    lennard_jones = None
    lennard_jones_cos = None
    lennard_jones_cos2 = None
    generic_lennard_jones = None
    smooth_step = None
    bmhtf = None
    morse = None
    buckingham = None
    soft_sphere = None
    hertzian = None
    gaussian = None
    tabulated = None
    gay_berne = None
    dpd = None
    hat = None
    thole = None


    def __init__(self, _type1, _type2):
        """Takes two particle types as argument"""
        if not (is_valid_type(_type1, int) and is_valid_type(_type2, int)):
            raise TypeError("The particle types have to be of type integer.")
        self.type1 = _type1
        self.type2 = _type2

        # Here, add one line for each nonbonded ia
        IF LENNARD_JONES:
            self.lennard_jones = LennardJonesInteraction(_type1, _type2)
        IF LENNARD_JONES_GENERIC:
            self.generic_lennard_jones = GenericLennardJonesInteraction(
                _type1, _type2)
        IF LJCOS:
            self.lennard_jones_cos = LennardJonesCosInteraction(_type1, _type2)
        IF LJCOS2:
            self.lennard_jones_cos2 = LennardJonesCos2Interaction(
                _type1, _type2)
        IF SMOOTH_STEP:
            self.smooth_step = SmoothStepInteraction(_type1, _type2)
        IF BMHTF_NACL:
            self.bmhtf = BMHTFInteraction(_type1, _type2)
        IF MORSE:
            self.morse = MorseInteraction(_type1, _type2)
        IF BUCKINGHAM:
            self.buckingham = BuckinghamInteraction(_type1, _type2)
        IF SOFT_SPHERE:
            self.soft_sphere = SoftSphereInteraction(_type1, _type2)
        IF HERTZIAN:
            self.hertzian = HertzianInteraction(_type1, _type2)
        IF GAUSSIAN:
            self.gaussian = GaussianInteraction(_type1, _type2)
        IF TABULATED == 1:
            self.tabulated = TabulatedNonBonded(_type1, _type2)
        IF GAY_BERNE:
            self.gay_berne = GayBerneInteraction(_type1, _type2)
        IF DPD:
            self.dpd = DPDInteraction(_type1, _type2)
        IF HAT:
            self.hat = HatInteraction(_type1, _type2)
        IF THOLE:
            self.thole = TholeInteraction(_type1, _type2)

cdef class NonBondedInteractions(object):
    """
    Access to non-bonded interaction parameters via [i,j], where i,j are particle
    types. Returns NonBondedInteractionHandle.
    Also: access to force capping.

    """

    def __getitem__(self, key):
        if not isinstance(key, tuple):
            raise ValueError(
                "NonBondedInteractions[] expects two particle types as indices.")
        if len(key) != 2 or (not is_valid_type(key[0], int)) or (not is_valid_type(key[1], int)):
            raise ValueError(
                "NonBondedInteractions[] expects two particle types as indices.")
        return NonBondedInteractionHandle(key[0], key[1])

    def __getstate__(self):
        # contains info about ALL nonbonded interactions
        odict = NonBondedInteractionHandle(-1, -
                                           1).lennard_jones.user_interactions
        return odict

    def __setstate__(self, odict):
        for _type1 in odict:
            for _type2 in odict[_type1]:
                attrs = dir(NonBondedInteractionHandle(_type1, _type2))
                for a in attrs:
                    attr_ref = getattr(
                        NonBondedInteractionHandle(_type1, _type2), a)
                    type_name_ref = getattr(attr_ref, "type_name", None)
                    if callable(type_name_ref) and type_name_ref() == odict[_type1][_type2]['type_name']:
                        # found nonbonded inter, e.g.
                        # LennardJonesInteraction(_type1, _type2)
                        inter_instance = attr_ref
                        break
                    else:
                        continue

                del odict[_type1][_type2]['type_name']
                inter_instance.set_params(**odict[_type1][_type2])


cdef class BondedInteraction(object):
    """Base class for bonded interactions.

    """

    # This means, the instance does not yet represent a bond in the simulation
    _bond_id = -1

    def __init__(self, *args, **kwargs):
        """
        Either called with an interaction id, in which case, the interaction
        will represent the bonded interaction as it is defined in Espresso core
        Or called with keyword arguments describing a new interaction.

        """
        # Interaction id as argument
        if len(args) == 1 and is_valid_type(args[0], int):
            bond_id = args[0]
            # Check, if the bond in Espresso core is really defined as a FENE
            # bond
            if bonded_ia_params[bond_id].type != self.type_number():
                raise Exception(
                    "The bond with this id is not defined as a " + self.type_name() + " bond in the Espresso core.")

            self._bond_id = bond_id

            # Load the parameters currently set in the Espresso core
            self._params = self._get_params_from_es_core()
            self._bond_id = bond_id

        # Or have we been called with keyword args describing the interaction
        elif len(args) == 0:
            # Check if all required keys are given
            for k in self.required_keys():
                if k not in kwargs:
                    raise ValueError(
                        "At least the following keys have to be given as keyword arguments: " + self.required_keys().__str__())

            self.params = kwargs

            # Validation of parameters
            self.validate_params()

        else:
            raise Exception(
                "The constructor has to be called either with a bond id (as interger), or with a set of keyword arguments describing a new interaction")

    def is_valid(self):
        """Check, if the data stored in the instance still matches what is in Espresso.

        """
        # Check if the bond type in Espresso still matches the bond type saved
        # in this class
        if bonded_ia_params[self._bond_id].type != self.type_number():
            return False

        # check, if the bond parameters saved in the class still match those
        # saved in Espresso
        temp_params = self._get_params_from_es_core()
        if self._params != temp_params:
            return False

        # If we're still here, the instance is valid
        return True

    property params:
        def __get__(self):
            return self._params

        def __set__(self, p):
            # Check, if any key was passed, which is not known
            for k in p.keys():
                if k not in self.valid_keys():
                    raise ValueError(
                        "Key '{}' invalid! Only the following keys are supported: {}"
                        .format(k, ", ".join(self.valid_keys())))

            # Initialize default values
            self.set_default_params()
            # Put in values given by the user
            self._params.update(p)

    def validate_params(self):
        """Check that parameters are valid.

        """
        return True

    def __getattribute__(self, name):
        """Every time _set_params_in_es_core is called, the parameter dict is also updated.

        """
        attr = object.__getattribute__(self, name)
        if hasattr(attr, '__call__') and attr.__name__ == "_set_params_in_es_core":
            def sync_params(*args, **kwargs):
                result = attr(*args, **kwargs)
                self._params.update(self._get_params_from_es_core())
                return result
            return sync_params
        else:
            return attr

    def _get_params_from_es_core(self):
        raise Exception(
            "Subclasses of BondedInteraction must define the _get_params_from_es_core() method.")

    def _set_params_in_es_core(self):
        raise Exception(
            "Subclasses of BondedInteraction must define the _set_params_in_es_core() method.")

    def __str__(self):
        return self.__class__.__name__ + "(" + str(self._params) + ")"

    def set_default_params(self):
        """Sets parameters that are not required to their default value.

        """
        raise Exception(
            "Subclasses of BondedInteraction must define the set_default_params() method.")

    def type_number(self):
        raise Exception(
            "Subclasses of BondedInteraction must define the type_number() method.")

    def type_name(self):
        """Name of interaction type.

        """
        raise Exception(
            "Subclasses of BondedInteraction must define the type_name() method.")

    def valid_keys(self):
        """All parameters that can be set.

        """
        raise Exception(
            "Subclasses of BondedInteraction must define the valid_keys() method.")

    def required_keys(self):
        """Parameters that have to be set.

        """
        raise Exception(
            "Subclasses of BondedInteraction must define the required_keys() method.")

    def __repr__(self):
        if self._bond_id == -1:
            id_str = "inactive"
        else:
            id_str = str(self._bond_id)

        return self.__class__.__name__ + "(" + id_str + "): " + self._params.__str__()

    def __richcmp__(self, other, i):
        if i != 2:
            raise Exception("only == supported")
        if self.__class__ != other.__class__:
            return False
        if self._bond_id != other._bond_id:
            return False
        return self._params == other._params


class BondedInteractionNotDefined(object):

    def __init__(self, *args, **kwargs):
        raise Exception(
            self.__class__.__name__ + " not compiled into Espresso core")

    def type_number(self):
        raise Exception(("%s has to be defined in myconfig.hpp.") % self.name)

    def type_name(self):
        """Name of interaction type.

        """
        raise Exception(("%s has to be defined in myconfig.hpp.") % self.name)

    def valid_keys(self):
        """All parameters that can be set.

        """
        raise Exception(("%s has to be defined in myconfig.hpp.") % self.name)

    def required_keys(self):
        """Parameters that have to be set.

        """
        raise Exception(("%s has to be defined in myconfig.hpp.") % self.name)

    def set_default_params(self):
        """Sets parameters that are not required to their default value.

        """
        raise Exception(("%s has to be defined in myconfig.hpp.") % self.name)

    def _get_params_from_es_core(self):
        raise Exception(("%s has to be defined in myconfig.hpp.") % self.name)

    def _set_params_in_es_core(self):
        raise Exception(("%s has to be defined in myconfig.hpp.") % self.name)


class FeneBond(BondedInteraction):

    def __init__(self, *args, **kwargs):
        """
        FeneBond initializer. Used to instatiate a FeneBond identifier
        with a given set of parameters.

        Parameters
        ----------
        k : :obj:`float`
            Specifies the magnitude of the bond interaction.
        d_r_max : :obj:`float`
                  Specifies the maximum stretch and compression length of the
                  bond.
        r_0 : :obj:`float`, optional
              Specifies the equilibrium length of the bond.

        """
        super(FeneBond, self).__init__(*args, **kwargs)

    def type_number(self):
        return BONDED_IA_FENE

    def type_name(self):
        """Name of interaction type.

        """
        return "FENE"

    def valid_keys(self):
        """All parameters that can be set.

        """
        return "k", "d_r_max", "r_0"

    def required_keys(self):
        """Parameters that have to be set.

        """
        return "k", "d_r_max"

    def set_default_params(self):
        """Sets parameters that are not required to their default value.

        """
        """Sets parameters that are not required to their default value.

        """
        self._params = {"r_0": 0.}
        # Everything else has to be supplied by the user, anyway

    def _get_params_from_es_core(self):
        return \
            {"k": bonded_ia_params[self._bond_id].p.fene.k,
             "d_r_max": bonded_ia_params[self._bond_id].p.fene.drmax,
             "r_0": bonded_ia_params[self._bond_id].p.fene.r0}

    def _set_params_in_es_core(self):
        fene_set_params(
            self._bond_id, self._params["k"], self._params["d_r_max"], self._params["r_0"])


class HarmonicBond(BondedInteraction):

    def __init__(self, *args, **kwargs):
        """
        HarmonicBond initializer. Used to instatiate a HarmonicBond identifier
        with a given set of parameters.

        Parameters
        ----------
        k : :obj:`float`
            Specifies the magnitude of the bond interaction.
        r_0 : :obj:`float`
              Specifies the equilibrium length of the bond.
        r_cut : :obj:`float`, optional
                Specifies maximum distance beyond which the bond is considered
                broken.

        """
        super(HarmonicBond, self).__init__(*args, **kwargs)

    def type_number(self):
        return BONDED_IA_HARMONIC

    def type_name(self):
        """Name of interaction type.

        """
        return "HARMONIC"

    def valid_keys(self):
        """All parameters that can be set.

        """
        return "k", "r_0", "r_cut"

    def required_keys(self):
        """Parameters that have to be set.

        """
        return "k", "r_0"

    def set_default_params(self):
        """Sets parameters that are not required to their default value.

        """
        self._params = {"k": 0., "r_0": 0., "r_cut": 0.}

    def _get_params_from_es_core(self):
        return \
            {"k": bonded_ia_params[self._bond_id].p.harmonic.k,
             "r_0": bonded_ia_params[self._bond_id].p.harmonic.r,
             "r_cut": bonded_ia_params[self._bond_id].p.harmonic.r_cut}

    def _set_params_in_es_core(self):
        harmonic_set_params(
            self._bond_id, self._params["k"], self._params["r_0"], self._params["r_cut"])

if ELECTROSTATICS:
    class BondedCoulomb(BondedInteraction):

        def __init__(self, *args, **kwargs):
            """ 
            BondedCoulombBond initialiser. Used to instatiate a BondedCoulombBond identifier
            with a given set of parameters. 

            Parameters
            ----------

            prefactor : :obj:`float`
                        Sets the coulomb prefactor of the bonded coulomb interaction.
            """
            super(BondedCoulomb, self).__init__(*args, **kwargs)


        def type_number(self):
            return BONDED_IA_BONDED_COULOMB

        def type_name(self):
            return "BONDED_COULOMB"

        def valid_keys(self):
            return {"prefactor"}

        def required_keys(self):
            return {"prefactor"}

        def set_default_params(self):
            self._params = {"prefactor": 1.}

        def _get_params_from_es_core(self):
            return \
                {"prefactor": bonded_ia_params[self._bond_id].p.bonded_coulomb.prefactor}

        def _set_params_in_es_core(self):
            bonded_coulomb_set_params(
                self._bond_id,  self._params["prefactor"])

if P3M:
    class BondedCoulombP3MSRBond(BondedInteraction):

        def __init__(self, *args, **kwargs):
            """ 
            BondedCoulombP3MSRBond initialiser. Used to instatiate a BondedCoulombP3MSRBond identifier
            with a given set of parameters. Calculates ony the P3M shortrange part.

            Parameters
            ----------

            q1q2 : :obj:`float`
                   Sets the charge factor of the involved particle pair. Not the particle charges are used to allow e.g. only partial subtraction of the involved charges.
            """
            super(BondedCoulombP3MSRBond, self).__init__(*args, **kwargs)


        def type_number(self):
            return BONDED_IA_BONDED_COULOMB_P3M_SR

        def type_name(self):
            return "BONDED_COULOMB_P3M_SR"

        def valid_keys(self):
            return {"q1q2"}

        def required_keys(self):
            return {"q1q2"}

        def set_default_params(self):
            self._params = {"q1q2": 1.}

        def _get_params_from_es_core(self):
            return \
                {"q1q2": bonded_ia_params[self._bond_id].p.bonded_coulomb_p3m_sr.q1q2}

        def _set_params_in_es_core(self):
            bonded_coulomb_p3m_sr_set_params(
                self._bond_id,  self._params["q1q2"])
    
class ThermalizedBond(BondedInteraction):

    def __init__(self, *args, **kwargs):
        """ 
        ThermalizedBond initialiser. Used to instatiate a ThermalizedBond identifier
        with a given set of parameters. 

        Parameters
        ----------

        temp_com : :obj:`float`
                    Sets the temerature of the Langevin thermostat for the com of the particle pair.
        gamma_com: :obj:`float`
                    Sets the friction coefficient of the Langevin thermostat for the com of the particle pair.
        temp_distance: :obj:`float` 
                    Sets the temerature of the Langevin thermostat for the distance vector of the particle pair.
        gamma_distance: :obj:`float` 
                     Sets the friction coefficient of the Langevin thermostat for the distance vector of the particle pair.
        r_cut: :obj:`float`, optional
                Specifies maximum distance beyond which the bond is considered broken.
        """
        super(ThermalizedBond, self).__init__(*args, **kwargs)


    def type_number(self):
        return BONDED_IA_THERMALIZED_DIST

    def type_name(self):
        return "THERMALIZED_DIST"

    def valid_keys(self):
        return "temp_com", "gamma_com", "temp_distance", "gamma_distance", "r_cut"

    def required_keys(self):
        return "temp_com", "gamma_com", "temp_distance", "gamma_distance"

    def set_default_params(self):
        self._params = {"temp_com": 1., "gamma_com": 1., "temp_distance": 1., "gamma_distance": 1., "r_cut": 0.}

    def _get_params_from_es_core(self):
        return \
            {"temp_com": bonded_ia_params[self._bond_id].p.thermalized_bond.temp_com,
             "gamma_com": bonded_ia_params[self._bond_id].p.thermalized_bond.gamma_com,
             "temp_distance": bonded_ia_params[self._bond_id].p.thermalized_bond.temp_distance,
             "gamma_distance": bonded_ia_params[self._bond_id].p.thermalized_bond.gamma_distance,
             "r_cut": bonded_ia_params[self._bond_id].p.thermalized_bond.r_cut}

    def _set_params_in_es_core(self):
        thermalized_bond_set_params(
            self._bond_id,  self._params["temp_com"],  self._params["gamma_com"],  self._params["temp_distance"],  self._params["gamma_distance"], self._params["r_cut"])

IF THOLE:
    cdef class TholeInteraction(NonBondedInteraction):

        def validate_params(self):
            return True

        def _get_params_from_es_core(self):
            cdef ia_parameters * ia_params
            ia_params = get_ia_param_safe(self._part_types[0], self._part_types[1])
            return {
                "scaling_coeff": ia_params.THOLE_scaling_coeff,
                "q1q2": ia_params.THOLE_q1q2
            }

        def is_active(self):
            return (self._params["scaling_coeff"] != 0)

        def set_params(self, **kwargs):
            """ Set parameters for the Thole interaction.

            Parameters
            ----------
            scaling_coeff : :obj:`float`
                            The facor used in the thole damping function between 
                            polarizable particles i and j. Usually caluclated by 
                            the polarizabilities alpha_i, alpha_j and damping 
                            parameters  a_i, a_j via
                            scaling_coeff = (a_i+a_j)/2 / ((alpha_i*alpha_j)^(1/2))^(1/3)
            q1q2: :obj:`float`
                  charge factor of the involved charges. Has to be set because 
                  it acts only on the portion of the drude core charge that is 
                  associated to the dipole of the atom. For charged, polarizable 
                  atoms that charge is not equal to the particle charge property.

            """
            super(TholeInteraction, self).set_params(**kwargs)

        def _set_params_in_es_core(self):
            # Handle the case of shift="auto"
            if thole_set_params(self._part_types[0], self._part_types[1],
                                        self._params["scaling_coeff"],
                                        self._params["q1q2"]):
                raise Exception("Could not set Thole parameters")

        def default_params(self):
            return {"scaling_coeff": 0., "q1q2": 0.}

        def type_name(self):
            return "Thole"

        def valid_keys(self):
            return "scaling_coeff", "q1q2"

        def required_keys(self):
            return "scaling_coeff", "q1q2"

IF ROTATION:
    class HarmonicDumbbellBond(BondedInteraction):

        def __init__(self, *args, **kwargs):
            """
            HarmonicDumbbellBond initializer. Used to instatiate a
            HarmonicDumbbellBond identifier with a given set of parameters.

            Parameters
            ----------
            k1 : :obj:`float`
                Specifies the magnitude of the bond interaction.
            k2 : :obj:`float`
                Specifies the magnitude of the angular interaction.
            r_0 : :obj:`float`
                  Specifies the equilibrium length of the bond.
            r_cut : :obj:`float`, optional
                    Specifies maximum distance beyond which the bond is considered
                    broken.

            """
            super(HarmonicDumbbellBond, self).__init__(*args, **kwargs)

        def type_number(self):
            return BONDED_IA_HARMONIC_DUMBBELL

        def type_name(self):
            """Name of interaction type.

            """
            return "HARMONIC_DUMBBELL"

        def valid_keys(self):
            """All parameters that can be set.

            """
            return "k1", "k2", "r_0", "r_cut"

        def required_keys(self):
            """Parameters that have to be set.

            """
            return "k1", "k2", "r_0"

        def set_default_params(self):
            """Sets parameters that are not required to their default value.

            """
            self._params = {"r_cut": 0.}

        def _get_params_from_es_core(self):
            return \
                {"k1": bonded_ia_params[self._bond_id].p.harmonic_dumbbell.k1,
                 "k2": bonded_ia_params[self._bond_id].p.harmonic_dumbbell.k2,
                 "r_0": bonded_ia_params[self._bond_id].p.harmonic_dumbbell.r,
                 "r_cut": bonded_ia_params[self._bond_id].p.harmonic_dumbbell.r_cut}

        def _set_params_in_es_core(self):
            harmonic_dumbbell_set_params(
                self._bond_id, self._params["k1"], self._params["k2"],
                self._params["r_0"], self._params["r_cut"])

IF ROTATION != 1:
    class HarmonicDumbbellBond(BondedInteraction):

        def __init__(self, *args, **kwargs):
            """
            HarmonicDumbbellBond initializer. Used to instatiate a
            HarmonicDumbbellBond identifier with a given set of parameters.

            Parameters
            ----------
            k1 : :obj:`float`
                Specifies the magnitude of the bond interaction.
            k2 : :obj:`float`
                Specifies the magnitude of the angular interaction.
            r_0 : :obj:`float`
                  Specifies the equilibrium length of the bond.
            r_cut : :obj:`float`, optional
                    Specifies maximum distance beyond which the bond is considered
                    broken.

            """
            raise Exception(
                "HarmonicDumbbellBond: ROTATION has to be defined in myconfig.hpp.")

        def type_number(self):
            raise Exception(
                "HarmonicDumbbellBond: ROTATION has to be defined in myconfig.hpp.")

        def type_name(self):
            """Name of interaction type.

            """
            raise Exception(
                "HarmonicDumbbellBond: ROTATION has to be defined in myconfig.hpp.")

        def valid_keys(self):
            """All parameters that can be set.

            """
            raise Exception(
                "HarmonicDumbbellBond: ROTATION has to be defined in myconfig.hpp.")

        def required_keys(self):
            """Parameters that have to be set.

            """
            raise Exception(
                "HarmonicDumbbellBond: ROTATION has to be defined in myconfig.hpp.")

        def set_default_params(self):
            """Sets parameters that are not required to their default value.

            """
            raise Exception(
                "HarmonicDumbbellBond: ROTATION has to be defined in myconfig.hpp.")

        def _get_params_from_es_core(self):
            raise Exception(
                "HarmonicDumbbellBond: ROTATION has to be defined in myconfig.hpp.")

        def _set_params_in_es_core(self):
            raise Exception(
                "HarmonicDumbbellBond: ROTATION has to be defined in myconfig.hpp.")


IF BOND_CONSTRAINT == 1:
    class RigidBond(BondedInteraction):

        def __init__(self, *args, **kwargs):
            """
            RigidBond initializer. Used to instantiate a RigidBond identifier
            with a given set of parameters.

            Parameters
            ----------
            r : :obj:`float`
                Specifies the length of the rigid bond.
            ptol : :obj:`float`, optional
                   Specifies the tolerance for positional deviations.
            vtop : :obj:`float`, optional
                   Specifies the tolerance for velocity deviations.

            """
            super(RigidBond, self).__init__(*args, **kwargs)

        def type_number(self):
            return BONDED_IA_RIGID_BOND

        def type_name(self):
            """Name of interaction type.

            """
            return "RIGID"

        def valid_keys(self):
            """All parameters that can be set.

            """
            return "r", "ptol", "vtol"

        def required_keys(self):
            """Parameters that have to be set.

            """
            return "r"

        def set_default_params(self):
            """Sets parameters that are not required to their default value.

            """
            # TODO rationality of Default Parameters has to be checked
            self._params = {"r": 0.,
                            "ptol": 0.001,
                            "vtol": 0.001}

        def _get_params_from_es_core(self):
            return {"r": bonded_ia_params[self._bond_id].p.rigid_bond.d2**0.5, "ptol": bonded_ia_params[self._bond_id].p.rigid_bond.p_tol, "vtol": bonded_ia_params[self._bond_id].p.rigid_bond.v_tol}

        def _set_params_in_es_core(self):
            rigid_bond_set_params(
                self._bond_id, self._params["r"], self._params["ptol"], self._params["vtol"])
ELSE:
    class RigidBond(BondedInteractionNotDefined):
        name = "RIGID"


class Dihedral(BondedInteraction):

    def type_number(self):
        return BONDED_IA_DIHEDRAL

    def type_name(self):
        """Name of interaction type.

        """
        return "DIHEDRAL"

    def valid_keys(self):
        """All parameters that can be set.

        """
        return "mult", "bend", "phase"

    def required_keys(self):
        """Parameters that have to be set.

        """
        return "mult", "bend", "phase"

    def set_default_params(self):
        """Sets parameters that are not required to their default value.

        """
        self._params = {"mult'": 1., "bend": 0., "phase": 0.}

    def _get_params_from_es_core(self):
        return \
            {"mult": bonded_ia_params[self._bond_id].p.dihedral.mult,
             "bend": bonded_ia_params[self._bond_id].p.dihedral.bend,
             "phase": bonded_ia_params[self._bond_id].p.dihedral.phase}

    def _set_params_in_es_core(self):
        dihedral_set_params(
            self._bond_id, self._params["mult"], self._params["bend"], self._params["phase"])


IF TABULATED == 1:
    class Tabulated(BondedInteraction):

        def __init__(self, *args, **kwargs):
            """
            Tabulated bond initializer. Used to instantiate a Tabulated bond identifier
            with a given set of parameters.

            Parameters
            ----------

            type : :obj:`string`,
                The type of bond, one of 'distance', 'angle' or
                'dihedral'.
            min : :obj:`float`,
                The minimal interaction distance. Has to be 0 if
                type is 'angle' or 'dihedral'
            max : :obj:`float`,
                The maximal interaction distance. Has to be pi if
                type is 'angle' or 2pi if 'dihedral'
            energy: array_like :obj:`float`
                The energy table.
            force: array_like :obj:`float`
                The force table.

            """
            super(Tabulated, self).__init__(*args, **kwargs)

        def type_number(self):
            return BONDED_IA_TABULATED

        def type_name(self):
            """Name of interaction type.

            """
            return "TABULATED"

        def valid_keys(self):
            """All parameters that can be set.

            """
            return "type", "min", "max", "energy", "force"

        def required_keys(self):
            """Parameters that have to be set.

            """
            return "type", "min", "max", "energy", "force"

        def set_default_params(self):
            """Sets parameters that are not required to their default value.

            """
            self._params = {'min': -1., 'max': -1., 'energy': [], 'force': []}

        def _get_params_from_es_core(self):
            make_bond_type_exist(self._bond_id)
            res = \
                {"type": bonded_ia_params[self._bond_id].p.tab.type,
                 "min": bonded_ia_params[self._bond_id].p.tab.pot.minval,
                 "max": bonded_ia_params[self._bond_id].p.tab.pot.maxval,
                 "energy": bonded_ia_params[self._bond_id].p.tab.pot.energy_tab,
                 "force": bonded_ia_params[self._bond_id].p.tab.pot.force_tab
                }
            if res["type"] == 1:
                res["type"] = "distance"
            if res["type"] == 2:
                res["type"] = "angle"
            if res["type"] == 3:
                res["type"] = "dihedral"
            return res

        def _set_params_in_es_core(self):
            if self._params["type"] == "distance":
                type_num = 1
            elif self._params["type"] == "angle":
                type_num = 2
            elif self._params["type"] == "dihedral":
                type_num = 3
            else:
                raise ValueError(
                    "Tabulated type needs to be distance, angle, or diherdal")

            res = tabulated_bonded_set_params(
                self._bond_id, < TabulatedBondedInteraction > type_num,
                self._params["min"],
                self._params["max"],
                self._params["energy"],
                self._params["force"])

            if res == 1:
                raise Exception("Could not setup tabulated bond. Invalid bond type.")
            # Retrieve some params, Es calculates.
            self._params = self._get_params_from_es_core()

    cdef class TabulatedNonBonded(NonBondedInteraction):
        cdef int state

        def __init__(self, *args, **kwargs):
            self.state = -1
            super(TabulatedNonBonded, self).__init__(*args, **kwargs)

        def type_number(self):
            return "TABULATED_NONBONDED"

        def type_name(self):
            """Name of the potential.

            """
            return "TABULATED"

        def valid_keys(self):
            """All parameters that can be set.

            """
            return "min", "max", "energy", "force"

        def required_keys(self):
            """Parameters that have to be set.

            """
            return ["min", "max", "energy", "force"]

        def set_params(self, **kwargs):
            """ Set parameters for the TabulatedNonBonded interaction.

            Parameters
            ----------

            min : :obj:`float`,
                  The minimal interaction distance.
            max : :obj:`float`,
                  The maximal interaction distance.
            energy: array_like :obj:`float`
                  The energy table.
            force: array_like :obj:`float`
                  The force table.

            """
            super(TabulatedNonBonded, self).set_params(**kwargs)

        def set_default_params(self):
            """Sets parameters that are not required to their default value.

            """
            self._params = {'min': -1., 'max': -1, 'energy': [], 'force': []}

        def _get_params_from_es_core(self):
            cdef ia_parameters * ia_params = get_ia_param_safe(
                self._part_types[0],
                self._part_types[1])

            return {'min': ia_params.TAB.minval,
                    'max': ia_params.TAB.maxval,
                    'energy': ia_params.TAB.energy_tab,
                    'force': ia_params.TAB.force_tab}

        def _set_params_in_es_core(self):
            self.state = tabulated_set_params(self._part_types[0],
                                              self._part_types[1],
                                              self._params["min"],
                                              self._params["max"],
                                              self._params["energy"],
                                              self._params["force"])

        def is_active(self):
            """Check if interaction is active.

            """
            if self.state == 0:
                return True

IF TABULATED != 1:
    class Tabulated(BondedInteraction):
        def type_number(self):
            raise Exception("TABULATED has to be defined in myconfig.hpp.")

        def type_name(self):
            """Name of interaction type.

            """
            raise Exception("TABULATED has to be defined in myconfig.hpp.")

        def valid_keys(self):
            """All parameters that can be set.

            """
            raise Exception("TABULATED has to be defined in myconfig.hpp.")

        def required_keys(self):
            """Parameters that have to be set.

            """
            raise Exception("TABULATED has to be defined in myconfig.hpp.")

        def set_default_params(self):
            """Sets parameters that are not required to their default value.

            """
            raise Exception("TABULATED has to be defined in myconfig.hpp.")

        def _get_params_from_es_core(self):
            raise Exception("TABULATED has to be defined in myconfig.hpp.")

        def _set_params_in_es_core(self):
            raise Exception("TABULATED has to be defined in myconfig.hpp.")


IF LENNARD_JONES == 1:
    class SubtLJ(BondedInteraction):
        def __init__(self, *args, **kwargs):
            super(SubtLJ, self).__init__(*args, **kwargs)

        def type_number(self):
            return BONDED_IA_SUBT_LJ

        def type_name(self):
            """Name of interaction type.

            """
            return "SUBT_LJ"

        def valid_keys(self):
            """All parameters that can be set.

            """
            return {}

        def required_keys(self):
            """Parameters that have to be set.

            """
            return {}

        def set_default_params(self):
            """Sets parameters that are not required to their default value.

            """
            self._params = {}

        def _get_params_from_es_core(self):
            return {}

        def _set_params_in_es_core(self):
            subt_lj_set_params(self._bond_id)


class Virtual(BondedInteraction):
    def __init__(self, *args, **kwargs):
        """
        VirtualBond initializer. Used to instantiate a VirtualBond identifier.
        """
        super(Virtual, self).__init__(*args, **kwargs)

    def type_number(self):
        return BONDED_IA_VIRTUAL_BOND

    def type_name(self):
        """Name of interaction type.

        """
        return "VIRTUAL"

    def valid_keys(self):
        """All parameters that can be set.

        """
        return {}

    def required_keys(self):
        """Parameters that have to be set.

        """
        return []

    def set_default_params(self):
        """Sets parameters that are not required to their default value.

        """
        self._params = {}

    def _get_params_from_es_core(self):
        return {}

    def _set_params_in_es_core(self):
        virtual_set_params(self._bond_id)


IF BOND_ENDANGLEDIST == 1:
    class Endangledist(BondedInteraction):

        def type_number(self):
            return BONDED_IA_ENDANGLEDIST

        def type_name(self):
            """Name of interaction type.

            """
            return "ENDANGLEDIST"

        def valid_keys(self):
            """All parameters that can be set.

            """
            return "bend", "phi0", "distmin", "distmax"

        def required_keys(self):
            """Parameters that have to be set.

            """
            return "bend", "phi0", "distmin", "distmax"

        def set_default_params(self):
            """Sets parameters that are not required to their default value.

            """
            self._params = {"bend": 0, "phi0": 0, "distmin": 0, "distmax": 1}

        def _get_params_from_es_core(self):
            return \
                {"bend": bonded_ia_params[self._bond_id].p.endangledist.bend,
                 "phi0": bonded_ia_params[self._bond_id].p.endangledist.phi0,
                 "distmin":
                     bonded_ia_params[self._bond_id].p.endangledist.distmin,
                 "distmax": bonded_ia_params[self._bond_id].p.endangledist.distmax}

        def _set_params_in_es_core(self):
            endangledist_set_params(
                self._bond_id, self._params["bend"], self._params[
                    "phi0"], self._params["distmin"],
                self._params["distmax"])

ELSE:
    class Endangledist(BondedInteractionNotDefined):
        name = "BOND_ENDANGLEDIST"

IF OVERLAPPED == 1:
    class Overlapped(BondedInteraction):

        def type_number(self):
            return BONDED_IA_OVERLAPPED

        def type_name(self):
            """Name of interaction type.

            """
            return "OVERLAPPED"

        def valid_keys(self):
            """All parameters that can be set.

            """
            return "overlap_type", "filename"

        def required_keys(self):
            """Parameters that have to be set.

            """
            return "overlap_type", "filename"

        def set_default_params(self):
            """Sets parameters that are not required to their default value.

            """
            self._params = {"overlap_type": 0, "filename": ""}

        def _get_params_from_es_core(self):
            make_bond_type_exist(self._bond_id)
            return \
                {"bend": bonded_ia_params[self._bond_id].p.overlap.type,
                 "phi0": utils.to_str(bonded_ia_params[self._bond_id].p.overlap.filename)}

        def _set_params_in_es_core(self):
            overlapped_bonded_set_params(
                self._bond_id, self._params["overlap_type"], utils.to_char_pointer(self._params["filename"]))

ELSE:
    class Overlapped(BondedInteractionNotDefined):
        name = "OVERLAPPED"

IF BOND_ANGLE == 1:
    class AngleHarmonic(BondedInteraction):
        """
        Bond angle dependent harmonic potential.

        See :ref:`Bond-angle interactions`

        """

        def type_number(self):
            return BONDED_IA_ANGLE_HARMONIC

        def type_name(self):
            """Name of interaction type.

            """
            return "ANGLE_HARMONIC"

        def valid_keys(self):
            """All parameters that can be set.

            """
            return "bend", "phi0"

        def required_keys(self):
            """Parameters that have to be set.

            """
            return "bend", "phi0"

        def set_default_params(self):
            """Sets parameters that are not required to their default value.

            """
            self._params = {"bend": 0, "phi0": 0}

        def _get_params_from_es_core(self):
            return \
                {"bend": bonded_ia_params[self._bond_id].p.angle_harmonic.bend,
                 "phi0": bonded_ia_params[self._bond_id].p.angle_harmonic.phi0}

        def _set_params_in_es_core(self):
            angle_harmonic_set_params(
                self._bond_id, self._params["bend"], self._params["phi0"])
ELSE:
    class AngleHarmonic(BondedInteractionNotDefined):
        name = "AngleHarmonic"

IF BOND_ANGLE == 1:
    class AngleCosine(BondedInteraction):
        """
        Bond angle dependent ine potential.

        See :ref:`Bond-angle interactions`

        """

        def type_number(self):
            return BONDED_IA_ANGLE_COSINE

        def type_name(self):
            """Name of interaction type.

            """
            return "ANGLE_COSINE"

        def valid_keys(self):
            """All parameters that can be set.

            """
            return "bend", "phi0"

        def required_keys(self):
            """Parameters that have to be set.

            """
            return "bend", "phi0"

        def set_default_params(self):
            """Sets parameters that are not required to their default value.

            """
            self._params = {"bend": 0, "phi0": 0}

        def _get_params_from_es_core(self):
            return \
                {"bend": bonded_ia_params[self._bond_id].p.angle_cosine.bend,
                 "phi0": bonded_ia_params[self._bond_id].p.angle_cosine.phi0}

        def _set_params_in_es_core(self):
            angle_cosine_set_params(
                self._bond_id, self._params["bend"], self._params["phi0"])
ELSE:
    class AngleCosine(BondedInteractionNotDefined):
        name = "AngelCosine"

IF BOND_ANGLE == 1:
    class AngleCossquare(BondedInteraction):
        """
        Bond angle dependent cos^2 potential.

        See :ref:`Bond-angle interactions`

        """

        def type_number(self):
            return BONDED_IA_ANGLE_COSSQUARE

        def type_name(self):
            """Name of interaction type.

            """
            return "ANGLE_COSSQUARE"

        def valid_keys(self):
            """All parameters that can be set.

            """
            return "bend", "phi0"

        def required_keys(self):
            """Parameters that have to be set.

            """
            return "bend", "phi0"

        def set_default_params(self):
            """Sets parameters that are not required to their default value.

            """
            self._params = {"bend": 0, "phi0": 0}

        def _get_params_from_es_core(self):
            return \
                {"bend": bonded_ia_params[self._bond_id].p.angle_cossquare.bend,
                 "phi0": bonded_ia_params[self._bond_id].p.angle_cossquare.phi0}

        def _set_params_in_es_core(self):
            angle_cossquare_set_params(
                self._bond_id, self._params["bend"], self._params["phi0"])
ELSE:
    class AngleCossquare(BondedInteractionNotDefined):
        name = "AngleCossquare"

# IBM triel
IF IMMERSED_BOUNDARY == 1:
    class IBM_Triel(BondedInteraction):

        def type_number(self):
            return BONDED_IA_IBM_TRIEL

        def type_name(self):
            return "IBM_Triel"

        def valid_keys(self):
            return "ind1", "ind2", "ind3", "k1","k2","elasticLaw", "maxDist"

        def required_keys(self):
            return "ind1", "ind2", "ind3","k1", "elasticLaw", "maxDist"

        def set_default_params(self):
            self._params = {"k2":0}

        def _get_params_from_es_core(self):
            return {}
#               {"maxdist":bonded_ia_params[self._bond_id].p.ibm_triel.maxDist,\
#                 "k1":bonded_ia_params[self._bond_id].p.ibm_triel.k1,\
#                 "k2":bonded_ia_params[self._bond_id].p.ibm_triel.k2,\
#                 "elasticLaw":bonded_ia_params[self._bond_id].p.ibm_triel.elasticLaw}

        def _set_params_in_es_core(self):
            if self._params["elasticLaw"] == "NeoHookean":
                el = 0
            if self._params["elasticLaw"] == "Skalak":
                el = 1
            IBM_Triel_SetParams(self._bond_id,self._params["ind1"],self._params["ind2"],self._params["ind3"],self._params["maxDist"], int(el), self._params["k1"], self._params["k2"])
ELSE:
    class IBM_Triel(BondedInteractionNotDefined):
        name = "IBM_TRIEL"

# IBM tribend
IF IMMERSED_BOUNDARY == 1:
    class IBM_Tribend(BondedInteraction):

        def type_number(self):
            return BONDED_IA_IBM_TRIBEND

        def type_name(self):
            return "IBM_Tribend"

        def valid_keys(self):
            return "ind1", "ind2", "ind3", "ind4", "kb", "refShape"

        def required_keys(self):
            return "ind1", "ind2", "ind3", "ind4", "kb"

        def set_default_params(self):
            self._params = {"flat":False}

        def _get_params_from_es_core(self):
            return {}

        def _set_params_in_es_core(self):
            if self._params["refShape"] == "Flat":
                flat = True
            if self._params["refShape"] == "Initial":
                flat = False
            IBM_Tribend_SetParams(self._bond_id,self._params["ind1"],self._params["ind2"],self._params["ind3"],self._params["ind4"], self._params["kb"], flat)
ELSE:
    class IBM_Tribend(BondedInteractionNotDefined):
        name = "IBM_TRIBEND"

# IBM VolCons
IF IMMERSED_BOUNDARY == 1:
    class IBM_VolCons(BondedInteraction):

        def type_number(self):
            return BONDED_IA_IBM_VOLUME_CONSERVATION

        def type_name(self):
            return "IBM_VolCons"

        def valid_keys(self):
            return "softID", "kappaV"

        def required_keys(self):
            return "softID", "kappaV"

        def set_default_params(self):
            self._params = {}

        def _get_params_from_es_core(self):
            return {}

        def _set_params_in_es_core(self):
            immersed_boundaries.volume_conservation_set_params(self._bond_id,self._params["softID"],self._params["kappaV"])
ELSE:
    class IBM_VolCons(BondedInteractionNotDefined):
        name = "IBM_VOLCONS"

class OifGlobalForces(BondedInteraction):
    """
    Part of the :ref:`Object-in-fluid` method.

    """


    def type_number(self):
        return BONDED_IA_OIF_GLOBAL_FORCES

    def type_name(self):
        """Name of interaction type.

        """
        return "OIF_GLOBAL_FORCES"

    def valid_keys(self):
        """All parameters that can be set.

        """
        return "A0_g", "ka_g", "V0", "kv"

    def required_keys(self):
        """Parameters that have to be set.

        """
        return "A0_g", "ka_g", "V0", "kv"

    def set_default_params(self):
        """Sets parameters that are not required to their default value.

        """
        self._params = {"A0_g": 1., "ka_g": 0., "V0": 1., "kv": 0.}

    def _get_params_from_es_core(self):
        return \
            {"A0_g": bonded_ia_params[self._bond_id].p.oif_global_forces.A0_g,
             "ka_g": bonded_ia_params[self._bond_id].p.oif_global_forces.ka_g,
             "V0": bonded_ia_params[self._bond_id].p.oif_global_forces.V0,
             "kv": bonded_ia_params[self._bond_id].p.oif_global_forces.kv}

    def _set_params_in_es_core(self):
        oif_global_forces_set_params(
            self._bond_id, self._params["A0_g"], self._params["ka_g"], self._params["V0"], self._params["kv"])


class OifLocalForces(BondedInteraction):
    """
    Part of the :ref:`Object-in-fluid` method.

    """

    def type_number(self):
        return BONDED_IA_OIF_LOCAL_FORCES

    def type_name(self):
        """Name of interaction type.

        """
        return "OIF_LOCAL_FORCES"

    def valid_keys(self):
        """All parameters that can be set.

        """
        return "r0", "ks", "kslin", "phi0", "kb", "A01", "A02", "kal"

    def required_keys(self):
        """Parameters that have to be set.

        """
        return "r0", "ks", "kslin", "phi0", "kb", "A01", "A02", "kal"

    def set_default_params(self):
        """Sets parameters that are not required to their default value.

        """
        self._params = {"r0": 1., "ks": 0., "kslin": 0.,
                        "phi0": 0., "kb": 0., "A01": 0., "A02": 0., "kal": 0.}

    def _get_params_from_es_core(self):
        return \
            {"r0": bonded_ia_params[self._bond_id].p.oif_local_forces.r0,
             "ks": bonded_ia_params[self._bond_id].p.oif_local_forces.ks,
             "kslin": bonded_ia_params[self._bond_id].p.oif_local_forces.kslin,
             "phi0": bonded_ia_params[self._bond_id].p.oif_local_forces.phi0,
             "kb": bonded_ia_params[self._bond_id].p.oif_local_forces.kb,
             "A01": bonded_ia_params[self._bond_id].p.oif_local_forces.A01,
             "A02": bonded_ia_params[self._bond_id].p.oif_local_forces.A02,
             "kal": bonded_ia_params[self._bond_id].p.oif_local_forces.kal}

    def _set_params_in_es_core(self):
        oif_local_forces_set_params(
            self._bond_id, self._params["r0"], self._params["ks"], self._params["kslin"], self._params["phi0"], self._params["kb"], self._params["A01"], self._params["A02"], self._params["kal"])


bonded_interaction_classes = {
    int(BONDED_IA_FENE): FeneBond,
    int(BONDED_IA_HARMONIC): HarmonicBond,
    int(BONDED_IA_HARMONIC_DUMBBELL): HarmonicDumbbellBond,
    int(BONDED_IA_RIGID_BOND): RigidBond,
    int(BONDED_IA_DIHEDRAL): Dihedral,
    int(BONDED_IA_TABULATED): Tabulated,
    int(BONDED_IA_VIRTUAL_BOND): Virtual,
    int(BONDED_IA_ENDANGLEDIST): Endangledist,
    int(BONDED_IA_OVERLAPPED): Overlapped,
    int(BONDED_IA_ANGLE_HARMONIC): AngleHarmonic,
    int(BONDED_IA_ANGLE_COSINE): AngleCosine,
    int(BONDED_IA_ANGLE_COSSQUARE): AngleCossquare,
    int(BONDED_IA_OIF_GLOBAL_FORCES): OifGlobalForces,
    int(BONDED_IA_OIF_LOCAL_FORCES): OifLocalForces,
<<<<<<< HEAD
    int(BONDED_IA_IBM_TRIEL): IBM_Triel,
    int(BONDED_IA_IBM_TRIBEND): IBM_Tribend,
=======
    int(BONDED_IA_THERMALIZED_DIST): ThermalizedBond
>>>>>>> 453aec8b
}
IF LENNARD_JONES:
    bonded_interaction_classes[int(BONDED_IA_SUBT_LJ)] = SubtLJ
IF ELECTROSTATICS:
    bonded_interaction_classes[int(BONDED_IA_BONDED_COULOMB)] = BondedCoulomb
IF P3M:
    bonded_interaction_classes[int(BONDED_IA_BONDED_COULOMB_P3M_SR)] = BondedCoulombP3MSRBond

class BondedInteractions(object):
    """Represents the bonded interactions.

    Individual interactions can be accessed using
    BondedInteractions[i], where i is the bond id. Will return a bonded interaction
    from bonded_interaction_classes"""

    def __getitem__(self, key):
        if not is_valid_type(key, int):
            raise ValueError(
                "Index to BondedInteractions[] has to be an integer referring to a bond id")

        # Find out the type of the interaction from Espresso
        if key >= n_bonded_ia:
            raise IndexError(
                "Index to BondedInteractions[] out of range")
        bond_type = bonded_ia_params[key].type

        # Check if the bonded interaction exists in Espresso core
        if bond_type == -1:
            raise ValueError(
                "The bonded interaction with the id " + str(key) + " is not yet defined.")

        # Find the appropriate class representing such a bond
        bond_class = bonded_interaction_classes[bond_type]

        # And return an instance of it, which refers to the bonded interaction
        # id in Espresso
        return bond_class(key)

    def __setitem__(self, key, value):
        # Validate arguments

        # type of key must be int
        if not is_valid_type(key, int):
            raise ValueError(
                "Index to BondedInteractions[] has to ba an integer referring to a bond id")

        # Value must be subclass off BondedInteraction
        if not isinstance(value, BondedInteraction):
            raise ValueError(
                "Only subclasses of BondedInteraction can be assigned.")

        # Save the bond id in the BondedInteraction instance
        value._bond_id = key

        # Set the parameters of the BondedInteraction instance in the Es core
        value._set_params_in_es_core()

    def __len__(self):
        return n_bonded_ia

    # Support iteration over active bonded interactions
    def __iter__(self):
        for i in range(n_bonded_ia):
            if bonded_ia_params[i].type != -1:
                yield self[i]

    def add(self, bonded_ia):
        """Add a bonded ia to the simulation>"""
        self[n_bonded_ia] = bonded_ia

    def __getstate__(self):
        params = {}
        for i, bonded_instance in enumerate(self):
            if hasattr(bonded_instance, 'params'):
                params[i] = bonded_instance.params
                params[i]['bond_type'] = bonded_instance.type_number()
            else:
                params[i] = None
        return params

    def __setstate__(self, params):
        for i in params:
            if params[i] is not None:
                bond_type = params[i]['bond_type']
                del params[i]['bond_type']
                self[i] = bonded_interaction_classes[bond_type](**params[i])<|MERGE_RESOLUTION|>--- conflicted
+++ resolved
@@ -3089,12 +3089,9 @@
     int(BONDED_IA_ANGLE_COSSQUARE): AngleCossquare,
     int(BONDED_IA_OIF_GLOBAL_FORCES): OifGlobalForces,
     int(BONDED_IA_OIF_LOCAL_FORCES): OifLocalForces,
-<<<<<<< HEAD
     int(BONDED_IA_IBM_TRIEL): IBM_Triel,
     int(BONDED_IA_IBM_TRIBEND): IBM_Tribend,
-=======
     int(BONDED_IA_THERMALIZED_DIST): ThermalizedBond
->>>>>>> 453aec8b
 }
 IF LENNARD_JONES:
     bonded_interaction_classes[int(BONDED_IA_SUBT_LJ)] = SubtLJ
