#
# Copyright (C) 2013,2014,2015,2016 The ESPResSo project
#
# This file is part of ESPResSo.
#
# ESPResSo is free software: you can redistribute it and/or modify
# it under the terms of the GNU General Public License as published by
# the Free Software Foundation, either version 3 of the License, or
# (at your option) any later version.
#
# ESPResSo is distributed in the hope that it will be useful,
# but WITHOUT ANY WARRANTY; without even the implied warranty of
# MERCHANTABILITY or FITNESS FOR A PARTICULAR PURPOSE.  See the
# GNU General Public License for more details.
#
# You should have received a copy of the GNU General Public License
# along with this program.  If not, see <http://www.gnu.org/licenses/>.
#
from __future__ import print_function, absolute_import
include "myconfig.pxi"
from . import utils
from espressomd.utils import is_valid_type


# Non-bonded interactions

cdef class NonBondedInteraction(object):
    """
    Represents an instance of a non-bonded interaction, such as lennard jones
    Either called with two particle type id, in which case, the interaction
    will represent the bonded interaction as it is defined in Espresso core
    Or called with keyword arguments describing a new interaction.

    """

    cdef public object _part_types
    cdef object _params

    # init dict to access all user defined nonbonded-inters via
    # user_interactions[type1][type2][parameter]
    user_interactions = {}

    def __init__(self, *args, **kwargs):

        # Interaction id as argument
        if len(args) == 2 and is_valid_type(args[0], int) and is_valid_type(args[1], int):
            self._part_types = args

            # Load the parameters currently set in the Espresso core
            self._params = self._get_params_from_es_core()

        # Or have we been called with keyword args describing the interaction
        elif len(args) == 0:
            # Initialize default values
            self._params = self.default_params()
            self._part_types = [-1, -1]

            # Check if all required keys are given
            for k in self.required_keys():
                if k not in kwargs:
                    raise ValueError(
                        "At least the following keys have to be given as keyword arguments: " + self.required_keys().__str__())

            self._params.update(kwargs)

            # Validation of parameters
            self.validate_params()

        else:
            raise Exception(
                "The constructor has to be called either with two particle type ids (as integer), or with a set of keyword arguments describing a new interaction")

    def is_valid(self):
        """Check, if the data stored in the instance still matches what is in Espresso.

        """

        # check, if the bond parameters saved in the class still match those
        # saved in Espresso
        temp_params = self._get_params_from_es_core()
        if self._params != temp_params:
            return False

        # If we're still here, the instance is valid
        return True

    def get_params(self):
        """Get interaction parameters.

        """
        # If this instance refers to an actual interaction defined in the es core, load
        # current parameters from there
        if self._part_types[0] >= 0 and self._part_types[1] >= 0:
            self._params = self._get_params_from_es_core()

        return self._params

    def __str__(self):
        return self.__class__.__name__ + "(" + str(self.get_params()) + ")"

    def set_params(self, **p):
        """Update the given parameters.

        """
        # Check, if any key was passed, which is not known
        for k in p.keys():
            if k not in self.valid_keys():
                raise ValueError(
                    "Only the following keys are supported: " + self.valid_keys().__str__())

        # When an interaction is newly activated, all required keys must be
        # given
        if not self.is_active():
            for k in self.required_keys():
                if k not in p:
                    raise ValueError(
                        "At least the following keys have to be given as keyword arguments: " + self.required_keys().__str__())

        # If this instance refers to an interaction defined in the espresso core,
        # load the parameters from there

        if self._part_types[0] >= 0 and self._part_types[1] >= 0:
            self._params = self._get_params_from_es_core()

        # Put in values given by the user
        self._params.update(p)

        if self._part_types[0] >= 0 and self._part_types[1] >= 0:
            self._set_params_in_es_core()

        # update interaction dict when user sets interaction
        if self._part_types[0] not in self.user_interactions:
            self.user_interactions[self._part_types[0]] = {}
        self.user_interactions[self._part_types[0]][self._part_types[1]] = {}
        new_params = self.get_params()
        for p_key in new_params:
            self.user_interactions[self._part_types[0]][
                self._part_types[1]][p_key] = new_params[p_key]
        self.user_interactions[self._part_types[0]][
            self._part_types[1]]['type_name'] = self.type_name()

    def validate_params(self):
        """Check that parameters are valid.

        """
        return True

    def __getattribute__(self, name):
        """Every time _set_params_in_es_core is called, the parameter dict is also updated.

        """
        attr = object.__getattribute__(self, name)
        if hasattr(attr, '__call__') and attr.__name__ == "_set_params_in_es_core":
            def sync_params(*args, **kwargs):
                result = attr(*args, **kwargs)
                self._params.update(self._get_params_from_es_core())
                return result
            return sync_params
        else:
            return attr

    def _get_params_from_es_core(self):
        raise Exception(
            "Subclasses of NonBondedInteraction must define the _get_params_from_es_core() method.")

    def _set_params_in_es_core(self):
        raise Exception(
            "Subclasses of NonBondedInteraction must define the _set_params_in_es_core() method.")

    def default_params(self):
        """Virtual method.

        """
        raise Exception(
            "Subclasses of NonBondedInteraction must define the default_params() method.")

    def is_active(self):
        """Virtual method.

        """
        # If this instance refers to an actual interaction defined in the es core, load
        # current parameters from there
        if self._part_types[0] >= 0 and self._part_types[1] >= 0:
            self._params = self._get_params_from_es_core()
        raise Exception(
            "Subclasses of NonBondedInteraction must define the is_active() method.")

    def type_name(self):
        """Virtual method.

        """
        raise Exception(
            "Subclasses of NonBondedInteraction must define the type_name() method.")

    def valid_keys(self):
        """Virtual method.

        """
        raise Exception(
            "Subclasses of NonBondedInteraction must define the valid_keys() method.")

    def required_keys(self):
        """Virtual method.

        """
        raise Exception(
            "Subclasses of NonBondedInteraction must define the required_keys() method.")

# Lennard-Jones

IF LENNARD_JONES == 1:
    cdef class LennardJonesInteraction(NonBondedInteraction):

        def validate_params(self):
            """Check that parameters are valid.

            Raises
            ------
            ValueError
                If not true.
            """
            if self._params["epsilon"] < 0:
                raise ValueError("Lennard-Jones eps has to be >=0")
            if self._params["sigma"] < 0:
                raise ValueError("Lennard-Jones sigma has to be >=0")
            if self._params["cutoff"] < 0:
                raise ValueError("Lennard-Jones cutoff has to be >=0")
            return True

        def _get_params_from_es_core(self):
            cdef ia_parameters * ia_params
            ia_params = get_ia_param_safe(
                self._part_types[0],
                self._part_types[1])
            return {
                "epsilon": ia_params.LJ_eps,
                "sigma": ia_params.LJ_sig,
                "cutoff": ia_params.LJ_cut,
                "shift": ia_params.LJ_shift,
                "offset": ia_params.LJ_offset,
                "min": ia_params.LJ_min}

        def is_active(self):
            """Check if interaction is active.

            """
            return (self._params["epsilon"] > 0)

        def set_params(self, **kwargs):
            """ Set parameters for the Lennard-Jones interaction.

            Parameters
            ----------

            epsilon : :obj:`float`
                      The magnitude of the interaction.
            sigma : :obj:`float`
                    Determines the interaction length scale.
            cutoff : :obj:`float`
                     Cutoff distance of the interaction.
            shift : :obj:`float` or :obj:`str`
                    Constant shift of the potential. (4*epsilon*shift).
            offset : :obj:`float`, optional
                     Offset distance of the interaction.
            min : :obj:`float`, optional
                  Restricts the interaction to a minimal distance.

            """
            super(LennardJonesInteraction, self).set_params(**kwargs)

        def _set_params_in_es_core(self):
            # Handle the case of shift="auto"
            if self._params["shift"] == "auto":
                # Calc shift
                self._params["shift"] = -((self._params["sigma"] / self._params["cutoff"])**12 - (
                    self._params["sigma"] / self._params["cutoff"])**6)

            if lennard_jones_set_params(
                    self._part_types[0], self._part_types[1],
                    self._params["epsilon"],
                    self._params["sigma"],
                    self._params["cutoff"],
                    self._params["shift"],
                    self._params["offset"],
                    self._params["min"]):
                raise Exception("Could not set Lennard Jones parameters")

        def default_params(self):
            """Python dictionary of default parameters.

            """
            return {
                "epsilon": 0.,
                "sigma": 0.,
                "cutoff": 0.,
                "shift": 0.,
                "offset": 0.,
                "min": 0.}

        def type_name(self):
            """Name of interaction type.

            """
            return "LennardJones"

        def valid_keys(self):
            """All parameters that can be set.

            """
            return "epsilon", "sigma", "cutoff", "shift", "offset", "min"

        def required_keys(self):
            """Parameters that have to be set.

            """
            return "epsilon", "sigma", "cutoff", "shift"

# Generic Lennard Jones

IF LENNARD_JONES_GENERIC == 1:

    cdef class GenericLennardJonesInteraction(NonBondedInteraction):

        def validate_params(self):
            """Check that parameters are valid.

            Raises
            ------
            ValueError
                If not true.
            """
            if self._params["epsilon"] < 0:
                raise ValueError("Generic Lennard-Jones eps has to be >=0")
            if self._params["sigma"] < 0:
                raise ValueError("Generic Lennard-Jones sigma has to be >=0")
            if self._params["cutoff"] < 0:
                raise ValueError("Generic Lennard-Jones cutoff has to be >=0")
            return True

        def _get_params_from_es_core(self):
            cdef ia_parameters * ia_params
            ia_params = get_ia_param_safe(
                self._part_types[0],
                self._part_types[1])
            return {
                "epsilon": ia_params.LJGEN_eps,
                "sigma": ia_params.LJGEN_sig,
                "cutoff": ia_params.LJGEN_cut,
                "shift": ia_params.LJGEN_shift,
                "offset": ia_params.LJGEN_offset,
                "e1": ia_params.LJGEN_a1,
                "e2": ia_params.LJGEN_a2,
                "b1": ia_params.LJGEN_b1,
                "b2": ia_params.LJGEN_b2,
                "lam": ia_params.LJGEN_lambda,
                "delta": ia_params.LJGEN_softrad
            }

        def is_active(self):
            """Check if interaction is active.

            """
            return (self._params["epsilon"] > 0)

        def _set_params_in_es_core(self):
            # Handle the case of shift="auto"
            if self._params["shift"] == "auto":
                # Calc shift
                self._params["shift"] = -(self._params["b1"] * (self._params["sigma"] / self._params["cutoff"])**self._params[
                                          "e1"] - self._params["b2"] * (self._params["sigma"] / self._params["cutoff"])**self._params["e2"])
            IF LJGEN_SOFTCORE:
                if ljgen_set_params(self._part_types[0], self._part_types[1],
                                    self._params["epsilon"],
                                    self._params["sigma"],
                                    self._params["cutoff"],
                                    self._params["shift"],
                                    self._params["offset"],
                                    self._params["e1"],
                                    self._params["e2"],
                                    self._params["b1"],
                                    self._params["b2"],
                                    self._params["lam"],
                                    self._params["delta"]):
                    raise Exception(
                        "Could not set Generic Lennard Jones parameters")
            ELSE:
                if ljgen_set_params(self._part_types[0], self._part_types[1],
                                    self._params["epsilon"],
                                    self._params["sigma"],
                                    self._params["cutoff"],
                                    self._params["shift"],
                                    self._params["offset"],
                                    self._params["e1"],
                                    self._params["e2"],
                                    self._params["b1"],
                                    self._params["b2"],
                                    ):
                    raise Exception(
                        "Could not set Generic Lennard Jones parameters")

        def default_params(self):
            """Python dictionary of default parameters.

            """
            return {
                "epsilon": 0.,
                "sigma": 0.,
                "cutoff": 0.,
                "shift": 0.,
                "offset": 0.,
                "e1": 0,
                "e2": 0,
                "b1": 0.,
                "b2": 0.,
                "delta": 0.,
                "lam": 0.}

        def type_name(self):
            """Name of interaction type.

            """
            return "GenericLennardJones"

        def set_params(self, **kwargs):
            """
            Set parameters for the generic Lennard-Jones interaction.

            Parameters
            ----------
            epsilon : :obj:`float`
                      The magnitude of the interaction.
            sigma : :obj:`float`
                    Determines the interaction length scale.
            cutoff : :obj:`float`
                     Cutoff distance of the interaction.
            shift : :obj:`float`, string
                    Constant shift of the potential.
            offset : :obj:`float`
                     Offset distance of the interaction.
            e1 : :obj:`int`
                 Exponent of the repulsion term.
            e2 : :obj:`int`
                 Exponent of the attraction term.
            b1 : :obj:`float`
                 Prefactor of the repulsion term.
            b2 : :obj:`float`
                 Prefactor of the attraction term.
            delta : :obj:`float`, optional
                    LJGEN_SOFTCORE parameter. Allows control over how smoothly
                    the potential drops to zero as lambda approaches zero.
            lam : :obj:`float`, optional
                     LJGEN_SOFTCORE parameter lambda. Tune the strength of the
                     interaction.

            """
            super(GenericLennardJonesInteraction, self).set_params(**kwargs)

        def valid_keys(self):
            """All parameters that can be set.

            """
            return "epsilon", "sigma", "cutoff", "shift", "offset", "e1", "e2", "b1", "b2", "delta", "lam"

        def required_keys(self):
            """Parameters that have to be set.

            """
            return "epsilon", "sigma", "cutoff", "shift", "offset", "e1", "e2", "b1", "b2"

# Lennard-Jones cosine

IF LJCOS:
    cdef class LennardJonesCosInteraction(NonBondedInteraction):

        def validate_params(self):
            if self._params["epsilon"] < 0:
                raise ValueError("Lennard-Jones eps has to be >=0")
            if self._params["sigma"] < 0:
                raise ValueError("Lennard-Jones sigma has to be >=0")
            return True

        def _get_params_from_es_core(self):
            cdef ia_parameters * ia_params
            ia_params = get_ia_param_safe(
                self._part_types[0],
                self._part_types[1])
            return {
                "epsilon": ia_params.LJCOS_eps,
                "sigma": ia_params.LJCOS_sig,
                "cutoff": ia_params.LJCOS_cut,
                "offset": ia_params.LJCOS_offset,
            }

        def is_active(self):
            return(self._params["epsilon"] > 0)

        def set_params(self, **kwargs):
            """ Set parameters for the Lennard-Jones Cosine2 interaction.

            Parameters
            ----------

            epsilon : :obj:`float`
                      The magnitude of the interaction.
            sigma : :obj:`float`
                    Determines the interaction length scale.
            cutoff : :obj:`float`
                     Cutoff distance of the interaction.
            offset : :obj:`float`
                     Offset distance of the interaction.
            """
            super(LennardJonesCosInteraction, self).set_params(**kwargs)

        def _set_params_in_es_core(self):
            if ljcos_set_params(self._part_types[0], self._part_types[1],
                                self._params["epsilon"],
                                self._params["sigma"],
                                self._params["cutoff"],
                                self._params["offset"]):
                raise Exception("Could not set Lennard Jones Cosine parameters")

        def default_params(self):
            return {
                "epsilon": 0.,
                "sigma": 0.,
                "cutoff": 0.,
                "offset": 0.,
            }

        def type_name(self):
            """Name of interaction type.

            """
            return "LennardJonesCos"

        def valid_keys(self):
            """All parameters that can be set.

            """
            return "epsilon", "sigma", "cutoff", "offset"

        def required_keys(self):
            """Parameters that have to be set.

            """
            return "epsilon", "sigma", "cutoff"

# Lennard-Jones cosine^2

IF LJCOS2:
    cdef class LennardJonesCos2Interaction(NonBondedInteraction):

        def validate_params(self):
            if self._params["epsilon"] < 0:
                raise ValueError("Lennard-Jones eps has to be >=0")
            if self._params["sigma"] < 0:
                raise ValueError("Lennard-Jones sigma has to be >=0")
            if self._params["width"] < 0:
                raise ValueError("Parameter width has to be >=0")
            return True

        def _get_params_from_es_core(self):
            cdef ia_parameters * ia_params
            ia_params = get_ia_param_safe(
                self._part_types[0],
                self._part_types[1])
            return{
                "epsilon": ia_params.LJCOS2_eps,
                "sigma": ia_params.LJCOS2_sig,
                "offset": ia_params.LJCOS2_offset,
                "width": ia_params.LJCOS2_w}

        def is_active(self):
            return(self._params["epsilon"] > 0)

        def set_params(self, **kwargs):
            """ Set parameters for the Lennard-Jones Cosine2 interaction.

            Parameters
            ----------

            epsilon : :obj:`float`
                      The magnitude of the interaction.
            sigma : :obj:`float`
                    Determines the interaction length scale.
            offset : :obj:`float`
                     Offset distance of the interaction.
            width : :obj:`float`
                     Width of interaction. 
            """
            super(LennardJonesCos2Interaction, self).set_params(**kwargs)

        def _set_params_in_es_core(self):
            if ljcos2_set_params(self._part_types[0],
                                 self._part_types[1],
                                 self._params["epsilon"],
                                 self._params["sigma"],
                                 self._params["offset"],
                                 self._params["width"]):
                raise Exception("Could not set Lennard Jones Cosine2 parameters")

        def default_params(self):
            return {
                "epsilon": 0.,
                "sigma": 0.,
                "offset": 0.,
                "width": 0.}

        def type_name(self):
            """Name of interaction type.

            """
            return "LennardJonesCos2"

        def valid_keys(self):
            """All parameters that can be set.

            """
            return "epsilon", "sigma", "offset", "width"

        def required_keys(self):
            """Parameters that have to be set.

            """
            return "epsilon", "sigma", "width"

IF HAT == 1:
    cdef class HatInteraction(NonBondedInteraction):
        def validate_params(self):
            if self._params["F_max"] < 0:
                raise ValueError("Hat max force has to be >=0")
            if self._params["cutoff"] < 0:
                raise ValueError("Hat cutoff has to be >=0")
            return True

        def _get_params_from_es_core(self):
            cdef ia_parameters * ia_params
            ia_params = get_ia_param_safe(
                self._part_types[0], self._part_types[1])
            return {
                "F_max": ia_params.HAT_Fmax,
                "cutoff": ia_params.HAT_r,
            }

        def is_active(self):
            return (self._params["F_max"] > 0)

        def set_params(self, **kwargs):
            """ Set parameters for the Hat interaction.

            Parameters
            ----------
            F_max : :obj:`float`
                      The magnitude of the interaction.
            cutoff : :obj:`float`
                     Cutoff distance of the interaction.

            """
            super(HatInteraction, self).set_params(**kwargs)

        def _set_params_in_es_core(self):
            if hat_set_params(self._part_types[0], self._part_types[1],
                              self._params["F_max"],
                              self._params["cutoff"]):
                raise Exception("Could not set Hat parameters")

        def default_params(self):
            return {
                "F_max": 0.,
                "cutoff": 0.,
            }

        def type_name(self):
            return "Hat"

        def valid_keys(self):
            return "F_max", "cutoff"

        def required_keys(self):
            return "F_max", "cutoff"

# Gay-Berne

IF GAY_BERNE:
    cdef class GayBerneInteraction(NonBondedInteraction):

        def validate_params(self):
            """Check that parameters are valid.

            """
            return True

        def _get_params_from_es_core(self):
            cdef ia_parameters * ia_params
            ia_params = get_ia_param_safe(
                self._part_types[0],
                self._part_types[1])
            return {
                "eps": ia_params.GB_eps,
                "sig": ia_params.GB_sig,
                "cut": ia_params.GB_cut,
                "k1": ia_params.GB_k1,
                "k2": ia_params.GB_k2,
                "mu": ia_params.GB_mu,
                "nu": ia_params.GB_nu}

        def is_active(self):
            """Check if interaction is active.

            """
            return (self._params["eps"] > 0)

        def set_params(self, **kwargs):
            """Set parameters for the Gay-Berne interaction.

            Parameters
            ----------
            eps : :obj:`float`
                  Potential well depth.
            sig : :obj:`float`
                  Interaction range.
            cut : :obj:`float`
                  Cutoff distance of the interaction.
            k1 : :obj:`float` or :obj:`string`
                  Molecular elongation.
            k2 : :obj:`float`, optional
                  Ratio of the potential well depths for the side-by-side
                  and end-to-end configurations.
            mu : :obj:`float`, optional
                  Adjustable exponent.
            nu  : :obj:`float`, optional
                  Adjustable exponent.

            """
            super(GayBerneInteraction, self).set_params(**kwargs)

        def _set_params_in_es_core(self):
            if gay_berne_set_params(self._part_types[0], self._part_types[1],
                                    self._params["eps"],
                                    self._params["sig"],
                                    self._params["cut"],
                                    self._params["k1"],
                                    self._params["k2"],
                                    self._params["mu"],
                                    self._params["nu"]):
                raise Exception("Could not set Gay-Berne parameters")

        def default_params(self):
            """Python dictionary of default parameters.

            """
            return {
                "eps": 0.0,
                "sig": 0.0,
                "cut": 0.0,
                "k1": 0.0,
                "k2": 0.0,
                "mu": 0.0,
                "nu": 0.0}

        def type_name(self):
            """Name of interaction type.

            """
            return "GayBerne"

        def valid_keys(self):
            """All parameters that can be set.

            """
            return "eps", "sig", "cut", "k1", "k2", "mu", "nu"

        def required_keys(self):
            """Parameters that have to be set.

            """
            return "eps", "sig", "cut", "k1", "k2", "mu", "nu"

IF DPD:
    cdef class DPDInteraction(NonBondedInteraction):
        def validate_params(self):
            return True

        def _get_params_from_es_core(self):
            cdef ia_parameters * ia_params
            ia_params = get_ia_param_safe(
                self._part_types[0], self._part_types[1])
            return {
                "weight_function": ia_params.dpd_wf,
                "gamma": ia_params.dpd_gamma,
                "r_cut": ia_params.dpd_r_cut,
                "trans_weight_function": ia_params.dpd_twf,
                "trans_gamma": ia_params.dpd_tgamma,
                "trans_r_cut": ia_params.dpd_tr_cut
            }

        def is_active(self):
            return (self._params["r_cut"] > 0) or (self._params["trans_r_cut"] > 0)

        def set_params(self, **kwargs):
            """ Set parameters for the DPD interaction.

            Parameters
            ----------
            weight_function : :obj:`float`
                The distance dependence of the parallel part,
                either 0 (constant) or 1 (linear)
            gamma : :obj:`float`
                Friction coefficient of the parallel part
            r_cut : :obj:`float`
                Cutoff of the parallel part
            trans_weight_function : :obj:`float`
                The distance dependence of the orthogonal part,
                either 0 (constant) or 1 (linear)
            trans_gamma : :obj:`float`
                Friction coefficient of the orthogonal part
            trans_r_cut : :obj:`float`
                Cutoff of the orthogonal part

            """
            super(DPDInteraction, self).set_params(**kwargs)

        def _set_params_in_es_core(self):
            if dpd_set_params(self._part_types[0], self._part_types[1],
                              self._params["gamma"],
                              self._params["r_cut"],
                              self._params["weight_function"],
                              self._params["trans_gamma"],
                              self._params["trans_r_cut"],
                              self._params["trans_weight_function"]):
                raise Exception("Could not set DPD parameters")

        def default_params(self):
            return {
                "weight_function": 0,
                "gamma": 0.0,
                "r_cut": -1.0,
                "trans_weight_function": 0,
                "trans_gamma": 0.0,
                "trans_r_cut": -1.0}

        def type_name(self):
            return "DPD"

        def valid_keys(self):
            return self.default_params().keys()

        def required_keys(self):
            return []

# Smooth-step

IF SMOOTH_STEP == 1:

    cdef class SmoothStepInteraction(NonBondedInteraction):

        def validate_params(self):
            """Check that parameters are valid.

            """
            if self._params["eps"] < 0:
                raise ValueError("Smooth-step eps has to be >=0")
            if self._params["offset"] < 0:
                raise ValueError("Smooth-step offset has to be >=0")
            if self._params["cutoff"] < 0:
                raise ValueError("Smooth-step cutoff has to be >=0")
            if self._params["cap"] < 0:
                raise ValueError("Smooth-step cap has to be >=0")
            return True

        def _get_params_from_es_core(self):
            cdef ia_parameters * ia_params
            ia_params = get_ia_param_safe(
                self._part_types[0],
                self._part_types[1])
            return {
                "d": ia_params.SmSt_d,
                "n": ia_params.SmSt_n,
                "eps": ia_params.SmSt_eps,
                "k0": ia_params.SmSt_k0,
                "sig": ia_params.SmSt_sig,
                "cutoff": ia_params.SmSt_cut
            }

        def is_active(self):
            """Check if interaction is active.

            """
            return ((self._params["eps"] > 0) and (self._params["sig"] > 0))

        def _set_params_in_es_core(self):
            if smooth_step_set_params(self._part_types[0], self._part_types[1],
                                      self._params["d"],
                                      self._params["n"],
                                      self._params["eps"],
                                      self._params["k0"],
                                      self._params["sig"],
                                      self._params["cutoff"]):
                raise Exception("Could not set smooth-step parameters")

        def default_params(self):
            """Python dictionary of default parameters.

            """
            return {
                "d": 0.,
                "n": 10,
                "eps": 0.,
                "k0": 0.,
                "sig": 0.,
                "cutoff": 0.}

        def type_name(self):
            """Name of interaction type.

            """
            return "SmoothStep"

        def set_params(self, **kwargs):
            """
            Set parameters for the smooth-step interaction.

            Parameters
            ----------
            d : :obj:`float`
                Short range repulsion parameter.
            n : :obj:`int`
                Exponent of short range repulsion.
            eps : :obj:`float`
                  The magnitude of the second (soft) repulsion.
            k0 : :obj:`float`
                 Exponential factor in second (soft) repulsion.
            sig : :obj:`float`
                  Length scale of second (soft) repulsion.
            cutoff : :obj:`float`
                Cutoff distance of the interaction.

            """
            super(SmoothStepInteraction, self).set_params(**kwargs)

        def valid_keys(self):
            """All parameters that can be set.

            """
            return "d", "n", "eps", "k0", "sig", "cutoff"

        def required_keys(self):
            """Parameters that have to be set.

            """
            return "d", "eps", "cutoff"

# BMHTF

IF BMHTF_NACL == 1:

    cdef class BMHTFInteraction(NonBondedInteraction):

        def validate_params(self):
            """Check that parameters are valid.

            """
            if self._params["a"] < 0:
                raise ValueError("BMHTF a has to be >=0")
            if self._params["c"] < 0:
                raise ValueError("BMHTF c has to be >=0")
            if self._params["d"] < 0:
                raise ValueError("BMHTF d has to be >=0")
            if self._params["cutoff"] < 0:
                raise ValueError("BMHTF cutoff has to be >=0")
            return True

        def _get_params_from_es_core(self):
            cdef ia_parameters * ia_params
            ia_params = get_ia_param_safe(
                self._part_types[0],
                self._part_types[1])
            return {
                "a": ia_params.BMHTF_A,
                "b": ia_params.BMHTF_B,
                "c": ia_params.BMHTF_C,
                "d": ia_params.BMHTF_D,
                "sig": ia_params.BMHTF_sig,
                "cutoff": ia_params.BMHTF_cut,
            }

        def is_active(self):
            """Check if interaction is active.

            """
            return ((self._params["a"] > 0) and (self._params["c"] > 0) and (self._params["d"] > 0))

        def _set_params_in_es_core(self):
            if BMHTF_set_params(self._part_types[0], self._part_types[1],
                                self._params["a"],
                                self._params["b"],
                                self._params["c"],
                                self._params["d"],
                                self._params["sig"],
                                self._params["cutoff"]):
                raise Exception("Could not set BMHTF parameters")

        def default_params(self):
            """Python dictionary of default parameters.

            """
            return {
                "a": 0.,
                "b": 0.,
                "c": 0.,
                "d": 0.,
                "sig": 0.,
                "cutoff": 0.}

        def type_name(self):
            """Name of interaction type.

            """
            return "BMHTF"

        def set_params(self, **kwargs):
            """
            Set parameters for the BMHTF interaction.

            Parameters
            ----------
            a : :obj:`float`
                The magnitude of exponential part of the interaction.
            b : :obj:`float`
                Exponential factor of the interaction.
            c : :obj:`float`
                The magnitude of the term decaying with the sixth power of r.
            d : :obj:`float`
                The magnitude of the term decaying with the eighth power of r.
            sig : :obj:`float`
                Shift in the exponent.
            cutoff : :obj:`float`
                Cutoff distance of the interaction.

            """
            super(BMHTFInteraction, self).set_params(**kwargs)

        def valid_keys(self):
            """All parameters that can be set.

            """
            return "a", "b", "c", "d", "sig", "cutoff"

        def required_keys(self):
            """Parameters that have to be set.

            """
            return "a", "b", "c", "d", "sig", "cutoff"

# Morse

IF MORSE == 1:

    cdef class MorseInteraction(NonBondedInteraction):

        def validate_params(self):
            """Check that parameters are valid.

            """
            if self._params["eps"] < 0:
                raise ValueError("Morse eps has to be >=0")
            if self._params["offset"] < 0:
                raise ValueError("Morse offset has to be >=0")
            if self._params["cutoff"] < 0:
                raise ValueError("Morse cutoff has to be >=0")
            return True

        def _get_params_from_es_core(self):
            cdef ia_parameters * ia_params
            ia_params = get_ia_param_safe(
                self._part_types[0],
                self._part_types[1])
            return {
                "eps": ia_params.MORSE_eps,
                "alpha": ia_params.MORSE_alpha,
                "rmin": ia_params.MORSE_rmin,
                "cutoff": ia_params.MORSE_cut
            }

        def is_active(self):
            """Check if interaction is active.

            """
            return (self._params["eps"] > 0)

        def _set_params_in_es_core(self):
            if morse_set_params(self._part_types[0], self._part_types[1],
                                self._params["eps"],
                                self._params["alpha"],
                                self._params["rmin"],
                                self._params["cutoff"]):
                raise Exception("Could not set Morse parameters")

        def default_params(self):
            """Python dictionary of default parameters.

            """
            return {
                "eps": 0.,
                "alpha": 0.,
                "rmin": 0.,
                "cutoff": 0.}

        def type_name(self):
            """Name of interaction type.

            """
            return "Morse"

        def set_params(self, **kwargs):
            """
            Set parameters for the Morse interaction.

            Parameters
            ----------
            eps : :obj:`float`
                The magnitude of the interaction.
            alpha : :obj:`float`
                Stiffness of the Morse interaction.
            rmin : :obj:`float`
                Distance of potential minimum
            cutoff : :obj:`float`
                Cutoff distance of the interaction.

            """
            super(MorseInteraction, self).set_params(**kwargs)

        def valid_keys(self):
            """All parameters that can be set.

            """
            return "eps", "alpha", "rmin", "cutoff"

        def required_keys(self):
            """Parameters that have to be set.

            """
            return "eps", "alpha", "rmin"

# Buckingham

IF BUCKINGHAM == 1:

    cdef class BuckinghamInteraction(NonBondedInteraction):

        def validate_params(self):
            """Check that parameters are valid.

            """
            if self._params["a"] < 0:
                raise ValueError("Buckingham a has to be >=0")
            if self._params["b"] < 0:
                raise ValueError("Buckingham b has to be >=0")
            if self._params["c"] < 0:
                raise ValueError("Buckingham c has to be >=0")
            if self._params["d"] < 0:
                raise ValueError("Buckingham d has to be >=0")
            return True

        def _get_params_from_es_core(self):
            cdef ia_parameters * ia_params
            ia_params = get_ia_param_safe(
                self._part_types[0],
                self._part_types[1])
            return {
                "a": ia_params.BUCK_A,
                "b": ia_params.BUCK_B,
                "c": ia_params.BUCK_C,
                "d": ia_params.BUCK_D,
                "cutoff": ia_params.BUCK_cut,
                "discont": ia_params.BUCK_discont,
                "shift": ia_params.BUCK_shift
            }

        def is_active(self):
            """Check if interaction is active.

            """
            return ((self._params["a"] > 0) or (self._params["b"] > 0) or (self._params["d"] > 0) or (self._params["shift"] > 0))

        def _set_params_in_es_core(self):
            if buckingham_set_params(self._part_types[0], self._part_types[1],
                                     self._params["a"],
                                     self._params["b"],
                                     self._params["c"],
                                     self._params["d"],
                                     self._params["cutoff"],
                                     self._params["discont"],
                                     self._params["shift"]):
                raise Exception("Could not set Buckingham parameters")

        def default_params(self):
            """Python dictionary of default parameters.

            """
            return {
                "a": 0.,
                "b": 0.,
                "c": 0.,
                "d": 0.,
                "cutoff": 0.,
                "discont": 0.,
                "shift": 0.}

        def type_name(self):
            """Name of interaction type.

            """
            return "Buckingham"

        def set_params(self, **kwargs):
            """
            Set parameters for the Buckingham interaction.

            Parameters
            ----------
            a : :obj:`float`
                Magnitude of the exponential part of the interaction.
            b : :obj`float`
                Exponent of the exponential part of the interaction.
            c : :obj:`float`
                Prefactor of term decaying with the sixth power of distance.
            d : :obj:`float`
                Prefactor of term decaying with the fourth power of distance.
            discont : :obj:`float`
                Distance below which the potential is linearly continued.
            cutoff : :obj:`float`
                Cutoff distance of the interaction.
            shift: :obj:`float`, optional
                Constant potential shift.

            """
            super(BuckinghamInteraction, self).set_params(**kwargs)

        def valid_keys(self):
            """All parameters that can be set.

            """
            return "a", "b", "c", "d", "discont", "cutoff", "shift"

        def required_keys(self):
            """Parameters that have to be set.

            """
            return "a", "c", "d", "discont", "cutoff"

# Soft-sphere

IF SOFT_SPHERE == 1:

    cdef class SoftSphereInteraction(NonBondedInteraction):

        def validate_params(self):
            """Check that parameters are valid.

            """
            if self._params["a"] < 0:
                raise ValueError("Soft-sphere a has to be >=0")
            if self._params["offset"] < 0:
                raise ValueError("Soft-sphere offset has to be >=0")
            if self._params["cutoff"] < 0:
                raise ValueError("Soft-sphere cutoff has to be >=0")
            return True

        def _get_params_from_es_core(self):
            cdef ia_parameters * ia_params
            ia_params = get_ia_param_safe(
                self._part_types[0],
                self._part_types[1])
            return {
                "a": ia_params.soft_a,
                "n": ia_params.soft_n,
                "cutoff": ia_params.soft_cut,
                "offset": ia_params.soft_offset
            }

        def is_active(self):
            """Check if interaction is active.

            """
            return (self._params["a"] > 0)

        def _set_params_in_es_core(self):
            if soft_sphere_set_params(self._part_types[0], self._part_types[1],
                                      self._params["a"],
                                      self._params["n"],
                                      self._params["cutoff"],
                                      self._params["offset"]):
                raise Exception("Could not set Soft-sphere parameters")

        def default_params(self):
            """Python dictionary of default parameters.

            """
            return {
                "a": 0.,
                "n": 0.,
                "cutoff": 0.,
                "offset": 0.}

        def type_name(self):
            """Name of interaction type.

            """
            return "SoftSphere"

        def set_params(self, **kwargs):
            """
            Set parameters for the Soft-sphere interaction.

            Parameters
            ----------
            a : :obj:`float`
                The magnitude of the interaction.
            n : :obj:`float`
                Exponent of the power law.
            cutoff : :obj:`float`
                     Cutoff distance of the interaction.
            offset : :obj:`float`, optional
                     Offset distance of the interaction.

            """
            super(SoftSphereInteraction, self).set_params(**kwargs)

        def valid_keys(self):
            """All parameters that can be set.

            """
            return "a", "n", "cutoff", "offset"

        def required_keys(self):
            """Parameters that have to be set.

            """
            return "a", "n", "cutoff"

<<<<<<< HEAD
IF MEMBRANE_COLLISION == 1:
    cdef class MembraneCollisionInteraction(NonBondedInteraction):

        def validate_params(self):
            if self._params["membrane_cut"] < 0:
                raise ValueError("Membrane Collision cutoff has to be >=0")
            return True

        def _get_params_from_es_core(self):
            cdef ia_parameters * ia_params
            ia_params = get_ia_param_safe(self._part_types[0], self._part_types[1])
            return {
                "membrane_a": ia_params.membrane_a,
                "membrane_n": ia_params.membrane_n,
                "membrane_cut": ia_params.membrane_cut,
                "membrane_offset": ia_params.membrane_offset}

        def is_active(self):
            return (self._params["membrane_a"] > 0)

        def _set_params_in_es_core(self):
            if membrane_collision_set_params(self._part_types[0], self._part_types[1],
                                        self._params["membrane_a"],
                                        self._params["membrane_n"],
                                        self._params["membrane_cut"],
                                        self._params["membrane_offset"]):
                raise Exception("Could not set Membrane Collision parameters")

        def default_params(self):
            return {
                "membrane_a": 0.,
                "membrane_n": 1.,
                "membrane_cut": 0.,
                "membrane_offset": 0.}

        def type_name(self):
            return "MembraneCollision"

        def valid_keys(self):
            return "membrane_a", "membrane_n", "membrane_cut", "membrane_offset"

        def required_keys(self):
            return "membrane_a", "membrane_n", "membrane_cut"

IF SOFT_SPHERE == 1:
    cdef class SoftSphereInteraction(NonBondedInteraction):

        def validate_params(self):
            if self._params["soft_cut"] < 0:
                raise ValueError("Soft Sphere cutoff has to be >=0")
            return True

        def _get_params_from_es_core(self):
            cdef ia_parameters * ia_params
            ia_params = get_ia_param_safe(self._part_types[0], self._part_types[1])
            return {
                "soft_a": ia_params.soft_a,
                "soft_n": ia_params.soft_n,
                "soft_cut": ia_params.soft_cut,
                "soft_offset": ia_params.soft_offset}

        def is_active(self):
            return (self._params["soft_a"] > 0)

        def _set_params_in_es_core(self):
            if soft_sphere_set_params(self._part_types[0], self._part_types[1],
                                        self._params["soft_a"],
                                        self._params["soft_n"],
                                        self._params["soft_cut"],
                                        self._params["soft_offset"]):
                raise Exception("Could not set Soft Sphere parameters")

        def default_params(self):
            return {
                "soft_a": 0.,
                "soft_n": 1.,
                "soft_cut": 0.,
                "soft_offset": 0.}

        def type_name(self):
            return "SoftSphere"

        def valid_keys(self):
            return "soft_a", "soft_n", "soft_cut", "soft_offset"

        def required_keys(self):
            return "soft_a", "soft_n", "soft_cut"

IF AFFINITY == 1:
    cdef class AffinityInteraction(NonBondedInteraction):

        def validate_params(self):
            if self._params["affinity_cut"] < 0:
                raise ValueError("Affinity cutoff has to be >=0")
            if self._params["affinity_type"] < 0:
                raise ValueError("Affinity type has to be >=0")
            if self._params["affinity_kappa"] < 0:
                raise ValueError("Affinity kappa has to be >=0")
            if self._params["affinity_r0"] < 0:
                raise ValueError("Affinity r0 has to be >=0")
            if self._params["affinity_Kon"] < 0:
                raise ValueError("Affinity Kon has to be >=0")
            if self._params["affinity_Koff"] < 0:
                raise ValueError("Affinity Koff has to be >=0")
            if self._params["affinity_maxBond"] < 0:
                raise ValueError("Affinity maxBond has to be >=0")
            return True

        def _get_params_from_es_core(self):
            cdef ia_parameters * ia_params
            ia_params = get_ia_param_safe(self._part_types[0], self._part_types[1])
            return {
                "affinity_type": ia_params.affinity_type,
                "affinity_kappa": ia_params.affinity_kappa,
                "affinity_r0": ia_params.affinity_r0,
                "affinity_Kon": ia_params.affinity_Kon,
                "affinity_Koff": ia_params.affinity_Koff,
                "affinity_maxBond": ia_params.affinity_maxBond,
                "affinity_cut": ia_params.affinity_cut}

        def is_active(self):
            return (self._params["affinity_kappa"] > 0)


        def _set_params_in_es_core(self):
            if affinity_set_params(self._part_types[0], self._part_types[1],
                                        self._params["affinity_type"],
                                        self._params["affinity_kappa"],
                                        self._params["affinity_r0"],
                                        self._params["affinity_Kon"],
                                        self._params["affinity_Koff"],
                                        self._params["affinity_maxBond"],
                                        self._params["affinity_cut"]):
                raise Exception("Could not set Affinity parameters")

        def default_params(self):
            return {
                "affinity_type": 0,
                "affinity_kappa": 0.,
                "affinity_r0": 0.,
                "affinity_Kon": 0.,
                "affinity_Koff": 0.,
                "affinity_maxBond": 0.,
                "affinity_cut": 0.}

        def type_name(self):
            return "Affinity"

        def valid_keys(self):
            return "affinity_type", "affinity_kappa", "affinity_r0", "affinity_Kon", "affinity_Koff", "affinity_maxBond", "affinity_cut"

        def required_keys(self):
            return "affinity_type", "affinity_kappa", "affinity_r0", "affinity_Kon", "affinity_Koff", "affinity_maxBond", "affinity_cut"


# Gay-Berne
=======
# Hertzian
>>>>>>> f807cc16

IF HERTZIAN == 1:

    cdef class HertzianInteraction(NonBondedInteraction):

        def validate_params(self):
            """Check that parameters are valid.

            """
            if self._params["eps"] < 0:
                raise ValueError("Hertzian eps a has to be >=0")
            if self._params["sig"] < 0:
                raise ValueError("Hertzian sig has to be >=0")
            return True

        def _get_params_from_es_core(self):
            cdef ia_parameters * ia_params
            ia_params = get_ia_param_safe(
                self._part_types[0],
                self._part_types[1])
            return {
                "eps": ia_params.Hertzian_eps,
                "sig": ia_params.Hertzian_sig
            }

        def is_active(self):
            """Check if interaction is active.

            """
            return (self._params["eps"] > 0)

        def _set_params_in_es_core(self):
            if hertzian_set_params(self._part_types[0], self._part_types[1],
                                   self._params["eps"],
                                   self._params["sig"]):
                raise Exception("Could not set Hertzian parameters")

        def default_params(self):
            """Python dictionary of default parameters.

            """
            return {
                "eps": 0.,
                "sig": 1.}

        def type_name(self):
            """Name of interaction type.

            """
            return "Hertzian"

        def set_params(self, **kwargs):
            """
            Set parameters for the Hertzian interaction.

            Parameters
            ----------
            eps : :obj:`float`
                  The magnitude of the interaction.
            sig : :obj:`float`
                  Parameter sigma which determines the length over which the potential decays.

            """
            super(HertzianInteraction, self).set_params(**kwargs)

        def valid_keys(self):
            """All parameters that can be set.

            """
            return "eps", "sig"

        def required_keys(self):
            """Parameters that have to be set.

            """
            return "eps", "sig"

<<<<<<< HEAD

# Generic Lennard Jones
=======
# Gaussian
>>>>>>> f807cc16

IF GAUSSIAN == 1:

    cdef class GaussianInteraction(NonBondedInteraction):

        def validate_params(self):
            """Check that parameters are valid.

            """
            if self._params["eps"] < 0:
                raise ValueError("Gaussian eps a has to be >=0")
            if self._params["sig"] < 0:
                raise ValueError("Gaussian sig has to be >=0")
            if self._params["offset"] < 0:
                raise ValueError("Gaussian offset has to be >=0")
            return True

        def _get_params_from_es_core(self):
            cdef ia_parameters * ia_params
            ia_params = get_ia_param_safe(
                self._part_types[0],
                self._part_types[1])
            return {
                "eps": ia_params.Gaussian_eps,
                "sig": ia_params.Gaussian_sig,
                "cutoff": ia_params.Gaussian_cut
            }

        def is_active(self):
            """Check if interaction is active.

            """
            return (self._params["eps"] > 0)

        def _set_params_in_es_core(self):
            if gaussian_set_params(self._part_types[0], self._part_types[1],
                                   self._params["eps"],
                                   self._params["sig"],
                                   self._params["cutoff"]):
                raise Exception(
                    "Could not set Gaussian interaction parameters")

        def default_params(self):
            """Python dictionary of default parameters.

            """
            return {
                "eps": 0.,
                "sig": 1.,
                "cutoff": 0.}

        def type_name(self):
            """Name of interaction type.

            """
            return "Gaussian"

        def set_params(self, **kwargs):
            """
            Set parameters for the Gaussian interaction.

            Parameters
            ----------
            eps : :obj:`float`
                  Overlap energy epsilon.
            sig : :obj:`float`
                  Variance sigma of the Gaussian interactin.
            cutoff : :obj:`float`
                     Cutoff distance of the interaction.

            """
            super(GaussianInteraction, self).set_params(**kwargs)

        def valid_keys(self):
            """All parameters that can be set.

            """
            return "eps", "sig", "cutoff"

        def required_keys(self):
            """Parameters that have to be set.

            """
            return "eps", "sig", "cutoff"


class NonBondedInteractionHandle(object):
    """
    Provides access to all Non-bonded interactions between
    two particle types.

    """

    type1 = -1
    type2 = -1

    # Here, one line per non-bonded ia
    lennard_jones = None
    lennard_jones_cos = None
    lennard_jones_cos2 = None
    generic_lennard_jones = None
    smooth_step = None
    bmhtf = None
    morse = None
    buckingham = None
    soft_sphere = None
    hertzian = None
    gaussian = None
    tabulated = None
    soft_sphere = None
    membrane_collision = None
    gay_berne = None
    dpd = None
    hat = None

    def __init__(self, _type1, _type2):
        """Takes two particle types as argument"""
        if not (is_valid_type(_type1, int) and is_valid_type(_type2, int)):
            raise TypeError("The particle types have to be of type integer.")
        self.type1 = _type1
        self.type2 = _type2

        # Here, add one line for each nonbonded ia
        IF LENNARD_JONES:
            self.lennard_jones = LennardJonesInteraction(_type1, _type2)
        IF MEMBRANE_COLLISION:
            self.membrane_collision = MembraneCollisionInteraction(_type1, _type2)
        IF SOFT_SPHERE:
            self.soft_sphere = SoftSphereInteraction(_type1, _type2)
        IF AFFINITY:
            self.affinity = AffinityInteraction(_type1, _type2)
        IF LENNARD_JONES_GENERIC:
            self.generic_lennard_jones = GenericLennardJonesInteraction(
                _type1, _type2)
        IF LJCOS:
            self.lennard_jones_cos = LennardJonesCosInteraction(_type1, _type2)
        IF LJCOS2:
            self.lennard_jones_cos2 = LennardJonesCos2Interaction(
                _type1, _type2)
        IF SMOOTH_STEP:
            self.smooth_step = SmoothStepInteraction(_type1, _type2)
        IF BMHTF_NACL:
            self.bmhtf = BMHTFInteraction(_type1, _type2)
        IF MORSE:
            self.morse = MorseInteraction(_type1, _type2)
        IF BUCKINGHAM:
            self.buckingham = BuckinghamInteraction(_type1, _type2)
        IF SOFT_SPHERE:
            self.soft_sphere = SoftSphereInteraction(_type1, _type2)
        IF HERTZIAN:
            self.hertzian = HertzianInteraction(_type1, _type2)
        IF GAUSSIAN:
            self.gaussian = GaussianInteraction(_type1, _type2)
        IF TABULATED == 1:
            self.tabulated = TabulatedNonBonded(_type1, _type2)
        IF GAY_BERNE:
            self.gay_berne = GayBerneInteraction(_type1, _type2)
        IF DPD:
            self.dpd = DPDInteraction(_type1, _type2)
        IF HAT:
            self.hat = HatInteraction(_type1, _type2)


cdef class NonBondedInteractions(object):
    """
    Access to non-bonded interaction parameters via [i,j], where i,j are particle
    types. Returns NonBondedInteractionHandle.
    Also: access to force capping.

    """

    def __getitem__(self, key):
        if not isinstance(key, tuple):
            raise ValueError(
                "NonBondedInteractions[] expects two particle types as indices.")
        if len(key) != 2 or (not is_valid_type(key[0], int)) or (not is_valid_type(key[1], int)):
            raise ValueError(
                "NonBondedInteractions[] expects two particle types as indices.")
        return NonBondedInteractionHandle(key[0], key[1])

    def __getstate__(self):
        # contains info about ALL nonbonded interactions
        odict = NonBondedInteractionHandle(-1, -
                                           1).lennard_jones.user_interactions
        return odict

    def __setstate__(self, odict):
        for _type1 in odict:
            for _type2 in odict[_type1]:
                attrs = dir(NonBondedInteractionHandle(_type1, _type2))
                for a in attrs:
                    attr_ref = getattr(
                        NonBondedInteractionHandle(_type1, _type2), a)
                    type_name_ref = getattr(attr_ref, "type_name", None)
                    if callable(type_name_ref) and type_name_ref() == odict[_type1][_type2]['type_name']:
                        # found nonbonded inter, e.g.
                        # LennardJonesInteraction(_type1, _type2)
                        inter_instance = attr_ref
                        break
                    else:
                        continue

                del odict[_type1][_type2]['type_name']
                inter_instance.set_params(**odict[_type1][_type2])


cdef class BondedInteraction(object):
    """Base class for bonded interactions.

    """

    # This means, the instance does not yet represent a bond in the simulation
    _bond_id = -1

    def __init__(self, *args, **kwargs):
        """
        Either called with an interaction id, in which case, the interaction
        will represent the bonded interaction as it is defined in Espresso core
        Or called with keyword arguments describing a new interaction.

        """
        # Interaction id as argument
        if len(args) == 1 and is_valid_type(args[0], int):
            bond_id = args[0]
            # Check, if the bond in Espresso core is really defined as a FENE
            # bond
            if bonded_ia_params[bond_id].type != self.type_number():
                raise Exception(
                    "The bond with this id is not defined as a " + self.type_name() + " bond in the Espresso core.")

            self._bond_id = bond_id

            # Load the parameters currently set in the Espresso core
            self._params = self._get_params_from_es_core()
            self._bond_id = bond_id

        # Or have we been called with keyword args describing the interaction
        elif len(args) == 0:
            # Check if all required keys are given
            for k in self.required_keys():
                if k not in kwargs:
                    raise ValueError(
                        "At least the following keys have to be given as keyword arguments: " + self.required_keys().__str__())

            self.params = kwargs

            # Validation of parameters
            self.validate_params()

        else:
            raise Exception(
                "The constructor has to be called either with a bond id (as interger), or with a set of keyword arguments describing a new interaction")

    def is_valid(self):
        """Check, if the data stored in the instance still matches what is in Espresso.

        """
        # Check if the bond type in Espresso still matches the bond type saved
        # in this class
        if bonded_ia_params[self._bond_id].type != self.type_number():
            return False

        # check, if the bond parameters saved in the class still match those
        # saved in Espresso
        temp_params = self._get_params_from_es_core()
        if self._params != temp_params:
            return False

        # If we're still here, the instance is valid
        return True

    property params:
        def __get__(self):
            return self._params

        def __set__(self, p):
            # Check, if any key was passed, which is not known
            for k in p.keys():
                if k not in self.valid_keys():
                    raise ValueError(
                        "Key '{}' invalid! Only the following keys are supported: {}"
                        .format(k, ", ".join(self.valid_keys())))

            # Initialize default values
            self.set_default_params()
            # Put in values given by the user
            self._params.update(p)

    def validate_params(self):
        """Check that parameters are valid.

        """
        return True

    def __getattribute__(self, name):
        """Every time _set_params_in_es_core is called, the parameter dict is also updated.

        """
        attr = object.__getattribute__(self, name)
        if hasattr(attr, '__call__') and attr.__name__ == "_set_params_in_es_core":
            def sync_params(*args, **kwargs):
                result = attr(*args, **kwargs)
                self._params.update(self._get_params_from_es_core())
                return result
            return sync_params
        else:
            return attr

    def _get_params_from_es_core(self):
        raise Exception(
            "Subclasses of BondedInteraction must define the _get_params_from_es_core() method.")

    def _set_params_in_es_core(self):
        raise Exception(
            "Subclasses of BondedInteraction must define the _set_params_in_es_core() method.")

    def __str__(self):
        return self.__class__.__name__ + "(" + str(self._params) + ")"

    def set_default_params(self):
        """Sets parameters that are not required to their default value.

        """
        raise Exception(
            "Subclasses of BondedInteraction must define the set_default_params() method.")

    def type_number(self):
        raise Exception(
            "Subclasses of BondedInteraction must define the type_number() method.")

    def type_name(self):
        """Name of interaction type.

        """
        raise Exception(
            "Subclasses of BondedInteraction must define the type_name() method.")

    def valid_keys(self):
        """All parameters that can be set.

        """
        raise Exception(
            "Subclasses of BondedInteraction must define the valid_keys() method.")

    def required_keys(self):
        """Parameters that have to be set.

        """
        raise Exception(
            "Subclasses of BondedInteraction must define the required_keys() method.")

    def __repr__(self):
        if self._bond_id == -1:
            id_str = "inactive"
        else:
            id_str = str(self._bond_id)

        return self.__class__.__name__ + "(" + id_str + "): " + self._params.__str__()

    def __richcmp__(self, other, i):
        if i != 2:
            raise Exception("only == supported")
        if self.__class__ != other.__class__:
            return False
        if self._bond_id != other._bond_id:
            return False
        return self._params == other._params


class BondedInteractionNotDefined(object):

    def __init__(self, *args, **kwargs):
        raise Exception(
            self.__class__.__name__ + " not compiled into Espresso core")

    def type_number(self):
        raise Exception(("%s has to be defined in myconfig.hpp.") % self.name)

    def type_name(self):
        """Name of interaction type.

        """
        raise Exception(("%s has to be defined in myconfig.hpp.") % self.name)

    def valid_keys(self):
        """All parameters that can be set.

        """
        raise Exception(("%s has to be defined in myconfig.hpp.") % self.name)

    def required_keys(self):
        """Parameters that have to be set.

        """
        raise Exception(("%s has to be defined in myconfig.hpp.") % self.name)

    def set_default_params(self):
        """Sets parameters that are not required to their default value.

        """
        raise Exception(("%s has to be defined in myconfig.hpp.") % self.name)

    def _get_params_from_es_core(self):
        raise Exception(("%s has to be defined in myconfig.hpp.") % self.name)

    def _set_params_in_es_core(self):
        raise Exception(("%s has to be defined in myconfig.hpp.") % self.name)


class FeneBond(BondedInteraction):

    def __init__(self, *args, **kwargs):
        """
        FeneBond initializer. Used to instatiate a FeneBond identifier
        with a given set of parameters.

        Parameters
        ----------
        k : :obj:`float`
            Specifies the magnitude of the bond interaction.
        d_r_max : :obj:`float`
                  Specifies the maximum stretch and compression length of the
                  bond.
        r_0 : :obj:`float`, optional
              Specifies the equilibrium length of the bond.

        """
        super(FeneBond, self).__init__(*args, **kwargs)

    def type_number(self):
        return BONDED_IA_FENE

    def type_name(self):
        """Name of interaction type.

        """
        return "FENE"

    def valid_keys(self):
        """All parameters that can be set.

        """
        return "k", "d_r_max", "r_0"

    def required_keys(self):
        """Parameters that have to be set.

        """
        return "k", "d_r_max"

    def set_default_params(self):
        """Sets parameters that are not required to their default value.

        """
        """Sets parameters that are not required to their default value.

        """
        self._params = {"r_0": 0.}
        # Everything else has to be supplied by the user, anyway

    def _get_params_from_es_core(self):
        return \
            {"k": bonded_ia_params[self._bond_id].p.fene.k,
             "d_r_max": bonded_ia_params[self._bond_id].p.fene.drmax,
             "r_0": bonded_ia_params[self._bond_id].p.fene.r0}

    def _set_params_in_es_core(self):
        fene_set_params(
            self._bond_id, self._params["k"], self._params["d_r_max"], self._params["r_0"])


class HarmonicBond(BondedInteraction):

    def __init__(self, *args, **kwargs):
        """
        HarmonicBond initializer. Used to instatiate a HarmonicBond identifier
        with a given set of parameters.

        Parameters
        ----------
        k : :obj:`float`
            Specifies the magnitude of the bond interaction.
        r_0 : :obj:`float`
              Specifies the equilibrium length of the bond.
        r_cut : :obj:`float`, optional
                Specifies maximum distance beyond which the bond is considered
                broken.

        """
        super(HarmonicBond, self).__init__(*args, **kwargs)

    def type_number(self):
        return BONDED_IA_HARMONIC

    def type_name(self):
        """Name of interaction type.

        """
        return "HARMONIC"

    def valid_keys(self):
        """All parameters that can be set.

        """
        return "k", "r_0", "r_cut"

    def required_keys(self):
        """Parameters that have to be set.

        """
        return "k", "r_0"

    def set_default_params(self):
        """Sets parameters that are not required to their default value.

        """
        self._params = {"k": 0., "r_0": 0., "r_cut": 0.}

    def _get_params_from_es_core(self):
        return \
            {"k": bonded_ia_params[self._bond_id].p.harmonic.k,
             "r_0": bonded_ia_params[self._bond_id].p.harmonic.r,
             "r_cut": bonded_ia_params[self._bond_id].p.harmonic.r_cut}

    def _set_params_in_es_core(self):
        harmonic_set_params(
            self._bond_id, self._params["k"], self._params["r_0"], self._params["r_cut"])


IF ROTATION:
    class HarmonicDumbbellBond(BondedInteraction):

        def __init__(self, *args, **kwargs):
            """
            HarmonicDumbbellBond initializer. Used to instatiate a
            HarmonicDumbbellBond identifier with a given set of parameters.

            Parameters
            ----------
            k1 : :obj:`float`
                Specifies the magnitude of the bond interaction.
            k2 : :obj:`float`
                Specifies the magnitude of the angular interaction.
            r_0 : :obj:`float`
                  Specifies the equilibrium length of the bond.
            r_cut : :obj:`float`, optional
                    Specifies maximum distance beyond which the bond is considered
                    broken.

            """
            super(HarmonicDumbbellBond, self).__init__(*args, **kwargs)

        def type_number(self):
            return BONDED_IA_HARMONIC_DUMBBELL

        def type_name(self):
            """Name of interaction type.

            """
            return "HARMONIC_DUMBBELL"

        def valid_keys(self):
            """All parameters that can be set.

            """
            return "k1", "k2", "r_0", "r_cut"

        def required_keys(self):
            """Parameters that have to be set.

            """
            return "k1", "k2", "r_0"

        def set_default_params(self):
            """Sets parameters that are not required to their default value.

            """
            self._params = {"r_cut": 0.}

        def _get_params_from_es_core(self):
            return \
                {"k1": bonded_ia_params[self._bond_id].p.harmonic_dumbbell.k1,
                 "k2": bonded_ia_params[self._bond_id].p.harmonic_dumbbell.k2,
                 "r_0": bonded_ia_params[self._bond_id].p.harmonic_dumbbell.r,
                 "r_cut": bonded_ia_params[self._bond_id].p.harmonic_dumbbell.r_cut}

        def _set_params_in_es_core(self):
            harmonic_dumbbell_set_params(
                self._bond_id, self._params["k1"], self._params["k2"],
                self._params["r_0"], self._params["r_cut"])

IF ROTATION != 1:
    class HarmonicDumbbellBond(BondedInteraction):

        def __init__(self, *args, **kwargs):
            """
            HarmonicDumbbellBond initializer. Used to instatiate a
            HarmonicDumbbellBond identifier with a given set of parameters.

            Parameters
            ----------
            k1 : :obj:`float`
                Specifies the magnitude of the bond interaction.
            k2 : :obj:`float`
                Specifies the magnitude of the angular interaction.
            r_0 : :obj:`float`
                  Specifies the equilibrium length of the bond.
            r_cut : :obj:`float`, optional
                    Specifies maximum distance beyond which the bond is considered
                    broken.

            """
            raise Exception(
                "HarmonicDumbbellBond: ROTATION has to be defined in myconfig.hpp.")

        def type_number(self):
            raise Exception(
                "HarmonicDumbbellBond: ROTATION has to be defined in myconfig.hpp.")

        def type_name(self):
            """Name of interaction type.

            """
            raise Exception(
                "HarmonicDumbbellBond: ROTATION has to be defined in myconfig.hpp.")

        def valid_keys(self):
            """All parameters that can be set.

            """
            raise Exception(
                "HarmonicDumbbellBond: ROTATION has to be defined in myconfig.hpp.")

        def required_keys(self):
            """Parameters that have to be set.

            """
            raise Exception(
                "HarmonicDumbbellBond: ROTATION has to be defined in myconfig.hpp.")

        def set_default_params(self):
            """Sets parameters that are not required to their default value.

            """
            raise Exception(
                "HarmonicDumbbellBond: ROTATION has to be defined in myconfig.hpp.")

        def _get_params_from_es_core(self):
            raise Exception(
                "HarmonicDumbbellBond: ROTATION has to be defined in myconfig.hpp.")

        def _set_params_in_es_core(self):
            raise Exception(
                "HarmonicDumbbellBond: ROTATION has to be defined in myconfig.hpp.")


IF BOND_CONSTRAINT == 1:
    class RigidBond(BondedInteraction):

        def __init__(self, *args, **kwargs):
            """
            RigidBond initializer. Used to instantiate a RigidBond identifier
            with a given set of parameters.

            Parameters
            ----------
            r : :obj:`float`
                Specifies the length of the rigid bond.
            ptol : :obj:`float`, optional
                   Specifies the tolerance for positional deviations.
            vtop : :obj:`float`, optional
                   Specifies the tolerance for velocity deviations.

            """
            super(RigidBond, self).__init__(*args, **kwargs)

        def type_number(self):
            return BONDED_IA_RIGID_BOND

        def type_name(self):
            """Name of interaction type.

            """
            return "RIGID"

        def valid_keys(self):
            """All parameters that can be set.

            """
            return "r", "ptol", "vtol"

        def required_keys(self):
            """Parameters that have to be set.

            """
            return "r"

        def set_default_params(self):
            """Sets parameters that are not required to their default value.

            """
            # TODO rationality of Default Parameters has to be checked
            self._params = {"r": 0.,
                            "ptol": 0.001,
                            "vtol": 0.001}

        def _get_params_from_es_core(self):
            return {"r": bonded_ia_params[self._bond_id].p.rigid_bond.d2**0.5, "ptol": bonded_ia_params[self._bond_id].p.rigid_bond.p_tol, "vtol": bonded_ia_params[self._bond_id].p.rigid_bond.v_tol}

        def _set_params_in_es_core(self):
            rigid_bond_set_params(
                self._bond_id, self._params["r"], self._params["ptol"], self._params["vtol"])
ELSE:
    class RigidBond(BondedInteractionNotDefined):
        name = "RIGID"


class Dihedral(BondedInteraction):

    def type_number(self):
        return BONDED_IA_DIHEDRAL

    def type_name(self):
        """Name of interaction type.

        """
        return "DIHEDRAL"

    def valid_keys(self):
        """All parameters that can be set.

        """
        return "mult", "bend", "phase"

    def required_keys(self):
        """Parameters that have to be set.

        """
        return "mult", "bend", "phase"

    def set_default_params(self):
        """Sets parameters that are not required to their default value.

        """
        self._params = {"mult'": 1., "bend": 0., "phase": 0.}

    def _get_params_from_es_core(self):
        return \
            {"mult": bonded_ia_params[self._bond_id].p.dihedral.mult,
             "bend": bonded_ia_params[self._bond_id].p.dihedral.bend,
             "phase": bonded_ia_params[self._bond_id].p.dihedral.phase}

    def _set_params_in_es_core(self):
        dihedral_set_params(
            self._bond_id, self._params["mult"], self._params["bend"], self._params["phase"])


IF TABULATED == 1:
    class Tabulated(BondedInteraction):

        def __init__(self, *args, **kwargs):
            """
            Tabulated bond initializer. Used to instantiate a Tabulated bond identifier
            with a given set of parameters.

            Parameters
            ----------

            type : :obj:`string`,
                The type of bond, one of 'distance', 'angle' or
                'dihedral'.
            min : :obj:`float`,
                The minimal interaction distance. Has to be 0 if
                type is 'angle' or 'dihedral'
            max : :obj:`float`,
                The maximal interaction distance. Has to be pi if
                type is 'angle' or 2pi if 'dihedral'
            energy: array_like :obj:`float`
                The energy table.
            force: array_like :obj:`float`
                The force table.

            """
            super(Tabulated, self).__init__(*args, **kwargs)

        def type_number(self):
            return BONDED_IA_TABULATED

        def type_name(self):
            """Name of interaction type.

            """
            return "TABULATED"

        def valid_keys(self):
            """All parameters that can be set.

            """
            return "type", "min", "max", "energy", "force"

        def required_keys(self):
            """Parameters that have to be set.

            """
            return "type", "min", "max", "energy", "force"

        def set_default_params(self):
            """Sets parameters that are not required to their default value.

            """
            self._params = {'min': -1., 'max': -1., 'energy': [], 'force': []}

        def _get_params_from_es_core(self):
            make_bond_type_exist(self._bond_id)
            res = \
                {"type": bonded_ia_params[self._bond_id].p.tab.type,
                 "min": bonded_ia_params[self._bond_id].p.tab.pot.minval,
                 "max": bonded_ia_params[self._bond_id].p.tab.pot.maxval,
                 "energy": bonded_ia_params[self._bond_id].p.tab.pot.energy_tab,
                 "force": bonded_ia_params[self._bond_id].p.tab.pot.force_tab
                }
            if res["type"] == 1:
                res["type"] = "distance"
            if res["type"] == 2:
                res["type"] = "angle"
            if res["type"] == 3:
                res["type"] = "dihedral"
            return res

        def _set_params_in_es_core(self):
            if self._params["type"] == "distance":
                type_num = 1
            elif self._params["type"] == "angle":
                type_num = 2
            elif self._params["type"] == "dihedral":
                type_num = 3
            else:
                raise ValueError(
                    "Tabulated type needs to be distance, angle, or diherdal")

            res = tabulated_bonded_set_params(
                self._bond_id, < TabulatedBondedInteraction > type_num,
                self._params["min"],
                self._params["max"],
                self._params["energy"],
                self._params["force"])

            if res == 1:
                raise Exception("Could not setup tabulated bond. Invalid bond type.")
            # Retrieve some params, Es calculates.
            self._params = self._get_params_from_es_core()

    cdef class TabulatedNonBonded(NonBondedInteraction):
        cdef int state

        def __init__(self, *args, **kwargs):
            self.state = -1
            super(TabulatedNonBonded, self).__init__(*args, **kwargs)

        def type_number(self):
            return "TABULATED_NONBONDED"

        def type_name(self):
            """Name of the potential.

            """
            return "TABULATED"

        def valid_keys(self):
            """All parameters that can be set.

            """
            return "min", "max", "energy", "force"

        def required_keys(self):
            """Parameters that have to be set.

            """
            return ["min", "max", "energy", "force"]

        def set_params(self, **kwargs):
            """ Set parameters for the TabulatedNonBonded interaction.

            Parameters
            ----------

            min : :obj:`float`,
                  The minimal interaction distance.
            max : :obj:`float`,
                  The maximal interaction distance.
            energy: array_like :obj:`float`
                  The energy table.
            force: array_like :obj:`float`
                  The force table.

            """
            super(TabulatedNonBonded, self).set_params(**kwargs)

        def set_default_params(self):
            """Sets parameters that are not required to their default value.

            """
            self._params = {'min': -1., 'max': -1, 'energy': [], 'force': []}

        def _get_params_from_es_core(self):
            cdef ia_parameters * ia_params = get_ia_param_safe(
                self._part_types[0],
                self._part_types[1])

            return {'min': ia_params.TAB.minval,
                    'max': ia_params.TAB.maxval,
                    'energy': ia_params.TAB.energy_tab,
                    'force': ia_params.TAB.force_tab}

        def _set_params_in_es_core(self):
            self.state = tabulated_set_params(self._part_types[0],
                                              self._part_types[1],
                                              self._params["min"],
                                              self._params["max"],
                                              self._params["energy"],
                                              self._params["force"])

        def is_active(self):
            """Check if interaction is active.

            """
            if self.state == 0:
                return True

IF TABULATED != 1:
    class Tabulated(BondedInteraction):
        def type_number(self):
            raise Exception("TABULATED has to be defined in myconfig.hpp.")

        def type_name(self):
            """Name of interaction type.

            """
            raise Exception("TABULATED has to be defined in myconfig.hpp.")

        def valid_keys(self):
            """All parameters that can be set.

            """
            raise Exception("TABULATED has to be defined in myconfig.hpp.")

        def required_keys(self):
            """Parameters that have to be set.

            """
            raise Exception("TABULATED has to be defined in myconfig.hpp.")

        def set_default_params(self):
            """Sets parameters that are not required to their default value.

            """
            raise Exception("TABULATED has to be defined in myconfig.hpp.")

        def _get_params_from_es_core(self):
            raise Exception("TABULATED has to be defined in myconfig.hpp.")

        def _set_params_in_es_core(self):
            raise Exception("TABULATED has to be defined in myconfig.hpp.")


IF LENNARD_JONES == 1:
    class SubtLJ(BondedInteraction):
        def __init__(self, *args, **kwargs):
            super(SubtLJ, self).__init__(*args, **kwargs)

        def type_number(self):
            return BONDED_IA_SUBT_LJ

        def type_name(self):
            """Name of interaction type.

            """
            return "SUBT_LJ"

        def valid_keys(self):
            """All parameters that can be set.

            """
            return {}

        def required_keys(self):
            """Parameters that have to be set.

            """
            return {}

        def set_default_params(self):
            """Sets parameters that are not required to their default value.

            """
            self._params = {}

        def _get_params_from_es_core(self):
            return {}

        def _set_params_in_es_core(self):
            subt_lj_set_params(self._bond_id)


class Virtual(BondedInteraction):
    def __init__(self, *args, **kwargs):
        """
        VirtualBond initializer. Used to instantiate a VirtualBond identifier.
        """
        super(Virtual, self).__init__(*args, **kwargs)

    def type_number(self):
        return BONDED_IA_VIRTUAL_BOND

    def type_name(self):
        """Name of interaction type.

        """
        return "VIRTUAL"

    def valid_keys(self):
        """All parameters that can be set.

        """
        return {}

    def required_keys(self):
        """Parameters that have to be set.

        """
        return []

    def set_default_params(self):
        """Sets parameters that are not required to their default value.

        """
        self._params = {}

    def _get_params_from_es_core(self):
        return {}

    def _set_params_in_es_core(self):
        virtual_set_params(self._bond_id)


IF BOND_ENDANGLEDIST == 1:
    class Endangledist(BondedInteraction):

        def type_number(self):
            return BONDED_IA_ENDANGLEDIST

        def type_name(self):
            """Name of interaction type.

            """
            return "ENDANGLEDIST"

        def valid_keys(self):
            """All parameters that can be set.

            """
            return "bend", "phi0", "distmin", "distmax"

        def required_keys(self):
            """Parameters that have to be set.

            """
            return "bend", "phi0", "distmin", "distmax"

        def set_default_params(self):
            """Sets parameters that are not required to their default value.

            """
            self._params = {"bend": 0, "phi0": 0, "distmin": 0, "distmax": 1}

        def _get_params_from_es_core(self):
            return \
                {"bend": bonded_ia_params[self._bond_id].p.endangledist.bend,
                 "phi0": bonded_ia_params[self._bond_id].p.endangledist.phi0,
                 "distmin":
                     bonded_ia_params[self._bond_id].p.endangledist.distmin,
                 "distmax": bonded_ia_params[self._bond_id].p.endangledist.distmax}

        def _set_params_in_es_core(self):
            endangledist_set_params(
                self._bond_id, self._params["bend"], self._params[
                    "phi0"], self._params["distmin"],
                self._params["distmax"])

ELSE:
    class Endangledist(BondedInteractionNotDefined):
        name = "BOND_ENDANGLEDIST"

IF OVERLAPPED == 1:
    class Overlapped(BondedInteraction):

        def type_number(self):
            return BONDED_IA_OVERLAPPED

        def type_name(self):
            """Name of interaction type.

            """
            return "OVERLAPPED"

        def valid_keys(self):
            """All parameters that can be set.

            """
            return "overlap_type", "filename"

        def required_keys(self):
            """Parameters that have to be set.

            """
            return "overlap_type", "filename"

        def set_default_params(self):
            """Sets parameters that are not required to their default value.

            """
            self._params = {"overlap_type": 0, "filename": ""}

        def _get_params_from_es_core(self):
            make_bond_type_exist(self._bond_id)
            return \
                {"bend": bonded_ia_params[self._bond_id].p.overlap.type,
                 "phi0": utils.to_str(bonded_ia_params[self._bond_id].p.overlap.filename)}

        def _set_params_in_es_core(self):
            overlapped_bonded_set_params(
                self._bond_id, self._params["overlap_type"], utils.to_char_pointer(self._params["filename"]))

ELSE:
    class Overlapped(BondedInteractionNotDefined):
        name = "OVERLAPPED"

IF BOND_ANGLE == 1:
    class AngleHarmonic(BondedInteraction):

        def type_number(self):
            return BONDED_IA_ANGLE_HARMONIC

        def type_name(self):
            """Name of interaction type.

            """
            return "ANGLE_HARMONIC"

        def valid_keys(self):
            """All parameters that can be set.

            """
            return "bend", "phi0"

        def required_keys(self):
            """Parameters that have to be set.

            """
            return "bend", "phi0"

        def set_default_params(self):
            """Sets parameters that are not required to their default value.

            """
            self._params = {"bend": 0, "phi0": 0}

        def _get_params_from_es_core(self):
            return \
                {"bend": bonded_ia_params[self._bond_id].p.angle_harmonic.bend,
                 "phi0": bonded_ia_params[self._bond_id].p.angle_harmonic.phi0}

        def _set_params_in_es_core(self):
            angle_harmonic_set_params(
                self._bond_id, self._params["bend"], self._params["phi0"])
ELSE:
    class AngleHarmonic(BondedInteractionNotDefined):
        name = "AngleHarmonic"

IF BOND_ANGLE == 1:
    class AngleCosine(BondedInteraction):

        def type_number(self):
            return BONDED_IA_ANGLE_COSINE

        def type_name(self):
            """Name of interaction type.

            """
            return "ANGLE_COSINE"

        def valid_keys(self):
            """All parameters that can be set.

            """
            return "bend", "phi0"

        def required_keys(self):
            """Parameters that have to be set.

            """
            return "bend", "phi0"

        def set_default_params(self):
            """Sets parameters that are not required to their default value.

            """
            self._params = {"bend": 0, "phi0": 0}

        def _get_params_from_es_core(self):
            return \
                {"bend": bonded_ia_params[self._bond_id].p.angle_cosine.bend,
                 "phi0": bonded_ia_params[self._bond_id].p.angle_cosine.phi0}

        def _set_params_in_es_core(self):
            angle_cosine_set_params(
                self._bond_id, self._params["bend"], self._params["phi0"])
ELSE:
    class AngleCosine(BondedInteractionNotDefined):
        name = "AngelCosine"

IF BOND_ANGLE == 1:
    class AngleCossquare(BondedInteraction):

        def type_number(self):
            return BONDED_IA_ANGLE_COSSQUARE

        def type_name(self):
            """Name of interaction type.

            """
            return "ANGLE_COSSQUARE"

        def valid_keys(self):
            """All parameters that can be set.

            """
            return "bend", "phi0"

        def required_keys(self):
            """Parameters that have to be set.

            """
            return "bend", "phi0"

        def set_default_params(self):
            """Sets parameters that are not required to their default value.

            """
            self._params = {"bend": 0, "phi0": 0}

        def _get_params_from_es_core(self):
            return \
                {"bend": bonded_ia_params[self._bond_id].p.angle_cossquare.bend,
                 "phi0": bonded_ia_params[self._bond_id].p.angle_cossquare.phi0}

        def _set_params_in_es_core(self):
            angle_cossquare_set_params(
                self._bond_id, self._params["bend"], self._params["phi0"])
ELSE:
    class AngleCossquare(BondedInteractionNotDefined):
        name = "AngleCossquare"

<<<<<<< HEAD
class OifGlobalForces(BondedInteraction):
=======

class OifGlobalForces(BondedInteraction):

>>>>>>> f807cc16
    def type_number(self):
        return BONDED_IA_OIF_GLOBAL_FORCES

    def type_name(self):
        """Name of interaction type.

        """
        return "OIF_GLOBAL_FORCES"

    def valid_keys(self):
        """All parameters that can be set.

        """
        return "A0_g", "ka_g", "V0", "kv"

    def required_keys(self):
        """Parameters that have to be set.

        """
        return "A0_g", "ka_g", "V0", "kv"

    def set_default_params(self):
        """Sets parameters that are not required to their default value.

        """
        self._params = {"A0_g": 1., "ka_g": 0., "V0": 1., "kv": 0.}

    def _get_params_from_es_core(self):
        return \
            {"A0_g": bonded_ia_params[self._bond_id].p.oif_global_forces.A0_g,
            "ka_g": bonded_ia_params[self._bond_id].p.oif_global_forces.ka_g,
            "V0": bonded_ia_params[self._bond_id].p.oif_global_forces.V0,
            "kv": bonded_ia_params[self._bond_id].p.oif_global_forces.kv}

    def _set_params_in_es_core(self):
        oif_global_forces_set_params(
            self._bond_id, self._params["A0_g"], self._params["ka_g"], self._params["V0"], self._params["kv"])


<<<<<<< HEAD

=======
>>>>>>> f807cc16
class OifLocalForces(BondedInteraction):

    def type_number(self):
        return BONDED_IA_OIF_LOCAL_FORCES

    def type_name(self):
        """Name of interaction type.

        """
        return "OIF_LOCAL_FORCES"

    def valid_keys(self):
        """All parameters that can be set.

        """
        return "r0", "ks", "kslin", "phi0", "kb", "A01", "A02", "kal", "kvisc"

    def required_keys(self):
        """Parameters that have to be set.

        """
        return "r0", "ks", "kslin", "phi0", "kb", "A01", "A02", "kal", "kvisc"

    def set_default_params(self):
        """Sets parameters that are not required to their default value.

        """
        self._params = {"r0": 1., "ks": 0., "kslin": 0.,
                        "phi0": 0., "kb": 0., "A01": 0., "A02": 0., "kal": 0., "kvisc": 0.}

    def _get_params_from_es_core(self):
        return \
            {"r0": bonded_ia_params[self._bond_id].p.oif_local_forces.r0,
             "ks": bonded_ia_params[self._bond_id].p.oif_local_forces.ks,
             "kslin": bonded_ia_params[self._bond_id].p.oif_local_forces.kslin,
             "phi0": bonded_ia_params[self._bond_id].p.oif_local_forces.phi0,
             "kb": bonded_ia_params[self._bond_id].p.oif_local_forces.kb,
             "A01": bonded_ia_params[self._bond_id].p.oif_local_forces.A01,
             "A02": bonded_ia_params[self._bond_id].p.oif_local_forces.A02,
             "kal": bonded_ia_params[self._bond_id].p.oif_local_forces.kal,
             "kvisc": bonded_ia_params[self._bond_id].p.oif_local_forces.kvisc}

    def _set_params_in_es_core(self):
        oif_local_forces_set_params(
            self._bond_id, self._params["r0"], self._params["ks"], self._params["kslin"], self._params["phi0"], self._params["kb"], self._params["A01"], self._params["A02"], self._params["kal"], self._params["kvisc"])

IF MEMBRANE_COLLISION == 1:
    class OifOutDirection(BondedInteraction):
        def type_number(self):
            return BONDED_IA_OIF_OUT_DIRECTION

        def type_name(self):
            return "OIF_OUT_DIRECTION"

        def valid_keys(self):
            return ""

        def required_keys(self):
            return ""

        def set_default_params(self):
            self._params = {}

        def _get_params_from_es_core(self):
            return \
                {}

        def _set_params_in_es_core(self):
            oif_out_direction_set_params(
                self._bond_id)

ELSE:
    class OifOutDirection(BondedInteractionNotDefined):
        name = "OIF_OUT_DIRECTION"

bonded_interaction_classes = {
    int(BONDED_IA_FENE): FeneBond,
    int(BONDED_IA_HARMONIC): HarmonicBond,
    int(BONDED_IA_HARMONIC_DUMBBELL): HarmonicDumbbellBond,
    int(BONDED_IA_RIGID_BOND): RigidBond,
    int(BONDED_IA_DIHEDRAL): Dihedral,
    int(BONDED_IA_TABULATED): Tabulated,
    int(BONDED_IA_VIRTUAL_BOND): Virtual,
    int(BONDED_IA_ENDANGLEDIST): Endangledist,
    int(BONDED_IA_OVERLAPPED): Overlapped,
<<<<<<< HEAD
    int(BONDED_IA_ANGLE_HARMONIC): Angle_Harmonic,
    int(BONDED_IA_ANGLE_COSINE): Angle_Cosine,
    int(BONDED_IA_ANGLE_COSSQUARE): Angle_Cossquare,
    int(BONDED_IA_OIF_GLOBAL_FORCES): OifGlobalForces,
    int(BONDED_IA_OIF_LOCAL_FORCES): OifLocalForces,
    int(BONDED_IA_OIF_OUT_DIRECTION): OifOutDirection,
=======
    int(BONDED_IA_ANGLE_HARMONIC): AngleHarmonic,
    int(BONDED_IA_ANGLE_COSINE): AngleCosine,
    int(BONDED_IA_ANGLE_COSSQUARE): AngleCossquare,
    int(BONDED_IA_OIF_GLOBAL_FORCES): OifGlobalForces,
    int(BONDED_IA_OIF_LOCAL_FORCES): OifLocalForces,
>>>>>>> f807cc16
}
IF LENNARD_JONES:
    bonded_interaction_classes[int(BONDED_IA_SUBT_LJ)] = SubtLJ


class BondedInteractions(object):
    """Represents the bonded interactions.

    Individual interactions can be accessed using
    BondedInteractions[i], where i is the bond id. Will return a bonded interaction
    from bonded_interaction_classes"""

    def __getitem__(self, key):
        if not is_valid_type(key, int):
            raise ValueError(
                "Index to BondedInteractions[] has to be an integer referring to a bond id")

        # Find out the type of the interaction from Espresso
        if key >= n_bonded_ia:
            raise IndexError(
                "Index to BondedInteractions[] out of range")
        bond_type = bonded_ia_params[key].type

        # Check if the bonded interaction exists in Espresso core
        if bond_type == -1:
            raise ValueError(
                "The bonded interaction with the id " + str(key) + " is not yet defined.")

        # Find the appropriate class representing such a bond
        bond_class = bonded_interaction_classes[bond_type]

        # And return an instance of it, which refers to the bonded interaction
        # id in Espresso
        return bond_class(key)

    def __setitem__(self, key, value):
        # Validate arguments

        # type of key must be int
        if not is_valid_type(key, int):
            raise ValueError(
                "Index to BondedInteractions[] has to ba an integer referring to a bond id")

        # Value must be subclass off BondedInteraction
        if not isinstance(value, BondedInteraction):
            raise ValueError(
                "Only subclasses of BondedInteraction can be assigned.")

        # Save the bond id in the BondedInteraction instance
        value._bond_id = key

        # Set the parameters of the BondedInteraction instance in the Es core
        value._set_params_in_es_core()

    def __len__(self):
        return n_bonded_ia

    # Support iteration over active bonded interactions
    def __iter__(self):
        for i in range(n_bonded_ia):
            if bonded_ia_params[i].type != -1:
                yield self[i]

    def add(self, bonded_ia):
        """Add a bonded ia to the simulation>"""
        self[n_bonded_ia] = bonded_ia

    def __getstate__(self):
        params = {}
        for i, bonded_instance in enumerate(self):
            if hasattr(bonded_instance, 'params'):
                params[i] = bonded_instance.params
                params[i]['bond_type'] = bonded_instance.type_number()
            else:
                params[i] = None
        return params

    def __setstate__(self, params):
        for i in params:
            if params[i] is not None:
                bond_type = params[i]['bond_type']
                del params[i]['bond_type']
                self[i] = bonded_interaction_classes[bond_type](**params[i])<|MERGE_RESOLUTION|>--- conflicted
+++ resolved
@@ -1339,7 +1339,6 @@
             """
             return "a", "n", "cutoff"
 
-<<<<<<< HEAD
 IF MEMBRANE_COLLISION == 1:
     cdef class MembraneCollisionInteraction(NonBondedInteraction):
 
@@ -1384,121 +1383,10 @@
         def required_keys(self):
             return "membrane_a", "membrane_n", "membrane_cut"
 
-IF SOFT_SPHERE == 1:
-    cdef class SoftSphereInteraction(NonBondedInteraction):
-
-        def validate_params(self):
-            if self._params["soft_cut"] < 0:
-                raise ValueError("Soft Sphere cutoff has to be >=0")
-            return True
-
-        def _get_params_from_es_core(self):
-            cdef ia_parameters * ia_params
-            ia_params = get_ia_param_safe(self._part_types[0], self._part_types[1])
-            return {
-                "soft_a": ia_params.soft_a,
-                "soft_n": ia_params.soft_n,
-                "soft_cut": ia_params.soft_cut,
-                "soft_offset": ia_params.soft_offset}
-
-        def is_active(self):
-            return (self._params["soft_a"] > 0)
-
-        def _set_params_in_es_core(self):
-            if soft_sphere_set_params(self._part_types[0], self._part_types[1],
-                                        self._params["soft_a"],
-                                        self._params["soft_n"],
-                                        self._params["soft_cut"],
-                                        self._params["soft_offset"]):
-                raise Exception("Could not set Soft Sphere parameters")
-
-        def default_params(self):
-            return {
-                "soft_a": 0.,
-                "soft_n": 1.,
-                "soft_cut": 0.,
-                "soft_offset": 0.}
-
-        def type_name(self):
-            return "SoftSphere"
-
-        def valid_keys(self):
-            return "soft_a", "soft_n", "soft_cut", "soft_offset"
-
-        def required_keys(self):
-            return "soft_a", "soft_n", "soft_cut"
-
-IF AFFINITY == 1:
-    cdef class AffinityInteraction(NonBondedInteraction):
-
-        def validate_params(self):
-            if self._params["affinity_cut"] < 0:
-                raise ValueError("Affinity cutoff has to be >=0")
-            if self._params["affinity_type"] < 0:
-                raise ValueError("Affinity type has to be >=0")
-            if self._params["affinity_kappa"] < 0:
-                raise ValueError("Affinity kappa has to be >=0")
-            if self._params["affinity_r0"] < 0:
-                raise ValueError("Affinity r0 has to be >=0")
-            if self._params["affinity_Kon"] < 0:
-                raise ValueError("Affinity Kon has to be >=0")
-            if self._params["affinity_Koff"] < 0:
-                raise ValueError("Affinity Koff has to be >=0")
-            if self._params["affinity_maxBond"] < 0:
-                raise ValueError("Affinity maxBond has to be >=0")
-            return True
-
-        def _get_params_from_es_core(self):
-            cdef ia_parameters * ia_params
-            ia_params = get_ia_param_safe(self._part_types[0], self._part_types[1])
-            return {
-                "affinity_type": ia_params.affinity_type,
-                "affinity_kappa": ia_params.affinity_kappa,
-                "affinity_r0": ia_params.affinity_r0,
-                "affinity_Kon": ia_params.affinity_Kon,
-                "affinity_Koff": ia_params.affinity_Koff,
-                "affinity_maxBond": ia_params.affinity_maxBond,
-                "affinity_cut": ia_params.affinity_cut}
-
-        def is_active(self):
-            return (self._params["affinity_kappa"] > 0)
-
-
-        def _set_params_in_es_core(self):
-            if affinity_set_params(self._part_types[0], self._part_types[1],
-                                        self._params["affinity_type"],
-                                        self._params["affinity_kappa"],
-                                        self._params["affinity_r0"],
-                                        self._params["affinity_Kon"],
-                                        self._params["affinity_Koff"],
-                                        self._params["affinity_maxBond"],
-                                        self._params["affinity_cut"]):
-                raise Exception("Could not set Affinity parameters")
-
-        def default_params(self):
-            return {
-                "affinity_type": 0,
-                "affinity_kappa": 0.,
-                "affinity_r0": 0.,
-                "affinity_Kon": 0.,
-                "affinity_Koff": 0.,
-                "affinity_maxBond": 0.,
-                "affinity_cut": 0.}
-
-        def type_name(self):
-            return "Affinity"
-
-        def valid_keys(self):
-            return "affinity_type", "affinity_kappa", "affinity_r0", "affinity_Kon", "affinity_Koff", "affinity_maxBond", "affinity_cut"
-
-        def required_keys(self):
-            return "affinity_type", "affinity_kappa", "affinity_r0", "affinity_Kon", "affinity_Koff", "affinity_maxBond", "affinity_cut"
-
-
 # Gay-Berne
-=======
+
+
 # Hertzian
->>>>>>> f807cc16
 
 IF HERTZIAN == 1:
 
@@ -1576,12 +1464,7 @@
             """
             return "eps", "sig"
 
-<<<<<<< HEAD
-
-# Generic Lennard Jones
-=======
 # Gaussian
->>>>>>> f807cc16
 
 IF GAUSSIAN == 1:
 
@@ -2845,13 +2728,9 @@
     class AngleCossquare(BondedInteractionNotDefined):
         name = "AngleCossquare"
 
-<<<<<<< HEAD
+
 class OifGlobalForces(BondedInteraction):
-=======
-
-class OifGlobalForces(BondedInteraction):
-
->>>>>>> f807cc16
+
     def type_number(self):
         return BONDED_IA_OIF_GLOBAL_FORCES
 
@@ -2891,10 +2770,6 @@
             self._bond_id, self._params["A0_g"], self._params["ka_g"], self._params["V0"], self._params["kv"])
 
 
-<<<<<<< HEAD
-
-=======
->>>>>>> f807cc16
 class OifLocalForces(BondedInteraction):
 
     def type_number(self):
@@ -2980,20 +2855,12 @@
     int(BONDED_IA_VIRTUAL_BOND): Virtual,
     int(BONDED_IA_ENDANGLEDIST): Endangledist,
     int(BONDED_IA_OVERLAPPED): Overlapped,
-<<<<<<< HEAD
-    int(BONDED_IA_ANGLE_HARMONIC): Angle_Harmonic,
-    int(BONDED_IA_ANGLE_COSINE): Angle_Cosine,
-    int(BONDED_IA_ANGLE_COSSQUARE): Angle_Cossquare,
     int(BONDED_IA_OIF_GLOBAL_FORCES): OifGlobalForces,
     int(BONDED_IA_OIF_LOCAL_FORCES): OifLocalForces,
     int(BONDED_IA_OIF_OUT_DIRECTION): OifOutDirection,
-=======
     int(BONDED_IA_ANGLE_HARMONIC): AngleHarmonic,
     int(BONDED_IA_ANGLE_COSINE): AngleCosine,
     int(BONDED_IA_ANGLE_COSSQUARE): AngleCossquare,
-    int(BONDED_IA_OIF_GLOBAL_FORCES): OifGlobalForces,
-    int(BONDED_IA_OIF_LOCAL_FORCES): OifLocalForces,
->>>>>>> f807cc16
 }
 IF LENNARD_JONES:
     bonded_interaction_classes[int(BONDED_IA_SUBT_LJ)] = SubtLJ
