--- conflicted
+++ resolved
@@ -31,11 +31,6 @@
     int FIELD_PERIODIC
     int FIELD_SIMTIME
     int FIELD_MIN_GLOBAL_CUT
-<<<<<<< HEAD
-    int FIELD_LEES_EDWARDS_OFFSET
-=======
-    int FIELD_TEMPERATURE
->>>>>>> 651d1f70
     int FIELD_THERMO_SWITCH
     int FIELD_THERMO_VIRTUAL
     int FIELD_TEMPERATURE
@@ -78,12 +73,6 @@
 cdef extern from "particle_data.hpp":
     extern int n_part
 
-<<<<<<< HEAD
-cdef extern from "lees_edwards.hpp":
-    double lees_edwards_offset
-
-=======
->>>>>>> 651d1f70
 cdef extern from "interaction_data.hpp":
     double dpd_gamma
     double dpd_r_cut
