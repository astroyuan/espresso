#
# Copyright (C) 2013,2014,2015,2016 The ESPResSo project
#
# This file is part of ESPResSo.
#
# ESPResSo is free software: you can redistribute it and/or modify
# it under the terms of the GNU General Public License as published by
# the Free Software Foundation, either version 3 of the License, or
# (at your option) any later version.
#
# ESPResSo is distributed in the hope that it will be useful,
# but WITHOUT ANY WARRANTY; without even the implied warranty of
# MERCHANTABILITY or FITNESS FOR A PARTICULAR PURPOSE.  See the
# GNU General Public License for more details.
#
# You should have received a copy of the GNU General Public License
# along with this program.  If not, see <http://www.gnu.org/licenses/>.
#
from __future__ import print_function, absolute_import, division
include "myconfig.pxi"
import os
import cython
import numpy as np
cimport numpy as np
from .actors cimport Actor
from . cimport cuda_init
from . import cuda_init
from globals cimport *
from copy import deepcopy
from . import utils
from espressomd.utils import array_locked, is_valid_type

# Actor class
####################################################
cdef class HydrodynamicInteraction(Actor):
    def _lb_init(self):
        raise Exception(
            "Subclasses of HydrodynamicInteraction must define the _lb_init() method.")

def _construct(cls, params):
    obj = cls(**params)
    obj._params = params
    return obj

# LBFluid main class
####################################################
IF LB_GPU or LB:
    cdef class LBFluid(HydrodynamicInteraction):
        """
        Initialize the lattice-Boltzmann method for hydrodynamic flow using the CPU.

        """            

        def __reduce__(self):
            return _construct, (self.__class__, self._params), None

        def __getitem__(self, key):
            if isinstance(key, tuple) or isinstance(key, list) or isinstance(key, np.ndarray):
                if len(key) == 3:
                    return LBFluidRoutines(np.array(key))
            else: 
                raise Exception("%s is not a valid key. Should be a point on the nodegrid e.g. lbf[0,0,0]," %key)


        # validate the given parameters on actor initalization
        ####################################################
        def validate_params(self):
            default_params = self.default_params()

            IF SHANCHEN:
                if not hasattr(self._params["dens"],"__getitem__"):
                    raise ValueError(
                        "Density must be two positive double (ShanChen)")
                if not (self._params["dens"][0] > 0.0 and self._params["dens"][1] > 0.0):
                    raise ValueError(
                        "Density must be two positive double (ShanChen)")
            ELSE:
                if self._params["dens"] == default_params["dens"]:
                    raise Exception("LB_FLUID density not set")
                else:
                    if not (self._params["dens"] > 0.0 and (is_valid_type(self._params["dens"], float) or is_valid_type(self._params["dens"], int))):
                        raise ValueError("Density must be one positive double")

        # list of valid keys for parameters
        ####################################################
        def valid_keys(self):
<<<<<<< HEAD
            return "agrid", "dens", "fric", "ext_force_density", "visc", "tau", "couple", "bulk_visc", "gamma_odd", "gamma_even"
=======
            return "agrid", "dens", "fric", "ext_force_density", "visc", "tau", "couple", "bulk_visc"
>>>>>>> 2e259db7

        # list of esential keys required for the fluid
        ####################################################
        def required_keys(self):
            return ["dens", "agrid", "visc", "tau"]

        # list of default parameters
        ####################################################
        def default_params(self):
            IF SHANCHEN:
                return {"agrid": -1.0,
                        "dens": [-1.0, -1.0],
                        "fric": [-1.0, -1.0],
                        "ext_force_density": [0.0, 0.0, 0.0],
                        "visc": [-1.0, -1.0],
                        "bulk_visc": [-1.0, -1.0],
                        "tau": -1.0,
                        "couple": "2pt"}
            ELSE:
                return {"agrid": -1.0,
                        "dens": -1.0,
                        "fric": -1.0,
                        "ext_force_density": [0.0, 0.0, 0.0],
                        "visc": -1.0,
                        "bulk_visc": -1.0,
                        "tau": -1.0,
                        "couple": "2pt"}

        # function that calls wrapper functions which set the parameters at C-Level
        ####################################################
        def _set_lattice_switch(self):
            if lb_set_lattice_switch(1):
                raise Exception("lb_set_lattice_switch error")

        def _set_params_in_es_core(self):
            default_params = self.default_params()
            if python_lbfluid_set_density(self._params["dens"]):
                raise Exception("lb_lbfluid_set_density error")

            if python_lbfluid_set_tau(self._params["tau"]):
                raise Exception("lb_lbfluid_set_tau error")

            if python_lbfluid_set_visc(self._params["visc"]):
                raise Exception("lb_lbfluid_set_visc error")

            if self._params["bulk_visc"] != self.default_params()["bulk_visc"]:
                if python_lbfluid_set_bulk_visc(self._params["bulk_visc"]):
                    raise Exception("lb_lbfluid_set_bulk_visc error")

            if python_lbfluid_set_agrid(self._params["agrid"]):
                raise Exception("lb_lbfluid_set_agrid error")

            if self._params["fric"]!=default_params["fric"]:
                if python_lbfluid_set_friction(self._params["fric"]):
                    raise Exception("lb_lbfluid_set_friction error")

            if python_lbfluid_set_ext_force_density(self._params["ext_force_density"]):
                raise Exception("lb_lbfluid_set_ext_force_density error")

            if python_lbfluid_set_couple_flag(self._params["couple"]):
                raise Exception("lb_lbfluid_set_couple_flag error")

            if "gamma_odd" in self._params:
                if python_lbfluid_set_gamma_odd(self._params["gamma_odd"]):
                    raise Exception("lb_lbfluid_set_gamma_odd error")

            if "gamma_even" in self._params:
                if python_lbfluid_set_gamma_even(self._params["gamma_even"]):
                    raise Exception("lb_lbfluid_set_gamma_even error")

            utils.handle_errors("LB fluid activation")

        # function that calls wrapper functions which get the parameters from C-Level
        ####################################################
        def _get_params_from_es_core(self):
            default_params = self.default_params()

            if python_lbfluid_get_density(self._params["dens"]):
                raise Exception("lb_lbfluid_get_density error")

            if python_lbfluid_get_tau(self._params["tau"]):
                raise Exception("lb_lbfluid_set_tau error")

            if python_lbfluid_get_visc(self._params["visc"]):
                raise Exception("lb_lbfluid_set_visc error")

            if not self._params["bulk_visc"] == default_params["bulk_visc"]:
                if python_lbfluid_get_bulk_visc(self._params["bulk_visc"]):
                    raise Exception("lb_lbfluid_set_bulk_visc error")

            if python_lbfluid_get_agrid(self._params["agrid"]):
                raise Exception("lb_lbfluid_set_agrid error")

            if not self._params["fric"] == default_params["fric"]:
                if python_lbfluid_get_friction(self._params["fric"]):
                    raise Exception("lb_lbfluid_set_friction error")

            if not self._params["ext_force_density"] == default_params["ext_force_density"]:
                if python_lbfluid_get_ext_force_density(self._params["ext_force_density"]):
                    raise Exception("lb_lbfluid_set_ext_force_density error")

            if not self._params["couple"] == default_params["couple"]:
                if python_lbfluid_get_couple_flag(self._params["couple"]):
                    raise Exception("lb_lbfluid_get_couple_flag error")

            return self._params
        
        def get_interpolated_velocity(self, pos):
            """Get LB fluid velocity at specified position.

            Parameters
            ----------
            pos : array_like :obj:`float`
                  The position at which velocity is requested.

            Returns
            -------
            v : array_like :obj:`float`
                The LB fluid velocity at ``pos``.

            """
            cdef Vector3d p	    
            cdef double[3] v

            for i in range(3):
                p[i] = pos[i]

            lb_lbfluid_get_interpolated_velocity_global(p, v)
            return v

        # input/output function wrappers for whole LB fields
        ####################################################
        def print_vtk_velocity(self, path, bb1=None, bb2=None):
            cdef vector[int] bb1_vec
            cdef vector[int] bb2_vec
            if bb1 is None or bb2 is None:
                lb_lbfluid_print_vtk_velocity(utils.to_char_pointer(path))
            else:
                bb1_vec = bb1
                bb2_vec = bb2
                lb_lbfluid_print_vtk_velocity(utils.to_char_pointer(path), bb1_vec, bb2_vec)
        def print_vtk_boundary(self, path):
            lb_lbfluid_print_vtk_boundary(utils.to_char_pointer(path))
        def print_velocity(self, path):
            lb_lbfluid_print_velocity(utils.to_char_pointer(path))
        def print_boundary(self, path):
            lb_lbfluid_print_boundary(utils.to_char_pointer(path))
        def save_checkpoint(self, path, binary):
            tmp_path = path + ".__tmp__"
            lb_lbfluid_save_checkpoint(utils.to_char_pointer(tmp_path), binary)
            os.rename(tmp_path, path)
        def load_checkpoint(self, path, binary):
            lb_lbfluid_load_checkpoint(utils.to_char_pointer(path), binary)

        # Activate Actor
        ####################################################
        def _activate_method(self):
            self.validate_params()
            self._set_lattice_switch()
            self._set_params_in_es_core()
            utils.handle_errors("LB fluid activation")
            IF LB:
                return
            ELSE:
                raise Exception("LB not compiled in")

        def _deactivate_method(self):
            if lb_set_lattice_switch(0):
                raise Exception("lb_set_lattice_switch error")

IF LB_GPU:
    cdef class LBFluidGPU(LBFluid):
        """
        Initialize the lattice-Boltzmann method for hydrodynamic flow using the GPU.

        """

        def remove_total_momentum(self):
            lb_lbfluid_remove_total_momentum()
        
        def _set_lattice_switch(self):
            if lb_set_lattice_switch(2):
                raise Exception("lb_set_lattice_switch error")


        def _activate_method(self):
            self.validate_params()
            self._set_lattice_switch()
            self._set_params_in_es_core()
            IF LB_GPU:
                return
            ELSE:
                raise Exception("LB_GPU not compiled in")


        @cython.boundscheck(False)
        @cython.wraparound(False)
        def get_interpolated_fluid_velocity_at_positions(self, np.ndarray[double, ndim=2, mode="c"] positions not None):
            """Calculate the fluid velocity at given positions.

            Parameters
            ----------
            positions : numpy-array of type :obj:`float` of shape (N,3)
                        The 3-dimensional positions.

            Returns
            -------
            velocities : numpy-array of type :obj:`float` of shape (N,3)
                         The 3-dimensional LB fluid velocities.

            Raises
            ------
            AssertionError
                If shape of ``positions`` not (N,3).

            """
            assert positions.shape[1] == 3, "The input array must have shape (N,3)"
            cdef int length
            length = positions.shape[0]
            velocities = np.empty_like(positions)
            lb_lbfluid_get_interpolated_velocity_at_positions(<double *>np.PyArray_GETPTR2(positions, 0, 0), <double *>np.PyArray_GETPTR2(velocities, 0, 0), length)
            return velocities

IF LB or LB_GPU:
    cdef class LBFluidRoutines(object):
        cdef int node[3]
        def __init__(self, key):
            utils.check_type_or_throw_except(key,3,int, "The index of an lb fluid node consists of three integers.")
            self.node[0] = key[0]
            self.node[1] = key[1]
            self.node[2] = key[2]

        property velocity:
            def __get__(self):
                cdef double[3] double_return
                lb_lbnode_get_u(self.node, double_return)
                return array_locked(double_return)

            def __set__(self, value):
                cdef double[3] host_velocity
                if all(is_valid_type(v, float) for v in value) and len(value) == 3:
                    host_velocity = value
                    lb_lbnode_set_u(self.node, host_velocity)
                else:
                    raise ValueError("Velocity has to be of shape 3 and type float.")
        property density:
            def __get__(self):
                cdef double[3] double_return
                lb_lbnode_get_rho(self.node, double_return)
                return array_locked(double_return)

            def __set__(self, value):
                raise NotImplementedError


        property pi:
            def __get__(self):
                cdef double[6] pi
                lb_lbnode_get_pi(self.node, pi)
                return array_locked(np.array([[pi[0],pi[1],pi[3]],
                                              [pi[1],pi[2],pi[4]],
                                              [pi[3],pi[4],pi[5]]]))

            def __set__(self, value):
                raise NotImplementedError

        property pi_neq:
            def __get__(self):
                cdef double[6] pi
                lb_lbnode_get_pi_neq(self.node, pi)
                return array_locked(np.array([[pi[0],pi[1],pi[3]],
                                              [pi[1],pi[2],pi[4]],
                                              [pi[3],pi[4],pi[5]]]))

            def __set__(self, value):
                raise NotImplementedError

        property population:
            def __get__(self):
                cdef double[19] double_return
                lb_lbnode_get_pop(self.node, double_return)
                return array_locked(double_return)

            def __set__(self, value):
                cdef double[19] double_return
                for i in range(19):
                    double_return[i] = value[i]
                lb_lbnode_set_pop(self.node, double_return)

        property boundary:
            def __get__(self):
                cdef int int_return
                lb_lbnode_get_boundary(self.node, &int_return)
                return int_return

            def __set__(self, value):
                raise NotImplementedError<|MERGE_RESOLUTION|>--- conflicted
+++ resolved
@@ -84,11 +84,7 @@
         # list of valid keys for parameters
         ####################################################
         def valid_keys(self):
-<<<<<<< HEAD
-            return "agrid", "dens", "fric", "ext_force_density", "visc", "tau", "couple", "bulk_visc", "gamma_odd", "gamma_even"
-=======
             return "agrid", "dens", "fric", "ext_force_density", "visc", "tau", "couple", "bulk_visc"
->>>>>>> 2e259db7
 
         # list of esential keys required for the fluid
         ####################################################
@@ -125,6 +121,7 @@
 
         def _set_params_in_es_core(self):
             default_params = self.default_params()
+
             if python_lbfluid_set_density(self._params["dens"]):
                 raise Exception("lb_lbfluid_set_density error")
 
