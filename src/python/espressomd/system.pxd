--- conflicted
+++ resolved
@@ -28,13 +28,10 @@
 cdef extern from "communication.hpp" namespace "Random":
     void mpi_random_seed(int cnt, vector[int] & seed)
 
-<<<<<<< HEAD
-=======
 cdef extern from "forcecap.hpp":
     double forcecap_get()
     void forcecap_set(double forcecap)
 
->>>>>>> 7c1375cb
 from libcpp.string cimport string  # import std::string as string
 from libcpp.vector cimport vector  # import std::vector as vector
 ctypedef vector[string] string_vec
