--- conflicted
+++ resolved
@@ -458,19 +458,15 @@
 cdef extern from "object-in-fluid/oif_global_forces.hpp":
     int oif_global_forces_set_params(int bond_type, double A0_g, double ka_g, double V0, double kv)
 cdef extern from "object-in-fluid/oif_local_forces.hpp":
-<<<<<<< HEAD
     int oif_local_forces_set_params(int bond_type, double r0, double ks, double kslin, double phi0, double kb, double A01, double A02, double kal, double kvisc)
 cdef extern from "object-in-fluid/out_direction.hpp":
     int oif_out_direction_set_params(int bond_type)
-=======
-    int oif_local_forces_set_params(int bond_type, double r0, double ks, double kslin, double phi0, double kb, double A01, double A02, double kal)
 cdef extern from "thermalized_bond.hpp":
     int thermalized_bond_set_params(int bond_type, double temp_com, double gamma_com, double temp_distance, double gamma_distance, double r_cut)
 cdef extern from "bonded_coulomb.hpp":
     int bonded_coulomb_set_params(int bond_type, double prefactor)
 cdef extern from "bonded_coulomb_p3m_sr.hpp":
     int bonded_coulomb_p3m_sr_set_params(int bond_type, double q1q2)
->>>>>>> 68aaacf7
 
 IF ROTATION:
     cdef extern from "harmonic_dumbbell.hpp":
