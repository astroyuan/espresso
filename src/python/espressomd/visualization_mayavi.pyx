--- conflicted
+++ resolved
@@ -206,13 +206,8 @@
             i = bonds[3*n]
             j = bonds[3*n+1]
             t = bonds[3*n+2]
-<<<<<<< HEAD
-            p1 = get_particle_data(i)
-            p2 = get_particle_data(j)
-=======
             p1 = get_particle_data_ptr(i)
             p2 = get_particle_data_ptr(j)
->>>>>>> 18557beb
             bond_coords[n,:3] = numpy.array([p1.r.p[0],p1.r.p[1],p1.r.p[2]])
             get_mi_vector(bond_vec,p2.r.p,p1.r.p)
             bond_coords[n,3:6] = bond_vec
