--- conflicted
+++ resolved
@@ -49,25 +49,7 @@
 
 foreach(cython_file ${cython_SRC})
   get_filename_component(basename ${cython_file} NAME_WE)
-<<<<<<< HEAD
-  list(APPEND cython_generated_SRC "${basename}.cpp")
-  add_custom_command(OUTPUT ${basename}.cpp
-                     COMMAND ${CYTHON_EXECUTABLE}  --cplus
-                     -I ${CMAKE_CURRENT_BINARY_DIR}/_espresso
-                     -I ${CMAKE_CURRENT_SOURCE_DIR}
-                     -I ${CMAKE_CURRENT_SOURCE_DIR}/_espresso
-                     ${cython_file}
-                     -o ${CMAKE_CURRENT_BINARY_DIR}/${basename}.cpp
-                     DEPENDS _espresso/myconfig.pxi ${cython_file}
-                     )
 
-  add_library(${basename} SHARED ${basename}.cpp)
-
-  set_target_properties(${basename} PROPERTIES PREFIX "")
-  set_target_properties(${basename} PROPERTIES MACOSX_RPATH TRUE)
-  if (APPLE)
-     set_target_properties(${basename} PROPERTIES SUFFIX ".so")
-=======
   if("${basename}" STREQUAL "")
       message( FATAL_ERROR "Internal error empty basename of file ${cython_file}")
   else()
@@ -79,7 +61,7 @@
                          -I ${CMAKE_CURRENT_SOURCE_DIR}/_espresso
                          ${cython_file}
                          -o ${CMAKE_CURRENT_BINARY_DIR}/${basename}.cpp
-                         DEPENDS _espresso/myconfig.pxi
+                         DEPENDS _espresso/myconfig.pxi ${cython_file}
                          )
 
       add_library(${basename} SHARED ${basename}.cpp)
@@ -90,6 +72,5 @@
       endif()
       target_link_libraries(${basename} EspressoCore ${LIBRARIES})
       add_dependencies(espressomd ${basename})
->>>>>>> e5e677bb
   endif()
 endforeach()
