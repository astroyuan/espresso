--- conflicted
+++ resolved
@@ -4,11 +4,7 @@
 @script_interface_register
 class AutoUpdateObservables(ScriptInterfaceHelper):
     _so_name = "Observables::AutoUpdateObservables"
-<<<<<<< HEAD
-    _policy = "LOCAL"
-=======
     _so_creation_policy = "LOCAL"
->>>>>>> 70824559
 
     def add(self, *args, **kwargs):
         if len(args) == 1:
@@ -29,11 +25,7 @@
 class Observable(ScriptInterfaceHelper):
     _so_name="Observables::Observable"
     _so_bind_methods = ("value","calculate","update","auto_write_to")
-<<<<<<< HEAD
-    _policy = "LOCAL"
-=======
     _so_creation_policy = "LOCAL"
->>>>>>> 70824559
 
 @script_interface_register
 class ComForce(Observable):
