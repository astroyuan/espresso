#
# Copyright (C) 2013,2014 The ESPResSo project
#
# This file is part of ESPResSo.
#
# ESPResSo is free software: you can redistribute it and/or modify
# it under the terms of the GNU General Public License as published by
# the Free Software Foundation, either version 3 of the License, or
# (at your option) any later version.
#
# ESPResSo is distributed in the hope that it will be useful,
# but WITHOUT ANY WARRANTY; without even the implied warranty of
# MERCHANTABILITY or FITNESS FOR A PARTICULAR PURPOSE.  See the
# GNU General Public License for more details.
#
# You should have received a copy of the GNU General Public License
# along with this program.  If not, see <http://www.gnu.org/licenses/>.
#
include "myconfig.pxi"

from globals cimport *
import numpy as np

import interactions
import actors
cimport cuda_init
import particle_data
import cuda_init
import code_info
from thermostat import Thermostat
from cellsystem import CellSystem


cdef class System:
    doge = 1
    part = particle_data.particleList()
    nonBondedInter = interactions.NonBondedInteractions()
    bondedInter = interactions.BondedInteractions()
<<<<<<< HEAD
    def __init__(self):
        self.Actors = actors.Actors(self)
=======
    Actors = actors.Actors()
    cellSystem = CellSystem()
>>>>>>> 5b90ace4

#    def __init__(self):
#        self.part = particle_data.particleList()
#        self.nonBondedInter = interactions.NonBondedInteractions()
#        self.bondedInter = interactions.BondedInteractions()

    property box_l:
        def __set__(self, _box_l):
            if len(_box_l) != 3:
                raise ValueError("Box length must be of length 3")
            for i in range(3):
                if _box_l[i] <= 0:
                    raise ValueError(
                        "Box length must be > 0 in all directions")
                box_l[i] = _box_l[i]

            mpi_bcast_parameter(0)

        def __get__(self):
            return np.array([box_l[0], box_l[1], box_l[2]])

    property cell_grid:
        def __get__(self):
            return np.array([dd.cell_grid[0], dd.cell_grid[1], dd.cell_grid[2]])

    property cell_size:
        def __get__(self):
            return np.array([dd.cell_size[0], dd.cell_size[1], dd.cell_size[2]])

    property dpd_gamma:
        def __get__(self):
            return dpd_gamma

    property dpd_r_cut:
        def __get__(self):
            return dpd_r_cut

    property gamma:
        def __get__(self):
            return langevin_gamma

    property integ_switch:
        def __get__(self):
            return integ_switch

    property local_box_l:
        def __get__(self):
            return np.array([local_box_l[0], local_box_l[1], local_box_l[2]])

    property max_cut:
        def __get__(self):
            return max_cut

    property max_num_cells:
        def __set__(self, int _max_num_cells):
            global max_num_cells
            if _max_num_cells < min_num_cells:
                raise ValueError(
                    "max_num_cells must be >= min_num_cells (currently " + str(min_num_cells) + ")")
            max_num_cells = _max_num_cells
            mpi_bcast_parameter(FIELD_MAXNUMCELLS)

        def __get__(self):
            return max_num_cells

    property min_num_cells:
        def __set__(self, int _min_num_cells):
            global min_num_cells
            min = calc_processor_min_num_cells()
            if _min_num_cells < min:
                raise ValueError(
                    "min_num_cells must be >= processor_min_num_cells (currently " + str(min) + ")")
            if _min_num_cells > max_num_cells:
                raise ValueError(
                    "min_num_cells must be <= max_num_cells (currently " + str(max_num_cells) + ")")
            min_num_cells = _min_num_cells
            mpi_bcast_parameter(FIELD_MINNUMCELLS)

        def __get__(self):
            return min_num_cells

    property max_part:
        def __get__(self):
            return max_seen_particle

    property max_range:
        def __get__(self):
            return max_range

    property max_skin:
        def __get__(self):
            return max_skin

    property n_layers:
        def __get__(self):
            return n_layers

    property n_nodes:
        def __get__(self):
            return n_nodes

    property n_part:
        def __get__(self):
            return n_part

    property n_part_types:
        def __get__(self):
            return n_particle_types

    property n_rigidbonds:
        def __get__(self):
            return n_rigidbonds

    property node_grid:
        def __set__(self, _node_grid):
            global node_grid
            if len(_node_grid) != 3:
                raise ValueError("node_grid must be of length 3")
            for i in range(3):
                if _node_grid[i] <= 0:
                    raise ValueError("node_grid must be > 0 in all directions")
                node_grid[i] = _node_grid[i]
            if _node_grid[0] * _node_grid[1] * _node_grid[2] != n_nodes:
                raise ValueError(
                    "node_grid does not fit n_nodes (" + str(n_nodes) + ")")
            for i in range(3):
                node_grid[i] = _node_grid[i]
            mpi_bcast_parameter(FIELD_NODEGRID)

        def __get__(self):
            return np.array([node_grid[0], node_grid[1], node_grid[2]])

    property nptiso_gamma0:
        def __get__(self):
            return nptiso_gamma0

    property nptiso_gammav:
        def __get__(self):
            return nptiso_gammav

    property npt_p_ext:
        def __get__(self):
            return nptiso.p_ext

    property npt_p_inst:
        def __get__(self):
            return nptiso.p_inst

    property npt_p_inst_av:
        def __get__(self):
            return nptiso.p_inst_av

    property npt_piston:
        def __set__(self, _npt_piston):
            global npt_piston
            if _npt_piston < 0:
                raise ValueError("npt_piston must be > 0")
            nptiso.piston = _npt_piston
            mpi_bcast_parameter(FIELD_NPTISO_PISTON)

        def __get__(self):
            global npt_piston
            return nptiso.piston

    property npt_p_diff:
        def __set__(self, _npt_p_diff):
            global npt_p_diff
            nptiso.p_diff = _npt_p_diff
            mpi_bcast_parameter(FIELD_NPTISO_PDIFF)

        def __get__(self):
            global npt_p_diff
            return nptiso.p_diff

    property periodicity:
        def __set__(self, _periodic):
            global periodic
            if len(_periodic) != 3:
                raise ValueError(
                    "periodicity must be of length 3, got length " + str(len(_periodic)))
            periodicity = np.zeros(3)
            for i in range(3):
                if _periodic[i] != 1:
                    raise ValueError(
                        "Until we can handle conditional compilation, only periodicity [1,1,1] is supported in python interface")
            for i in range(3):
                periodicity[i] = _periodic[i]
            periodic = 4 * _periodic[2] + 2 * _periodic[1] + _periodic[0]
            # first 3 bits of periodic determine the periodicity
            # until we can handle contitional compilatio, periodic=7 is the
            # only value which makes sense
            mpi_bcast_parameter(FIELD_PERIODIC)

        def __get__(self):
            global periodic
            periodicity = np.zeros(3)
            periodicity[0] = periodic % 2
            periodicity[1] = int(periodic / 2) % 2
            periodicity[2] = int(periodic / 4) % 2
            return periodicity

    property skin:
        def __set__(self, double _skin):
            if _skin <= 0:
                raise ValueError("Skin must be >= 0")
            global skin
            skin = _skin
            mpi_bcast_parameter(28)

        def __get__(self):
            global skin
            return skin

    property temperature:
        def __get__(self):
            global temperature
            return temperature

    property thermo_switch:
        def __get__(self):
            global thermo_switch
            return thermo_switch

    property time:
        def __set__(self, double _time):
            if _time <= 0:
                raise ValueError("Simulation time must be >= 0")
            global sim_time
            sim_time = _time
            mpi_bcast_parameter(FIELD_SIMTIME)

        def __get__(self):
            global sim_time
            return sim_time

    property time_step:
        def __set__(self, double _time_step):
            IF LB:
                global lbpar
            IF LB_GPU:
                global lbpar_gpu
            if _time_step <= 0:
                raise ValueError("Time Step must be positive")
            IF LB:
                if lbpar.tau >= 0.0 and _time_step > lbpar.tau:
                    raise ValueError(
                        "Time Step must be > LB_time_step (" + str(lbpar.tau) + ")")
            IF LB_GPU:
                if lbpar_gpu.tau >= 0.0 and _time_step > lbpar_gpu.tau:
                    raise ValueError(
                        "Time Step must be > LB_time_step (" + str(lbpar_gpu.tau) + ")")
            mpi_set_time_step(_time_step)

        def __get__(self):
            global time_step
            return time_step

    property timings:
        def __set__(self, int _timings):
            global timing_samples
            if _timings <= 0:
                timing_samples = 0
            else:
                timing_samples = _timings

        def __get__(self):
            global timing_samples
            return timing_samples

    property transfer_rate:
        def __get__(self):
            global transfer_rate
            return transfer_rate

    property max_cut_nonbonded:
        def __get__(self):
            global max_cut_nonbonded
            return max_cut_nonbonded

    property verlet_reuse:
        def __get__(self):
            global verlet_reuse
            return verlet_reuse

    property lattice_switch:
        def __get__(self):
            global lattice_switch
            return lattice_switch

    property dpd_tgamma:
        def __get__(self):
            global dpd_tgamma
            return dpd_tgamma

    property dpd_tr_cut:
        def __get__(self):
            global dpd_tr_cut
            return dpd_tr_cut

    property dpd_twf:
        def __get__(self):
            global dpd_twf
            return dpd_twf

    property dpd_wf:
        def __get__(self):
            global dpd_wf
            return dpd_wf

    property adress_vars:
        def __get__(self):
            global adress_vars
            return np.array([
                adress_vars[0],
                adress_vars[1],
                adress_vars[2],
                adress_vars[3],
                adress_vars[4],
                adress_vars[5],
                adress_vars[6]
            ])

    property max_cut_bonded:
        def __get__(self):
            global max_cut_bonded
            return max_cut_bonded

    def changeVolumeAndRescaleParticles(dNew, dir="xyz"):
        """Change box size and rescale particle coordinates
           changeVolumeAndRescaleParticles(dNew, dir="xyz")
           dNew: new length, dir=coordinate tow work on, "xyz" for isotropic
        """
        if dNew < 0:
            raise ValueError("No negative lengths")
        if dir == "xyz":
            dNew = dNew**(1. / 3.)
            rescale_boxl(3, dNew)
        elif dir == "x":
            rescale_boxl(0, dNew)
        elif dir == "y":
            rescale_boxl(1, dNew)
        elif dir == "z":
            rescale_boxl(2, dNew)
        else:
            raise ValueError(
                'Usage: changeVolume { <V_new> | <L_new> { "x" | "y" | "z" | "xyz" } }')


# lbfluid=lb.DeviceList()
IF CUDA == 1:
    cu = cuda_init.CudaInitHandle()<|MERGE_RESOLUTION|>--- conflicted
+++ resolved
@@ -1,21 +1,21 @@
 #
 # Copyright (C) 2013,2014 The ESPResSo project
-#
+#  
 # This file is part of ESPResSo.
-#
+#  
 # ESPResSo is free software: you can redistribute it and/or modify
 # it under the terms of the GNU General Public License as published by
 # the Free Software Foundation, either version 3 of the License, or
 # (at your option) any later version.
-#
+#  
 # ESPResSo is distributed in the hope that it will be useful,
 # but WITHOUT ANY WARRANTY; without even the implied warranty of
 # MERCHANTABILITY or FITNESS FOR A PARTICULAR PURPOSE.  See the
 # GNU General Public License for more details.
-#
+#  
 # You should have received a copy of the GNU General Public License
-# along with this program.  If not, see <http://www.gnu.org/licenses/>.
-#
+# along with this program.  If not, see <http://www.gnu.org/licenses/>. 
+#  
 include "myconfig.pxi"
 
 from globals cimport *
@@ -36,13 +36,9 @@
     part = particle_data.particleList()
     nonBondedInter = interactions.NonBondedInteractions()
     bondedInter = interactions.BondedInteractions()
-<<<<<<< HEAD
+	cellSystem = CellSystem()
     def __init__(self):
         self.Actors = actors.Actors(self)
-=======
-    Actors = actors.Actors()
-    cellSystem = CellSystem()
->>>>>>> 5b90ace4
 
 #    def __init__(self):
 #        self.part = particle_data.particleList()
@@ -55,27 +51,26 @@
                 raise ValueError("Box length must be of length 3")
             for i in range(3):
                 if _box_l[i] <= 0:
-                    raise ValueError(
-                        "Box length must be > 0 in all directions")
-                box_l[i] = _box_l[i]
-
+                    raise ValueError("Box length must be > 0 in all directions")
+                box_l[i]=_box_l[i]
+      
             mpi_bcast_parameter(0)
-
+    
         def __get__(self):
             return np.array([box_l[0], box_l[1], box_l[2]])
 
     property cell_grid:
         def __get__(self):
-            return np.array([dd.cell_grid[0], dd.cell_grid[1], dd.cell_grid[2]])
-
+            return np.array( [ dd.cell_grid[0], dd.cell_grid[1], dd.cell_grid[2]  ] )
+  
     property cell_size:
         def __get__(self):
-            return np.array([dd.cell_size[0], dd.cell_size[1], dd.cell_size[2]])
-
+            return np.array( [ dd.cell_size[0], dd.cell_size[1], dd.cell_size[2] ] )
+    
     property dpd_gamma:
         def __get__(self):
             return dpd_gamma
-
+  
     property dpd_r_cut:
         def __get__(self):
             return dpd_r_cut
@@ -83,79 +78,74 @@
     property gamma:
         def __get__(self):
             return langevin_gamma
-
+  
     property integ_switch:
         def __get__(self):
             return integ_switch
-
+      
     property local_box_l:
         def __get__(self):
             return np.array([local_box_l[0], local_box_l[1], local_box_l[2]])
-
+  
     property max_cut:
         def __get__(self):
             return max_cut
-
+      
     property max_num_cells:
         def __set__(self, int _max_num_cells):
             global max_num_cells
             if _max_num_cells < min_num_cells:
-                raise ValueError(
-                    "max_num_cells must be >= min_num_cells (currently " + str(min_num_cells) + ")")
-            max_num_cells = _max_num_cells
+                raise ValueError("max_num_cells must be >= min_num_cells (currently "+str(min_num_cells)+")")
+            max_num_cells=_max_num_cells
             mpi_bcast_parameter(FIELD_MAXNUMCELLS)
-
         def __get__(self):
             return max_num_cells
 
     property min_num_cells:
-        def __set__(self, int _min_num_cells):
-            global min_num_cells
+        def __set__(self, int _min_num_cells): 
+            global min_num_cells 
             min = calc_processor_min_num_cells()
             if _min_num_cells < min:
-                raise ValueError(
-                    "min_num_cells must be >= processor_min_num_cells (currently " + str(min) + ")")
+                raise ValueError("min_num_cells must be >= processor_min_num_cells (currently "+str(min)+")")
             if _min_num_cells > max_num_cells:
-                raise ValueError(
-                    "min_num_cells must be <= max_num_cells (currently " + str(max_num_cells) + ")")
-            min_num_cells = _min_num_cells
+                raise ValueError("min_num_cells must be <= max_num_cells (currently "+str(max_num_cells)+")")
+            min_num_cells=_min_num_cells
             mpi_bcast_parameter(FIELD_MINNUMCELLS)
-
         def __get__(self):
             return min_num_cells
-
+    
     property max_part:
         def __get__(self):
             return max_seen_particle
-
+  
     property max_range:
         def __get__(self):
             return max_range
-
+  
     property max_skin:
         def __get__(self):
             return max_skin
-
+  
     property n_layers:
         def __get__(self):
             return n_layers
-
+  
     property n_nodes:
         def __get__(self):
             return n_nodes
-
+  
     property n_part:
         def __get__(self):
             return n_part
-
+  
     property n_part_types:
         def __get__(self):
             return n_particle_types
-
+  
     property n_rigidbonds:
         def __get__(self):
             return n_rigidbonds
-
+  
     property node_grid:
         def __set__(self, _node_grid):
             global node_grid
@@ -164,45 +154,42 @@
             for i in range(3):
                 if _node_grid[i] <= 0:
                     raise ValueError("node_grid must be > 0 in all directions")
-                node_grid[i] = _node_grid[i]
-            if _node_grid[0] * _node_grid[1] * _node_grid[2] != n_nodes:
-                raise ValueError(
-                    "node_grid does not fit n_nodes (" + str(n_nodes) + ")")
-            for i in range(3):
-                node_grid[i] = _node_grid[i]
+                node_grid[i]=_node_grid[i]
+            if _node_grid[0]*_node_grid[1]*_node_grid[2] != n_nodes:
+                raise ValueError("node_grid does not fit n_nodes ("+str(n_nodes)+")")
+            for i in range(3):
+                node_grid[i]=_node_grid[i]
             mpi_bcast_parameter(FIELD_NODEGRID)
-
         def __get__(self):
             return np.array([node_grid[0], node_grid[1], node_grid[2]])
-
+  
     property nptiso_gamma0:
         def __get__(self):
             return nptiso_gamma0
-
+  
     property nptiso_gammav:
         def __get__(self):
             return nptiso_gammav
-
+  
     property npt_p_ext:
         def __get__(self):
             return nptiso.p_ext
-
+  
     property npt_p_inst:
         def __get__(self):
             return nptiso.p_inst
-
+  
     property npt_p_inst_av:
         def __get__(self):
             return nptiso.p_inst_av
-
+  
     property npt_piston:
         def __set__(self, _npt_piston):
             global npt_piston
             if _npt_piston < 0:
                 raise ValueError("npt_piston must be > 0")
-            nptiso.piston = _npt_piston
+            nptiso.piston=_npt_piston
             mpi_bcast_parameter(FIELD_NPTISO_PISTON)
-
         def __get__(self):
             global npt_piston
             return nptiso.piston
@@ -210,9 +197,8 @@
     property npt_p_diff:
         def __set__(self, _npt_p_diff):
             global npt_p_diff
-            nptiso.p_diff = _npt_p_diff
+            nptiso.p_diff=_npt_p_diff
             mpi_bcast_parameter(FIELD_NPTISO_PDIFF)
-
         def __get__(self):
             global npt_p_diff
             return nptiso.p_diff
@@ -221,27 +207,23 @@
         def __set__(self, _periodic):
             global periodic
             if len(_periodic) != 3:
-                raise ValueError(
-                    "periodicity must be of length 3, got length " + str(len(_periodic)))
-            periodicity = np.zeros(3)
+                raise ValueError("periodicity must be of length 3, got length "+str(len(_periodic)))
+            periodicity=np.zeros(3)
             for i in range(3):
                 if _periodic[i] != 1:
-                    raise ValueError(
-                        "Until we can handle conditional compilation, only periodicity [1,1,1] is supported in python interface")
-            for i in range(3):
-                periodicity[i] = _periodic[i]
-            periodic = 4 * _periodic[2] + 2 * _periodic[1] + _periodic[0]
+                    raise ValueError("Until we can handle conditional compilation, only periodicity [1,1,1] is supported in python interface")
+            for i in range(3):
+                periodicity[i]=_periodic[i]
+            periodic=4*_periodic[2] + 2*_periodic[1] + _periodic[0] 
             # first 3 bits of periodic determine the periodicity
-            # until we can handle contitional compilatio, periodic=7 is the
-            # only value which makes sense
+            # until we can handle contitional compilatio, periodic=7 is the only value which makes sense
             mpi_bcast_parameter(FIELD_PERIODIC)
-
-        def __get__(self):
-            global periodic
-            periodicity = np.zeros(3)
-            periodicity[0] = periodic % 2
-            periodicity[1] = int(periodic / 2) % 2
-            periodicity[2] = int(periodic / 4) % 2
+        def __get__(self):
+            global periodic 
+            periodicity=np.zeros(3)
+            periodicity[0]=periodic%2 
+            periodicity[1]=int(periodic/2)%2 
+            periodicity[2]=int(periodic/4)%2 
             return periodicity
 
     property skin:
@@ -249,10 +231,9 @@
             if _skin <= 0:
                 raise ValueError("Skin must be >= 0")
             global skin
-            skin = _skin
+            skin=_skin
             mpi_bcast_parameter(28)
-
-        def __get__(self):
+        def __get__(self): 
             global skin
             return skin
 
@@ -260,21 +241,20 @@
         def __get__(self):
             global temperature
             return temperature
-
+  
     property thermo_switch:
         def __get__(self):
             global thermo_switch
             return thermo_switch
-
+  
     property time:
         def __set__(self, double _time):
             if _time <= 0:
                 raise ValueError("Simulation time must be >= 0")
             global sim_time
-            sim_time = _time
+            sim_time=_time
             mpi_bcast_parameter(FIELD_SIMTIME)
-
-        def __get__(self):
+        def __get__(self): 
             global sim_time
             return sim_time
 
@@ -285,68 +265,65 @@
             IF LB_GPU:
                 global lbpar_gpu
             if _time_step <= 0:
-                raise ValueError("Time Step must be positive")
+              raise ValueError("Time Step must be positive")
             IF LB:
                 if lbpar.tau >= 0.0 and _time_step > lbpar.tau:
-                    raise ValueError(
-                        "Time Step must be > LB_time_step (" + str(lbpar.tau) + ")")
+                  raise ValueError("Time Step must be > LB_time_step ("+str(lbpar.tau)+")")
             IF LB_GPU:
                 if lbpar_gpu.tau >= 0.0 and _time_step > lbpar_gpu.tau:
-                    raise ValueError(
-                        "Time Step must be > LB_time_step (" + str(lbpar_gpu.tau) + ")")
+                  raise ValueError("Time Step must be > LB_time_step ("+str(lbpar_gpu.tau)+")")
             mpi_set_time_step(_time_step)
-
         def __get__(self):
             global time_step
             return time_step
-
+  
     property timings:
         def __set__(self, int _timings):
             global timing_samples
             if _timings <= 0:
-                timing_samples = 0
+                timing_samples=0
             else:
-                timing_samples = _timings
-
+                timing_samples=_timings
         def __get__(self):
             global timing_samples
             return timing_samples
-
+  
     property transfer_rate:
         def __get__(self):
             global transfer_rate
             return transfer_rate
-
+  
     property max_cut_nonbonded:
         def __get__(self):
             global max_cut_nonbonded
             return max_cut_nonbonded
-
+  
     property verlet_reuse:
         def __get__(self):
             global verlet_reuse
             return verlet_reuse
 
+
     property lattice_switch:
         def __get__(self):
             global lattice_switch
             return lattice_switch
-
+  
     property dpd_tgamma:
         def __get__(self):
             global dpd_tgamma
             return dpd_tgamma
-
+  
     property dpd_tr_cut:
         def __get__(self):
             global dpd_tr_cut
             return dpd_tr_cut
-
+  
     property dpd_twf:
         def __get__(self):
             global dpd_twf
             return dpd_twf
-
+  
     property dpd_wf:
         def __get__(self):
             global dpd_wf
@@ -355,42 +332,45 @@
     property adress_vars:
         def __get__(self):
             global adress_vars
-            return np.array([
-                adress_vars[0],
-                adress_vars[1],
-                adress_vars[2],
-                adress_vars[3],
-                adress_vars[4],
-                adress_vars[5],
-                adress_vars[6]
+            return np.array( [ \
+            adress_vars[0], \
+            adress_vars[1], \
+            adress_vars[2], \
+            adress_vars[3], \
+            adress_vars[4], \
+            adress_vars[5], \
+            adress_vars[6] \
             ])
-
+  
     property max_cut_bonded:
         def __get__(self):
             global max_cut_bonded
             return max_cut_bonded
 
+
     def changeVolumeAndRescaleParticles(dNew, dir="xyz"):
-        """Change box size and rescale particle coordinates
-           changeVolumeAndRescaleParticles(dNew, dir="xyz")
-           dNew: new length, dir=coordinate tow work on, "xyz" for isotropic
-        """
-        if dNew < 0:
-            raise ValueError("No negative lengths")
-        if dir == "xyz":
-            dNew = dNew**(1. / 3.)
-            rescale_boxl(3, dNew)
-        elif dir == "x":
-            rescale_boxl(0, dNew)
-        elif dir == "y":
-            rescale_boxl(1, dNew)
-        elif dir == "z":
-            rescale_boxl(2, dNew)
-        else:
-            raise ValueError(
-                'Usage: changeVolume { <V_new> | <L_new> { "x" | "y" | "z" | "xyz" } }')
-
-
-# lbfluid=lb.DeviceList()
+      """Change box size and rescale particle coordinates
+         changeVolumeAndRescaleParticles(dNew, dir="xyz")
+	 dNew: new length, dir=coordinate tow work on, "xyz" for isotropic
+      """
+      if dNew<0:
+        raise ValueError("No negative lengths")
+      if dir=="xyz":
+        dNew=dNew**(1./3.)
+        rescale_boxl(3, dNew)
+      elif dir=="x":
+        rescale_boxl(0, dNew)
+      elif dir=="y":
+        rescale_boxl(1, dNew)
+      elif dir=="z":
+        rescale_boxl(2, dNew)
+      else:
+        raise ValueError('Usage: changeVolume { <V_new> | <L_new> { "x" | "y" | "z" | "xyz" } }')
+
+
+    
+
+#lbfluid=lb.DeviceList()
 IF CUDA == 1:
-    cu = cuda_init.CudaInitHandle()+    cu=cuda_init.CudaInitHandle()
+
