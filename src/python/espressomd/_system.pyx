--- conflicted
+++ resolved
@@ -35,12 +35,9 @@
     part = particle_data.particleList()
     nonBondedInter = interactions.NonBondedInteractions()
     bondedInter = interactions.BondedInteractions()
-<<<<<<< HEAD
     thermostat = Thermostat()
-=======
     Actors = actors.Actors()
 
->>>>>>> 4c058a3a
 #    def __init__(self):
 #        self.part = particle_data.particleList()
 #        self.nonBondedInter = interactions.NonBondedInteractions()
