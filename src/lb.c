--- conflicted
+++ resolved
@@ -1312,12 +1312,6 @@
       lb_calc_n_equilibrium(index,rho,v,pi);
 
       lbfields[index].recalc_fields = 1;
-<<<<<<< HEAD
-
-    }
-
-    resend_halo = 0;
-=======
 #ifdef LB_BOUNDARIES
       lbfields[index].boundary = 0;
 #endif
@@ -1328,7 +1322,6 @@
 #ifdef LB_BOUNDARIES
     lb_init_boundaries();
 #endif
->>>>>>> 1df96112
 }
 
 /** Performs a full initialization of
@@ -1480,13 +1473,79 @@
   
 /*@}*/
 
-<<<<<<< HEAD
-=======
 
 /** Calculation of hydrodynamic modes */
 void lb_calc_modes(index_t index, double *mode) {
->>>>>>> 1df96112
-
+
+#ifdef D3Q19
+  double n0, n1p, n1m, n2p, n2m, n3p, n3m, n4p, n4m, n5p, n5m, n6p, n6m, n7p, n7m, n8p, n8m, n9p, n9m;
+
+  n0  = lbfluid[0][0][index];
+  n1p = lbfluid[0][1][index] + lbfluid[0][2][index];
+  n1m = lbfluid[0][1][index] - lbfluid[0][2][index];
+  n2p = lbfluid[0][3][index] + lbfluid[0][4][index];
+  n2m = lbfluid[0][3][index] - lbfluid[0][4][index];
+  n3p = lbfluid[0][5][index] + lbfluid[0][6][index];
+  n3m = lbfluid[0][5][index] - lbfluid[0][6][index];
+  n4p = lbfluid[0][7][index] + lbfluid[0][8][index];
+  n4m = lbfluid[0][7][index] - lbfluid[0][8][index];
+  n5p = lbfluid[0][9][index] + lbfluid[0][10][index];
+  n5m = lbfluid[0][9][index] - lbfluid[0][10][index];
+  n6p = lbfluid[0][11][index] + lbfluid[0][12][index];
+  n6m = lbfluid[0][11][index] - lbfluid[0][12][index];
+  n7p = lbfluid[0][13][index] + lbfluid[0][14][index];
+  n7m = lbfluid[0][13][index] - lbfluid[0][14][index];
+  n8p = lbfluid[0][15][index] + lbfluid[0][16][index];
+  n8m = lbfluid[0][15][index] - lbfluid[0][16][index];
+  n9p = lbfluid[0][17][index] + lbfluid[0][18][index];
+  n9m = lbfluid[0][17][index] - lbfluid[0][18][index];
+//  printf("n: ");
+//  for (i=0; i<19; i++)
+//    printf("%f ", lbfluid[1][i][index]);
+//  printf("\n");
+  
+  /* mass mode */
+  mode[0] = n0 + n1p + n2p + n3p + n4p + n5p + n6p + n7p + n8p + n9p;
+  
+  /* momentum modes */
+  mode[1] = n1m + n4m + n5m + n6m + n7m;
+  mode[2] = n2m + n4m - n5m + n8m + n9m;
+  mode[3] = n3m + n6m - n7m + n8m - n9m;
+
+  /* stress modes */
+  mode[4] = -n0 + n4p + n5p + n6p + n7p + n8p + n9p;
+  mode[5] = n1p - n2p + n6p + n7p - n8p - n9p;
+  mode[6] = n1p + n2p - n6p - n7p - n8p - n9p - 2.*(n3p - n4p - n5p);
+  mode[7] = n4p - n5p;
+  mode[8] = n6p - n7p;
+  mode[9] = n8p - n9p;
+
+#ifndef OLD_FLUCT
+  /* kinetic modes */
+  mode[10] = -2.*n1m + n4m + n5m + n6m + n7m;
+  mode[11] = -2.*n2m + n4m - n5m + n8m + n9m;
+  mode[12] = -2.*n3m + n6m - n7m + n8m - n9m;
+  mode[13] = n4m + n5m - n6m - n7m;
+  mode[14] = n4m - n5m - n8m - n9m;
+  mode[15] = n6m - n7m - n8m + n9m;
+  mode[16] = n0 + n4p + n5p + n6p + n7p + n8p + n9p 
+             - 2.*(n1p + n2p + n3p);
+  mode[17] = - n1p + n2p + n6p + n7p - n8p - n9p;
+  mode[18] = - n1p - n2p -n6p - n7p - n8p - n9p
+             + 2.*(n3p + n4p + n5p);
+#endif
+
+#else
+  int i, j;
+  for (i=0; i<n_veloc; i++) {
+    mode[i] = 0.0;
+    for (j=0; j<n_veloc; j++) {
+      mode[i] += lbmodel.e[i][j]*lbfluid[0][i][index];
+    }
+  }
+#endif
+
+}
 
 /** Streaming and calculation of modes (pull scheme) */
 MDINLINE void lb_pull_calc_modes(index_t index, double *mode) {
@@ -1631,11 +1690,6 @@
   mode[17] = gamma_even*mode[17];
   mode[18] = gamma_even*mode[18];
 #endif
-  LB_TRACE(
-    if (index == lblattice.halo_offset) {
-      fprintf(stderr,"modes after relaxation: %f %f %f %f %f %f %f %f \n",mode[0],mode[1],mode[2],mode[3],mode[4],mode[5], mode[6], mode[11]);
-    }
-      );
 
 }
 
@@ -1972,10 +2026,7 @@
 
     /* exchange halo regions */
     halo_push_communication();
-<<<<<<< HEAD
-=======
-
->>>>>>> 1df96112
+
 #ifdef LB_BOUNDARIES
     /* boundary conditions for links */
     lb_bounce_back();
@@ -2097,10 +2148,6 @@
   index_t node_index[8];
   double delta[6];
   double *local_f, interpolated_u[3],delta_j[3];
-<<<<<<< HEAD
-  LB_FluidNode *local_node;
-=======
->>>>>>> 1df96112
 #ifdef ADDITIONAL_CHECKS
   double old_rho[8];
 #endif
@@ -2120,10 +2167,6 @@
   /* calculate fluid velocity at particle's position
      this is done by linear interpolation
      (Eq. (11) Ahlrichs and Duenweg, JCP 111(17):8225 (1999)) */
-<<<<<<< HEAD
-//  interpolated_u[0] = interpolated_u[1] = interpolated_u[2] = 0.0 ;
-=======
->>>>>>> 1df96112
   lb_lbfluid_get_interpolated_velocity(p->r.p, interpolated_u);
 
   ONEPART_TRACE(if(p->p.identity==check_id) fprintf(stderr,"%d: OPT: LB u = (%.16e,%.3e,%.3e) v = (%.16e,%.3e,%.3e)\n",this_node,interpolated_u[0],interpolated_u[1],interpolated_u[2],p->m.v[0],p->m.v[1],p->m.v[2]));
@@ -2135,11 +2178,7 @@
   force[0] = - lbpar.friction * (p->m.v[0]/time_step - interpolated_u[0] - p->p.mu_E[0]);
   force[1] = - lbpar.friction * (p->m.v[1]/time_step - interpolated_u[1] - p->p.mu_E[1]);
   force[2] = - lbpar.friction * (p->m.v[2]/time_step - interpolated_u[2] - p->p.mu_E[2]);
-<<<<<<< HEAD
-#else // if not LB_ELECTROHYDRODYNAMICS
-=======
 #else
->>>>>>> 1df96112
   force[0] = - lbpar.friction * (p->m.v[0]/time_step - interpolated_u[0]);
   force[1] = - lbpar.friction * (p->m.v[1]/time_step - interpolated_u[1]);
   force[2] = - lbpar.friction * (p->m.v[2]/time_step - interpolated_u[2]);
@@ -2150,12 +2189,9 @@
 
   ONEPART_TRACE(if(p->p.identity==check_id) fprintf(stderr,"%d: OPT: LB f_random = (%.6e,%.3e,%.3e)\n",this_node,p->lc.f_random[0],p->lc.f_random[1],p->lc.f_random[2]));
 
-  if(!(p->l.ext_flag & COORD_FIXED(0)))
-    force[0] = force[0] + p->lc.f_random[0];
-  if(!(p->l.ext_flag & COORD_FIXED(1)))
-    force[1] = force[1] + p->lc.f_random[1];
-  if(!(p->l.ext_flag & COORD_FIXED(2)))
-    force[2] = force[2] + p->lc.f_random[2];
+  force[0] = force[0] + p->lc.f_random[0];
+  force[1] = force[1] + p->lc.f_random[1];
+  force[2] = force[2] + p->lc.f_random[2];
 
   ONEPART_TRACE(if(p->p.identity==check_id) fprintf(stderr,"%d: OPT: LB f_tot = (%.6e,%.3e,%.3e)\n",this_node,force[0],force[1],force[2]));
       
@@ -2181,13 +2217,6 @@
 
 }
 
-<<<<<<< HEAD
-/** The fluid velocity at a real space position is calculated
- * by the interpolation method. This is useful not only for particle
- * LB interactions but also for printing velocities in a way that is independent
- * of the lattice constant */
-=======
->>>>>>> 1df96112
 int lb_lbfluid_get_interpolated_velocity(double* p, double* v) {
   index_t node_index[8], index;
   double delta[6];
@@ -2196,12 +2225,6 @@
   int x,y,z;
   LB_FluidNode *local_node;
 
-<<<<<<< HEAD
-  if (n_nodes != 1)
-    return 1;
-
-=======
->>>>>>> 1df96112
   double lbboundary_mindist, distvec[3];
   double pos[3];
 
@@ -2237,13 +2260,6 @@
      and the relative position of the particle in this cell */ 
   map_position_to_lattice(&lblattice,pos,node_index,delta);
 
-<<<<<<< HEAD
-=======
-/* determine elementary lattice cell surrounding the particle 
-   and the relative position of the particle in this cell */ 
-  map_position_to_lattice(&lblattice,pos,node_index,delta);
-
->>>>>>> 1df96112
   /* calculate fluid velocity at particle's position
      this is done by linear interpolation
      (Eq. (11) Ahlrichs and Duenweg, JCP 111(17):8225 (1999)) */
@@ -2276,7 +2292,6 @@
         local_j[0] = modes[1];
         local_j[1] = modes[2];
         local_j[2] = modes[3];
-<<<<<<< HEAD
 #endif
         interpolated_u[0] += delta[3*x+0]*delta[3*y+1]*delta[3*z+2]*local_j[0]/(local_rho);
         interpolated_u[1] += delta[3*x+0]*delta[3*y+1]*delta[3*z+2]*local_j[1]/(local_rho);	  
@@ -2300,41 +2315,12 @@
     v[1] = interpolated_u[1];
     v[2] = interpolated_u[2];
 #endif
-=======
-#endif
-        interpolated_u[0] += delta[3*x+0]*delta[3*y+1]*delta[3*z+2]*local_j[0]/(local_rho);
-        interpolated_u[1] += delta[3*x+0]*delta[3*y+1]*delta[3*z+2]*local_j[1]/(local_rho);	  
-        interpolated_u[2] += delta[3*x+0]*delta[3*y+1]*delta[3*z+2]*local_j[2]/(local_rho) ;
-
-      }
-    }
-  }
-#ifdef LB_BOUNDARIES
-  if (boundary_flag==1) {
-    v[0]=lbboundary_mindist/(lbpar.agrid/2.)*interpolated_u[0]+(1-lbboundary_mindist/(lbpar.agrid/2.))*lb_boundaries[boundary_no].velocity[0];
-    v[1]=lbboundary_mindist/(lbpar.agrid/2.)*interpolated_u[1]+(1-lbboundary_mindist/(lbpar.agrid/2.))*lb_boundaries[boundary_no].velocity[1];
-    v[2]=lbboundary_mindist/(lbpar.agrid/2.)*interpolated_u[2]+(1-lbboundary_mindist/(lbpar.agrid/2.))*lb_boundaries[boundary_no].velocity[2];
-  } else {
-    v[0] = interpolated_u[0];
-    v[1] = interpolated_u[1];
-    v[2] = interpolated_u[2];
-  }
-#else 
-    v[0] = interpolated_u[0];
-    v[1] = interpolated_u[1];
-    v[2] = interpolated_u[2];
-#endif
->>>>>>> 1df96112
   v[0] *= lbpar.agrid/lbpar.tau;
   v[1] *= lbpar.agrid/lbpar.tau;
   v[2] *= lbpar.agrid/lbpar.tau;
   return 0;
   
 }
-<<<<<<< HEAD
-=======
-
->>>>>>> 1df96112
 int tclcommand_lbfluid_print_interpolated_velocity(Tcl_Interp *interp, int argc, char **argv) {
   double p[3], v[3];
   char buffer[3*TCL_DOUBLE_SPACE+3];
@@ -2545,7 +2531,7 @@
 static void lb_check_halo_regions() {
 
   index_t index;
-  int i,x,y,z, s_node, r_node, count=lbmodel.n_veloc;
+  int i,x,y,z, s_node, r_node, count=n_veloc;
   double *s_buffer, *r_buffer;
   MPI_Status status[2];
 
@@ -2557,11 +2543,7 @@
       for (y=0;y<lblattice.halo_grid[1];++y) {
 
 	index  = get_linear_index(0,y,z,lblattice.halo_grid);
-	for (i=0;i<lbmodel.n_veloc;i++) { s_buffer[i] = lbfluid[0][i][index];
-    if (fabs(lbfluid[0][i][index])>1)
-      printf("index %d i %d %f\n", index, i, lbfluid[0][i][index]);
-    fprintf(stderr, "index %d i %d %f\n", index, i, lbfluid[0][i][index]);
-  }
+	for (i=0;i<n_veloc;i++) { s_buffer[i] = lbfluid[0][i][index];
 
 	s_node = node_neighbors[1];
 	r_node = node_neighbors[0];
@@ -2570,18 +2552,18 @@
 		       r_buffer, count, MPI_DOUBLE, s_node, REQ_HALO_CHECK,
 		       MPI_COMM_WORLD, status);
 	  index = get_linear_index(lblattice.grid[0],y,z,lblattice.halo_grid);
-	  for (i=0;i<lbmodel.n_veloc;i++) s_buffer[i] = lbfluid[0][i][index];
+	  for (i=0;i<n_veloc;i++) s_buffer[i] = lbfluid[0][i][index];
 	  compare_buffers(s_buffer,r_buffer,count*sizeof(double));
 	} else {
 	  index = get_linear_index(lblattice.grid[0],y,z,lblattice.halo_grid);
-	  for (i=0;i<lbmodel.n_veloc;i++) s_buffer[i] = lbfluid[0][i][index];
+	  for (i=0;i<n_veloc;i++) s_buffer[i] = lbfluid[0][i][index];
 	  if (compare_buffers(s_buffer,r_buffer,count*sizeof(double))) {
 	    fprintf(stderr,"buffers differ in dir=%d at index=%ld y=%d z=%d\n",0,index,y,z);
 	  }
 	}
 
 	index = get_linear_index(lblattice.grid[0]+1,y,z,lblattice.halo_grid); 
-	for (i=0;i<lbmodel.n_veloc;i++) s_buffer[i] = lbfluid[0][i][index];
+	for (i=0;i<n_veloc;i++) s_buffer[i] = lbfluid[0][i][index];
 
 	s_node = node_neighbors[0];
 	r_node = node_neighbors[1];
@@ -2590,11 +2572,11 @@
 		       r_buffer, count, MPI_DOUBLE, s_node, REQ_HALO_CHECK,
 		       MPI_COMM_WORLD, status);
 	  index = get_linear_index(1,y,z,lblattice.halo_grid);
-	  for (i=0;i<lbmodel.n_veloc;i++) s_buffer[i] = lbfluid[0][i][index];
+	  for (i=0;i<n_veloc;i++) s_buffer[i] = lbfluid[0][i][index];
 	  compare_buffers(s_buffer,r_buffer,count*sizeof(double));
 	} else {
 	  index = get_linear_index(1,y,z,lblattice.halo_grid);
-	  for (i=0;i<lbmodel.n_veloc;i++) r_buffer[i] = lbfluid[0][i][index];
+	  for (i=0;i<n_veloc;i++) r_buffer[i] = lbfluid[0][i][index];
 	  if (compare_buffers(s_buffer,r_buffer,count*sizeof(double))) {
 	    fprintf(stderr,"buffers differ in dir=%d at index=%ld y=%d z=%d\n",0,index,y,z);	  
 	  }
@@ -2618,11 +2600,11 @@
 		       r_buffer, count, MPI_DOUBLE, s_node, REQ_HALO_CHECK,
 		       MPI_COMM_WORLD, status);
 	  index = get_linear_index(x,lblattice.grid[1],z,lblattice.halo_grid);
-	  for (i=0;i<lbmodel.n_veloc;i++) s_buffer[i] = lbfluid[0][i][index];
+	  for (i=0;i<n_veloc;i++) s_buffer[i] = lbfluid[0][i][index];
 	  compare_buffers(s_buffer,r_buffer,count*sizeof(double));
 	} else {
 	  index = get_linear_index(x,lblattice.grid[1],z,lblattice.halo_grid);
-	  for (i=0;i<lbmodel.n_veloc;i++) r_buffer[i] = lbfluid[0][i][index];
+	  for (i=0;i<n_veloc;i++) r_buffer[i] = lbfluid[0][i][index];
 	  if (compare_buffers(s_buffer,r_buffer,count*sizeof(double))) {
 	    fprintf(stderr,"buffers differ in dir=%d at index=%ld x=%d z=%d\n",1,index,x,z);
 	  }
@@ -2632,7 +2614,7 @@
       for (x=0;x<lblattice.halo_grid[0];++x) {
 
 	index = get_linear_index(x,lblattice.grid[1]+1,z,lblattice.halo_grid);
-	for (i=0;i<lbmodel.n_veloc;i++) s_buffer[i] = lbfluid[0][i][index];
+	for (i=0;i<n_veloc;i++) s_buffer[i] = lbfluid[0][i][index];
 
 	s_node = node_neighbors[2];
 	r_node = node_neighbors[3];
@@ -2641,11 +2623,11 @@
 		       r_buffer, count, MPI_DOUBLE, s_node, REQ_HALO_CHECK,
 		       MPI_COMM_WORLD, status);
 	  index = get_linear_index(x,1,z,lblattice.halo_grid);
-	  for (i=0;i<lbmodel.n_veloc;i++) s_buffer[i] = lbfluid[0][i][index];
+	  for (i=0;i<n_veloc;i++) s_buffer[i] = lbfluid[0][i][index];
 	  compare_buffers(s_buffer,r_buffer,count*sizeof(double));
 	} else {
 	  index = get_linear_index(x,1,z,lblattice.halo_grid);
-	  for (i=0;i<lbmodel.n_veloc;i++) r_buffer[i] = lbfluid[0][i][index];
+	  for (i=0;i<n_veloc;i++) r_buffer[i] = lbfluid[0][i][index];
 	  if (compare_buffers(s_buffer,r_buffer,count*sizeof(double))) {
 	    fprintf(stderr,"buffers differ in dir=%d at index=%ld x=%d z=%d\n",1,index,x,z);
 	  }
@@ -2660,7 +2642,7 @@
       for (x=0;x<lblattice.halo_grid[0];++x) {
 
 	index = get_linear_index(x,y,0,lblattice.halo_grid);
-	for (i=0;i<lbmodel.n_veloc;i++) s_buffer[i] = lbfluid[0][i][index];
+	for (i=0;i<n_veloc;i++) s_buffer[i] = lbfluid[0][i][index];
 
 	s_node = node_neighbors[5];
 	r_node = node_neighbors[4];
@@ -2669,11 +2651,11 @@
 		       r_buffer, count, MPI_DOUBLE, s_node, REQ_HALO_CHECK,
 		       MPI_COMM_WORLD, status);
 	  index = get_linear_index(x,y,lblattice.grid[2],lblattice.halo_grid);
-	  for (i=0;i<lbmodel.n_veloc;i++) s_buffer[i] = lbfluid[0][i][index];
+	  for (i=0;i<n_veloc;i++) s_buffer[i] = lbfluid[0][i][index];
 	  compare_buffers(s_buffer,r_buffer,count*sizeof(double));
 	} else {
 	  index = get_linear_index(x,y,lblattice.grid[2],lblattice.halo_grid);
-	  for (i=0;i<lbmodel.n_veloc;i++) r_buffer[i] = lbfluid[0][i][index];
+	  for (i=0;i<n_veloc;i++) r_buffer[i] = lbfluid[0][i][index];
 	  if (compare_buffers(s_buffer,r_buffer,count*sizeof(double))) {
 	    fprintf(stderr,"buffers differ in dir=%d at index=%ld x=%d y=%d z=%d\n",2,index,x,y,lblattice.grid[2]);  
 	  }
@@ -2685,7 +2667,7 @@
       for (x=0;x<lblattice.halo_grid[0];++x) {
 
 	index = get_linear_index(x,y,lblattice.grid[2]+1,lblattice.halo_grid);
-	for (i=0;i<lbmodel.n_veloc;i++) s_buffer[i] = lbfluid[0][i][index];
+	for (i=0;i<n_veloc;i++) s_buffer[i] = lbfluid[0][i][index];
 
 	s_node = node_neighbors[4];
 	r_node = node_neighbors[5];
@@ -2694,11 +2676,11 @@
 		       r_buffer, count, MPI_DOUBLE, s_node, REQ_HALO_CHECK,
 		       MPI_COMM_WORLD, status);
 	  index = get_linear_index(x,y,1,lblattice.halo_grid);
-	  for (i=0;i<lbmodel.n_veloc;i++) s_buffer[i] = lbfluid[0][i][index];
+	  for (i=0;i<n_veloc;i++) s_buffer[i] = lbfluid[0][i][index];
 	  compare_buffers(s_buffer,r_buffer,count*sizeof(double));
 	} else {
 	  index = get_linear_index(x,y,1,lblattice.halo_grid);
-	  for (i=0;i<lbmodel.n_veloc;i++) r_buffer[i] = lbfluid[0][i][index];
+	  for (i=0;i<n_veloc;i++) r_buffer[i] = lbfluid[0][i][index];
 	  if(compare_buffers(s_buffer,r_buffer,count*sizeof(double))) {
 	    fprintf(stderr,"buffers differ in dir=%d at index=%ld x=%d y=%d\n",2,index,x,y);
 	  }
@@ -3101,11 +3083,8 @@
 }
 #endif /* ADDITIONAL_CHECKS */
 
-<<<<<<< HEAD
-=======
 //=======
 //>>>>>>> d588698... test commit
->>>>>>> 1df96112
 
 #endif
 
