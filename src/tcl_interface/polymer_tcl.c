--- conflicted
+++ resolved
@@ -28,12 +28,8 @@
        Based upon 'polymer.tcl' by BAM (20.02.2003).
 */
 
-<<<<<<< HEAD
-=======
-
 #include "polymer.h"
 #include "communication.h"
->>>>>>> af4f6394
 #include "interaction_data.h"
 #include "parser.h"
 
