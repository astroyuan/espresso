--- conflicted
+++ resolved
@@ -597,83 +597,7 @@
 int lb_lbnode_set_pi_neq(int* ind, double* pi_neq);
 int lb_lbnode_set_pop(int* ind, double* pop);
 
-<<<<<<< HEAD
-
-/** Calculation of hydrodynamic modes */
-MDINLINE void lb_calc_modes(index_t index, double *mode) {
-
-#ifdef D3Q19
-  double n0, n1p, n1m, n2p, n2m, n3p, n3m, n4p, n4m, n5p, n5m, n6p, n6m, n7p, n7m, n8p, n8m, n9p, n9m;
-
-  n0  = lbfluid[0][0][index];
-  n1p = lbfluid[0][1][index] + lbfluid[0][2][index];
-  n1m = lbfluid[0][1][index] - lbfluid[0][2][index];
-  n2p = lbfluid[0][3][index] + lbfluid[0][4][index];
-  n2m = lbfluid[0][3][index] - lbfluid[0][4][index];
-  n3p = lbfluid[0][5][index] + lbfluid[0][6][index];
-  n3m = lbfluid[0][5][index] - lbfluid[0][6][index];
-  n4p = lbfluid[0][7][index] + lbfluid[0][8][index];
-  n4m = lbfluid[0][7][index] - lbfluid[0][8][index];
-  n5p = lbfluid[0][9][index] + lbfluid[0][10][index];
-  n5m = lbfluid[0][9][index] - lbfluid[0][10][index];
-  n6p = lbfluid[0][11][index] + lbfluid[0][12][index];
-  n6m = lbfluid[0][11][index] - lbfluid[0][12][index];
-  n7p = lbfluid[0][13][index] + lbfluid[0][14][index];
-  n7m = lbfluid[0][13][index] - lbfluid[0][14][index];
-  n8p = lbfluid[0][15][index] + lbfluid[0][16][index];
-  n8m = lbfluid[0][15][index] - lbfluid[0][16][index];
-  n9p = lbfluid[0][17][index] + lbfluid[0][18][index];
-  n9m = lbfluid[0][17][index] - lbfluid[0][18][index];
-//  printf("n: ");
-//  for (int i=0; i<19; i++)
-//    printf("%f ", lbfluid[1][i][index]);
-//  printf("\n");
-  
-  /* mass mode */
-  mode[0] = n0 + n1p + n2p + n3p + n4p + n5p + n6p + n7p + n8p + n9p;
-  
-  /* momentum modes */
-  mode[1] = n1m + n4m + n5m + n6m + n7m;
-  mode[2] = n2m + n4m - n5m + n8m + n9m;
-  mode[3] = n3m + n6m - n7m + n8m - n9m;
-
-  /* stress modes */
-  mode[4] = -n0 + n4p + n5p + n6p + n7p + n8p + n9p;
-  mode[5] = n1p - n2p + n6p + n7p - n8p - n9p;
-  mode[6] = n1p + n2p - n6p - n7p - n8p - n9p - 2.*(n3p - n4p - n5p);
-  mode[7] = n4p - n5p;
-  mode[8] = n6p - n7p;
-  mode[9] = n8p - n9p;
-
-#ifndef OLD_FLUCT
-  /* kinetic modes */
-  mode[10] = -2.*n1m + n4m + n5m + n6m + n7m;
-  mode[11] = -2.*n2m + n4m - n5m + n8m + n9m;
-  mode[12] = -2.*n3m + n6m - n7m + n8m - n9m;
-  mode[13] = n4m + n5m - n6m - n7m;
-  mode[14] = n4m - n5m - n8m - n9m;
-  mode[15] = n6m - n7m - n8m + n9m;
-  mode[16] = n0 + n4p + n5p + n6p + n7p + n8p + n9p 
-             - 2.*(n1p + n2p + n3p);
-  mode[17] = - n1p + n2p + n6p + n7p - n8p - n9p;
-  mode[18] = - n1p - n2p -n6p - n7p - n8p - n9p
-             + 2.*(n3p + n4p + n5p);
-#endif
-
-#else
-  int i, j;
-  for (i=0; i<n_veloc; i++) {
-    mode[i] = 0.0;
-    for (j=0; j<n_veloc; j++) {
-      mode[i] += lbmodel.e[i][j]*lbfluid[0][i][index];
-    }
-  }
-#endif
-
-}
-=======
 void lb_check_halo_regions();
->>>>>>> 1df96112
 
 #endif /* LB */
 
