--- conflicted
+++ resolved
@@ -92,15 +92,7 @@
    *  Note: Has to be larger than MD time step! */
   float tau;
 
-<<<<<<< HEAD
-  /** MD tiemstep */
-=======
-  /** friction coefficient for viscous coupling (LJ units)
-   * Note that the friction coefficient is quite high and may
-   * lead to numerical artifacts with low order integrators */
-  float friction;
   /** MD timestep */
->>>>>>> 5125f6e0
   float time_step;
 
   unsigned int dim_x;
@@ -134,24 +126,15 @@
 /** Data structure holding the conserved quantities for the Lattice Boltzmann system. */
 typedef struct {
 
-<<<<<<< HEAD
   /** density of the node */
   float rho[LB_COMPONENTS];
   /** veolcity of the node */
   float v[3];
 
 } LB_rho_v_gpu;
-=======
-  /** velocity density of the node */
-  float rho;
-
-  /** veolcity of the node */
-  float v[3];
-
-  /** stress tensor of the node */
-  float pi[6];
->>>>>>> 5125f6e0
-
+/* this structure is almost duplicated for memory efficiency. When the stress 
+   tensor element are needed at every timestep, this features should be explicitly
+   switched on */
 typedef struct { 
   /** density of the node */
   float rho[LB_COMPONENTS];
@@ -183,30 +166,6 @@
 } LB_randomnr_gpu;
 
 typedef struct {
-<<<<<<< HEAD
-  /** force on the particle given to md part */
-  float f[3];
-
-} LB_particle_force_gpu;
-
-typedef struct {
-  /** particle position given from md part*/
-  float p[3];
-  /** particle momentum struct velocity p.m->v*/
-  float v[3];
-#ifdef SHANCHEN
-  float solvation[2*LB_COMPONENTS];
-#endif 
-#ifdef LB_ELECTROHYDRODYNAMICS
-  float mu_E[3];
-#endif
-  unsigned int fixed;
-
-} LB_particle_gpu;
-
-typedef struct {
-=======
->>>>>>> 5125f6e0
 
   float *force;
 
@@ -286,21 +245,12 @@
 
 void lb_init_GPU(LB_parameters_gpu *lbpar_gpu);
 void lb_integrate_GPU();
-<<<<<<< HEAD
-void lb_particle_GPU(LB_particle_gpu *host_data);
 #ifdef SHANCHEN
 void lb_calc_shanchen_GPU();
 #endif
 void lb_free_GPU();
 void lb_get_values_GPU(LB_rho_v_pi_gpu *host_values);
-void lb_realloc_particle_GPU(LB_parameters_gpu *lbpar_gpu, LB_particle_gpu **host_data);
-void lb_copy_forces_GPU(LB_particle_force_gpu *host_forces);
 void lb_print_node_GPU(int single_nodeindex, LB_rho_v_pi_gpu *host_print_values);
-=======
-void lb_free_GPU();
-void lb_get_values_GPU(LB_values_gpu *host_values);
-void lb_print_node_GPU(int single_nodeindex, LB_values_gpu *host_print_values);
->>>>>>> 5125f6e0
 #ifdef LB_BOUNDARIES_GPU
 void lb_init_boundaries_GPU(int n_lb_boundaries, int number_of_boundnodes, int* host_boundary_node_list, int* host_boundary_index_list, float* lb_bounday_velocity);
 #endif
