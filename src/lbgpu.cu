/* 
   Copyright (C) 2010,2011,2012,2013 The ESPResSo project

   This file is part of ESPResSo.
  
   ESPResSo is free software: you can redistribute it and/or modify
   it under the terms of the GNU General Public License as published by
   the Free Software Foundation, either version 3 of the License, or
   (at your option) any later version.
   
   ESPResSo is distributed in the hope that it will be useful,
   but WITHOUT ANY WARRANTY; without even the implied warranty of
   MERCHANTABILITY or FITNESS FOR A PARTICULAR PURPOSE.  See the
   GNU General Public License for more details.
   
   You should have received a copy of the GNU General Public License
   along with this program.  If not, see <http://www.gnu.org/licenses/>.
*/

/** \file lbgpu.cu
 *
 * Cuda (.cu) file for the Lattice Boltzmann implementation on GPUs.
 * Header file for \ref lbgpu.h.
 */

#include <stdio.h>
#include <cuda.h>
#include <stdlib.h>

extern "C" {
#include "lbgpu.h"
#include "config.h"
//#include "cuda_common.h"
}

#ifdef LB_GPU
#ifndef GAUSSRANDOM
#define GAUSSRANDOM
#endif

int extended_values_flag=0; /* TODO: this has to be set to one by
                               appropriate functions if there is 
                               the need to compute pi at every 
                               step (e.g. moving boundaries)*/

/**defining structures residing in global memory */

/** device_rho_v: struct for hydrodynamic fields: this is for internal use 
    (i.e. stores values in LB units) and should not used for 
    printing values  */
static LB_rho_v_gpu *device_rho_v= NULL;

/** device_rho_v_pi: extended struct for hydrodynamic fields: this is the interface
    to tcl, and stores values in MD units. It should not used
    as an input for any LB calculations. This structure is not yet 
    used, and it is here to allow access to the stress tensor at any
    timestep, e.g. for future implementations of moving boundary codes */
static LB_rho_v_gpu *device_rho_v_pi= NULL;

/** print_rho_v_pi: struct for hydrodynamic fields: this is the interface
    to tcl, and stores values in MD units. It should not used
    as an input for any LB calculations. TODO: in the future,
    one might want to have several structures for printing 
    separately rho, v, pi without having to compute/store 
    the complete set. */
static LB_rho_v_pi_gpu *print_rho_v_pi= NULL;

/** structs for velocity densities */
static LB_nodes_gpu nodes_a;
static LB_nodes_gpu nodes_b;
/** struct for node force */
static LB_node_force_gpu node_f;
<<<<<<< HEAD

/** struct for storing particle rn seed */
static LB_particle_seed_gpu *part = NULL;
=======
>>>>>>> 5125f6e0

static LB_extern_nodeforce_gpu *extern_nodeforces = NULL;

#ifdef LB_BOUNDARIES_GPU
static float* LB_boundary_force = NULL;
static float* LB_boundary_velocity = NULL;
/** pointer for bound index array*/
static int *boundary_node_list;
static int *boundary_index_list;
static __device__ __constant__ int n_lb_boundaries_gpu = 0;
static size_t size_of_boundindex;
#endif
/** pointers for additional cuda check flag*/
static int *gpu_check = NULL;
static int *h_gpu_check = NULL;

static unsigned int intflag = 1;
static LB_nodes_gpu *current_nodes = NULL;
/**defining size values for allocating global memory */
<<<<<<< HEAD
static size_t size_of_rho_v;
static size_t size_of_rho_v_pi;
static size_t size_of_forces;
static size_t size_of_positions;
static size_t size_of_seed;
=======
static size_t size_of_values;
>>>>>>> 5125f6e0
static size_t size_of_extern_nodeforces;

/**parameters residing in constant memory */
static __device__ __constant__ LB_parameters_gpu para;
static const float c_sound_sq = 1.f/3.f;

<<<<<<< HEAD
cudaError_t err;
cudaError_t _err;

int partinitflag = 0;
=======
/**cuda streams for parallel computing on cpu and gpu */
//extern cudaStream_t stream[1];

//extern cudaError_t err;
//extern cudaError_t _err;

int initflag = 0;
>>>>>>> 5125f6e0
/*-------------------------------------------------------*/
/*********************************************************/
/** \name device functions called by kernel functions */
/*********************************************************/
/*-------------------------------------------------------*/

/*-------------------------------------------------------*/

/** atomic add function for sveral cuda architectures 
*/
__device__ inline void atomicadd(float* address, float value){
#if !defined __CUDA_ARCH__ || __CUDA_ARCH__ >= 200 // for Fermi, atomicAdd supports floats
  atomicAdd(address, value);
#elif __CUDA_ARCH__ >= 110
#warning Using slower atomicAdd emulation
// float-atomic-add from 
// [url="http://forums.nvidia.com/index.php?showtopic=158039&view=findpost&p=991561"]
  float old = value;
  while ((old = atomicExch(address, atomicExch(address, 0.0f)+old))!=0.0f);
#else
#error I need at least compute capability 1.1
#endif
}

/**randomgenerator which generates numbers [0,1]
 * @param *rn	Pointer to randomnumber array of the local node or particle 
*/
__device__ void random_01(LB_randomnr_gpu *rn){

  const float mxi = 1.f/(float)(1ul<<31);
  unsigned int curr = rn->seed;

  curr = 1103515245 * curr + 12345;
  rn->randomnr[0] = (float)(curr & ((1ul<<31)-1))*mxi;
  curr = 1103515245 * curr + 12345;
  rn->randomnr[1] = (float)(curr & ((1ul<<31)-1))*mxi;
  rn->seed = curr;

}

/** gaussian random nummber generator for thermalisation
 * @param *rn	Pointer to randomnumber array of the local node node or particle 
*/
__device__ void gaussian_random(LB_randomnr_gpu *rn){

  float x1, x2;
  float r2, fac;
  /** On every second call two gaussian random numbers are calculated
   via the Box-Muller transformation.*/
  /** draw two uniform random numbers in the unit circle */
  do {
    random_01(rn);
    x1 = 2.f*rn->randomnr[0]-1.f;
    x2 = 2.f*rn->randomnr[1]-1.f;
    r2 = x1*x1 + x2*x2;
  } while (r2 >= 1.f || r2 == 0.f);

  /** perform Box-Muller transformation */
  fac = sqrtf(-2.f*__logf(r2)/r2);
  rn->randomnr[0] = x2*fac;
  rn->randomnr[1] = x1*fac;
  
}
/* wrapper */
__device__ void random_wrapper(LB_randomnr_gpu *rn) { 

#ifdef GAUSSRANDOM
	gaussian_random(rn);	
#else 
#define sqrt12i 0.288675134594813f
        random_01(rn);
        rn->randomnr[0]-=0.5f;
        rn->randomnr[0]*=sqrt12i;
        rn->randomnr[1]-=0.5f;
        rn->randomnr[1]*=sqrt12i;
#endif   
}


/**tranformation from 1d array-index to xyz
 * @param index		node index / thread index (Input)
 * @param xyz		Pointer to calculated xyz array (Output)
 */
__device__ void index_to_xyz(unsigned int index, unsigned int *xyz){

  xyz[0] = index%para.dim_x;
  index /= para.dim_x;
  xyz[1] = index%para.dim_y;
  index /= para.dim_y;
  xyz[2] = index;
}

/**calculation of the modes from the velocitydensities (space-transform.)
 * @param n_a		Pointer to local node residing in array a (Input)
 * @param index		node index / thread index (Input)
 * @param mode		Pointer to the local register values mode (Output)
*/
__device__ void calc_m_from_n(LB_nodes_gpu n_a, unsigned int index, float *mode){
  #pragma unroll
  for(int ii=0;ii<LB_COMPONENTS;++ii) { 
  /* mass mode */
  mode[0 + ii * LBQ] = n_a.vd[(0 + ii*LBQ ) * para.number_of_nodes + index] + n_a.vd[(1 + ii*LBQ ) * para.number_of_nodes + index] + n_a.vd[(2 + ii*LBQ ) * para.number_of_nodes + index]
          + n_a.vd[(3 + ii*LBQ ) * para.number_of_nodes + index] + n_a.vd[(4 + ii*LBQ ) * para.number_of_nodes + index] + n_a.vd[(5 + ii*LBQ ) * para.number_of_nodes + index]
          + n_a.vd[(6 + ii*LBQ ) * para.number_of_nodes + index] + n_a.vd[(7 + ii*LBQ ) * para.number_of_nodes + index] + n_a.vd[(8 + ii*LBQ ) * para.number_of_nodes + index]
          + n_a.vd[(9 + ii*LBQ ) * para.number_of_nodes + index] + n_a.vd[(10 + ii*LBQ ) * para.number_of_nodes + index] + n_a.vd[(11 + ii*LBQ ) * para.number_of_nodes + index] + n_a.vd[(12 + ii*LBQ ) * para.number_of_nodes + index]
          + n_a.vd[(13 + ii*LBQ ) * para.number_of_nodes + index] + n_a.vd[(14 + ii*LBQ ) * para.number_of_nodes + index] + n_a.vd[(15 + ii*LBQ ) * para.number_of_nodes + index] + n_a.vd[(16 + ii*LBQ ) * para.number_of_nodes + index]
          + n_a.vd[(17 + ii*LBQ ) * para.number_of_nodes + index] + n_a.vd[(18 + ii*LBQ ) * para.number_of_nodes + index];

  /* momentum modes */
  mode[1 + ii * LBQ] = (n_a.vd[(1 + ii*LBQ ) * para.number_of_nodes + index] - n_a.vd[(2 + ii*LBQ ) * para.number_of_nodes + index]) + (n_a.vd[(7 + ii*LBQ ) * para.number_of_nodes + index] - n_a.vd[(8 + ii*LBQ ) * para.number_of_nodes + index])
          + (n_a.vd[(9 + ii*LBQ ) * para.number_of_nodes + index] - n_a.vd[(10 + ii*LBQ ) * para.number_of_nodes + index]) + (n_a.vd[(11 + ii*LBQ ) * para.number_of_nodes + index] - n_a.vd[(12 + ii*LBQ ) * para.number_of_nodes + index])
          + (n_a.vd[(13 + ii*LBQ ) * para.number_of_nodes + index] - n_a.vd[(14 + ii*LBQ ) * para.number_of_nodes + index]);
  mode[2 + ii * LBQ] = (n_a.vd[(3 + ii*LBQ ) * para.number_of_nodes + index] - n_a.vd[(4 + ii*LBQ ) * para.number_of_nodes + index]) + (n_a.vd[(7 + ii*LBQ ) * para.number_of_nodes + index] - n_a.vd[(8 + ii*LBQ ) * para.number_of_nodes + index])
          - (n_a.vd[(9 + ii*LBQ ) * para.number_of_nodes + index] - n_a.vd[(10 + ii*LBQ ) * para.number_of_nodes + index]) + (n_a.vd[(15 + ii*LBQ ) * para.number_of_nodes + index] - n_a.vd[(16 + ii*LBQ ) * para.number_of_nodes + index])
          + (n_a.vd[(17 + ii*LBQ ) * para.number_of_nodes + index] - n_a.vd[(18 + ii*LBQ ) * para.number_of_nodes + index]);
  mode[3 + ii * LBQ] = (n_a.vd[(5 + ii*LBQ ) * para.number_of_nodes + index] - n_a.vd[(6 + ii*LBQ ) * para.number_of_nodes + index]) + (n_a.vd[(11 + ii*LBQ ) * para.number_of_nodes + index] - n_a.vd[(12 + ii*LBQ ) * para.number_of_nodes + index])
          - (n_a.vd[(13 + ii*LBQ ) * para.number_of_nodes + index] - n_a.vd[(14 + ii*LBQ ) * para.number_of_nodes + index]) + (n_a.vd[(15 + ii*LBQ ) * para.number_of_nodes + index] - n_a.vd[(16 + ii*LBQ ) * para.number_of_nodes + index])
          - (n_a.vd[(17 + ii*LBQ ) * para.number_of_nodes + index] - n_a.vd[(18 + ii*LBQ ) * para.number_of_nodes + index]);

  /* stress modes */
  mode[4 + ii * LBQ] = -(n_a.vd[(0 + ii*LBQ ) * para.number_of_nodes + index]) + n_a.vd[(7 + ii*LBQ ) * para.number_of_nodes + index] + n_a.vd[(8 + ii*LBQ ) * para.number_of_nodes + index] + n_a.vd[(9 + ii*LBQ ) * para.number_of_nodes + index] + n_a.vd[(10 + ii*LBQ ) * para.number_of_nodes + index]
          + n_a.vd[(11 + ii*LBQ ) * para.number_of_nodes + index] + n_a.vd[(12 + ii*LBQ ) * para.number_of_nodes + index] + n_a.vd[(13 + ii*LBQ ) * para.number_of_nodes + index] + n_a.vd[(14 + ii*LBQ ) * para.number_of_nodes + index]
          + n_a.vd[(15 + ii*LBQ ) * para.number_of_nodes + index] + n_a.vd[(16 + ii*LBQ ) * para.number_of_nodes + index] + n_a.vd[(17 + ii*LBQ ) * para.number_of_nodes + index] + n_a.vd[(18 + ii*LBQ ) * para.number_of_nodes + index];
  mode[5 + ii * LBQ] = n_a.vd[(1 + ii*LBQ ) * para.number_of_nodes + index] + n_a.vd[(2 + ii*LBQ ) * para.number_of_nodes + index] - (n_a.vd[(3 + ii*LBQ ) * para.number_of_nodes + index] + n_a.vd[(4 + ii*LBQ ) * para.number_of_nodes + index])
          + (n_a.vd[(11 + ii*LBQ ) * para.number_of_nodes + index] + n_a.vd[(12 + ii*LBQ ) * para.number_of_nodes + index]) + (n_a.vd[(13 + ii*LBQ ) * para.number_of_nodes + index] + n_a.vd[(14 + ii*LBQ ) * para.number_of_nodes + index])
          - (n_a.vd[(15 + ii*LBQ ) * para.number_of_nodes + index] + n_a.vd[(16 + ii*LBQ ) * para.number_of_nodes + index]) - (n_a.vd[(17 + ii*LBQ ) * para.number_of_nodes + index] + n_a.vd[(18 + ii*LBQ ) * para.number_of_nodes + index]);
  mode[6 + ii * LBQ] = (n_a.vd[(1 + ii*LBQ ) * para.number_of_nodes + index] + n_a.vd[(2 + ii*LBQ ) * para.number_of_nodes + index]) + (n_a.vd[(3 + ii*LBQ ) * para.number_of_nodes + index] + n_a.vd[(4 + ii*LBQ ) * para.number_of_nodes + index])
          - (n_a.vd[(11 + ii*LBQ ) * para.number_of_nodes + index] + n_a.vd[(12 + ii*LBQ ) * para.number_of_nodes + index]) - (n_a.vd[(13 + ii*LBQ ) * para.number_of_nodes + index] + n_a.vd[(14 + ii*LBQ ) * para.number_of_nodes + index])
          - (n_a.vd[(15 + ii*LBQ ) * para.number_of_nodes + index] + n_a.vd[(16 + ii*LBQ ) * para.number_of_nodes + index]) - (n_a.vd[(17 + ii*LBQ ) * para.number_of_nodes + index] + n_a.vd[(18 + ii*LBQ ) * para.number_of_nodes + index])
          - 2.f*(n_a.vd[(5 + ii*LBQ ) * para.number_of_nodes + index] + n_a.vd[(6 + ii*LBQ ) * para.number_of_nodes + index] - (n_a.vd[(7 + ii*LBQ ) * para.number_of_nodes + index] + n_a.vd[(8 + ii*LBQ ) * para.number_of_nodes + index])
          - (n_a.vd[(9 + ii*LBQ ) * para.number_of_nodes + index] +n_a.vd[(10 + ii*LBQ ) * para.number_of_nodes + index]));
  mode[7 + ii * LBQ] = n_a.vd[(7 + ii*LBQ ) * para.number_of_nodes + index] + n_a.vd[(8 + ii*LBQ ) * para.number_of_nodes + index] - (n_a.vd[(9 + ii*LBQ ) * para.number_of_nodes + index] + n_a.vd[(10 + ii*LBQ ) * para.number_of_nodes + index]);
  mode[8 + ii * LBQ] = n_a.vd[(11 + ii*LBQ ) * para.number_of_nodes + index] + n_a.vd[(12 + ii*LBQ ) * para.number_of_nodes + index] - (n_a.vd[(13 + ii*LBQ ) * para.number_of_nodes + index] + n_a.vd[(14 + ii*LBQ ) * para.number_of_nodes + index]);
  mode[9 + ii * LBQ] = n_a.vd[(15 + ii*LBQ ) * para.number_of_nodes + index] + n_a.vd[(16 + ii*LBQ ) * para.number_of_nodes + index] - (n_a.vd[(17 + ii*LBQ ) * para.number_of_nodes + index] + n_a.vd[(18 + ii*LBQ ) * para.number_of_nodes + index]);

  /* kinetic modes */
  mode[10 + ii * LBQ] = -2.f*(n_a.vd[(1 + ii*LBQ ) * para.number_of_nodes + index] - n_a.vd[(2 + ii*LBQ ) * para.number_of_nodes + index]) + (n_a.vd[(7 + ii*LBQ ) * para.number_of_nodes + index] - n_a.vd[(8 + ii*LBQ ) * para.number_of_nodes + index])
           + (n_a.vd[(9 + ii*LBQ ) * para.number_of_nodes + index] - n_a.vd[(10 + ii*LBQ ) * para.number_of_nodes + index]) + (n_a.vd[(11 + ii*LBQ ) * para.number_of_nodes + index] - n_a.vd[(12 + ii*LBQ ) * para.number_of_nodes + index])
           + (n_a.vd[(13 + ii*LBQ ) * para.number_of_nodes + index] - n_a.vd[(14 + ii*LBQ ) * para.number_of_nodes + index]);
  mode[11 + ii * LBQ] = -2.f*(n_a.vd[(3 + ii*LBQ ) * para.number_of_nodes + index] - n_a.vd[(4 + ii*LBQ ) * para.number_of_nodes + index]) + (n_a.vd[(7 + ii*LBQ ) * para.number_of_nodes + index] - n_a.vd[(8 + ii*LBQ ) * para.number_of_nodes + index])
           - (n_a.vd[(9 + ii*LBQ ) * para.number_of_nodes + index] - n_a.vd[(10 + ii*LBQ ) * para.number_of_nodes + index]) + (n_a.vd[(15 + ii*LBQ ) * para.number_of_nodes + index] - n_a.vd[(16 + ii*LBQ ) * para.number_of_nodes + index])
           + (n_a.vd[(17 + ii*LBQ ) * para.number_of_nodes + index] - n_a.vd[(18 + ii*LBQ ) * para.number_of_nodes + index]);
  mode[12 + ii * LBQ] = -2.f*(n_a.vd[(5 + ii*LBQ ) * para.number_of_nodes + index] - n_a.vd[(6 + ii*LBQ ) * para.number_of_nodes + index]) + (n_a.vd[(11 + ii*LBQ ) * para.number_of_nodes + index] - n_a.vd[(12 + ii*LBQ ) * para.number_of_nodes + index])
           - (n_a.vd[(13 + ii*LBQ ) * para.number_of_nodes + index] - n_a.vd[(14 + ii*LBQ ) * para.number_of_nodes + index]) + (n_a.vd[(15 + ii*LBQ ) * para.number_of_nodes + index] - n_a.vd[(16 + ii*LBQ ) * para.number_of_nodes + index])
           - (n_a.vd[(17 + ii*LBQ ) * para.number_of_nodes + index] - n_a.vd[(18 + ii*LBQ ) * para.number_of_nodes + index]);
  mode[13 + ii * LBQ] = (n_a.vd[(7 + ii*LBQ ) * para.number_of_nodes + index] - n_a.vd[(8 + ii*LBQ ) * para.number_of_nodes + index]) + (n_a.vd[(9 + ii*LBQ ) * para.number_of_nodes + index] - n_a.vd[(10 + ii*LBQ ) * para.number_of_nodes + index])
           - (n_a.vd[(11 + ii*LBQ ) * para.number_of_nodes + index] - n_a.vd[(12 + ii*LBQ ) * para.number_of_nodes + index]) - (n_a.vd[(13 + ii*LBQ ) * para.number_of_nodes + index] - n_a.vd[(14 + ii*LBQ ) * para.number_of_nodes + index]);
  mode[14 + ii * LBQ] = (n_a.vd[(7 + ii*LBQ ) * para.number_of_nodes + index] - n_a.vd[(8 + ii*LBQ ) * para.number_of_nodes + index]) - (n_a.vd[(9 + ii*LBQ ) * para.number_of_nodes + index] - n_a.vd[(10 + ii*LBQ ) * para.number_of_nodes + index])
           - (n_a.vd[(15 + ii*LBQ ) * para.number_of_nodes + index] - n_a.vd[(16 + ii*LBQ ) * para.number_of_nodes + index]) - (n_a.vd[(17 + ii*LBQ ) * para.number_of_nodes + index] - n_a.vd[(18 + ii*LBQ ) * para.number_of_nodes + index]);
  mode[15 + ii * LBQ] = (n_a.vd[(11 + ii*LBQ ) * para.number_of_nodes + index] - n_a.vd[(12 + ii*LBQ ) * para.number_of_nodes + index]) - (n_a.vd[(13 + ii*LBQ ) * para.number_of_nodes + index] - n_a.vd[(14 + ii*LBQ ) * para.number_of_nodes + index])
           - (n_a.vd[(15 + ii*LBQ ) * para.number_of_nodes + index] - n_a.vd[(16 + ii*LBQ ) * para.number_of_nodes + index]) + (n_a.vd[(17 + ii*LBQ ) * para.number_of_nodes + index] - n_a.vd[(18 + ii*LBQ ) * para.number_of_nodes + index]);
  mode[16 + ii * LBQ] = n_a.vd[(0 + ii*LBQ ) * para.number_of_nodes + index] + n_a.vd[(7 + ii*LBQ ) * para.number_of_nodes + index] + n_a.vd[(8 + ii*LBQ ) * para.number_of_nodes + index] + n_a.vd[(9 + ii*LBQ ) * para.number_of_nodes + index] + n_a.vd[(10 + ii*LBQ ) * para.number_of_nodes + index]
           + n_a.vd[(11 + ii*LBQ ) * para.number_of_nodes + index] + n_a.vd[(12 + ii*LBQ ) * para.number_of_nodes + index] + n_a.vd[(13 + ii*LBQ ) * para.number_of_nodes + index] + n_a.vd[(14 + ii*LBQ ) * para.number_of_nodes + index]
           + n_a.vd[(15 + ii*LBQ ) * para.number_of_nodes + index] + n_a.vd[(16 + ii*LBQ ) * para.number_of_nodes + index] + n_a.vd[(17 + ii*LBQ ) * para.number_of_nodes + index] + n_a.vd[(18 + ii*LBQ ) * para.number_of_nodes + index]
           - 2.f*((n_a.vd[(1 + ii*LBQ ) * para.number_of_nodes + index] + n_a.vd[(2 + ii*LBQ ) * para.number_of_nodes + index]) + (n_a.vd[(3 + ii*LBQ ) * para.number_of_nodes + index] + n_a.vd[(4 + ii*LBQ ) * para.number_of_nodes + index])
           + (n_a.vd[(5 + ii*LBQ ) * para.number_of_nodes + index] + n_a.vd[(6 + ii*LBQ ) * para.number_of_nodes + index]));
  mode[17 + ii * LBQ] = -(n_a.vd[(1 + ii*LBQ ) * para.number_of_nodes + index] + n_a.vd[(2 + ii*LBQ ) * para.number_of_nodes + index]) + (n_a.vd[(3 + ii*LBQ ) * para.number_of_nodes + index] + n_a.vd[(4 + ii*LBQ ) * para.number_of_nodes + index])
           + (n_a.vd[(11 + ii*LBQ ) * para.number_of_nodes + index] + n_a.vd[(12 + ii*LBQ ) * para.number_of_nodes + index]) + (n_a.vd[(13 + ii*LBQ ) * para.number_of_nodes + index] + n_a.vd[(14 + ii*LBQ ) * para.number_of_nodes + index])
           - (n_a.vd[(15 + ii*LBQ ) * para.number_of_nodes + index] + n_a.vd[(16 + ii*LBQ ) * para.number_of_nodes + index]) - (n_a.vd[(17 + ii*LBQ ) * para.number_of_nodes + index] + n_a.vd[(18 + ii*LBQ ) * para.number_of_nodes + index]);
  mode[18 + ii * LBQ] = -(n_a.vd[(1 + ii*LBQ ) * para.number_of_nodes + index] + n_a.vd[(2 + ii*LBQ ) * para.number_of_nodes + index]) - (n_a.vd[(3 + ii*LBQ ) * para.number_of_nodes + index] + n_a.vd[(4 + ii*LBQ ) * para.number_of_nodes + index])
           - (n_a.vd[(11 + ii*LBQ ) * para.number_of_nodes + index] + n_a.vd[(12 + ii*LBQ ) * para.number_of_nodes + index]) - (n_a.vd[(13 + ii*LBQ ) * para.number_of_nodes + index] + n_a.vd[(14 + ii*LBQ ) * para.number_of_nodes + index])
           - (n_a.vd[(15 + ii*LBQ ) * para.number_of_nodes + index] + n_a.vd[(16 + ii*LBQ ) * para.number_of_nodes + index]) - (n_a.vd[(17 + ii*LBQ ) * para.number_of_nodes + index] + n_a.vd[(18 + ii*LBQ ) * para.number_of_nodes + index])
           + 2.f*((n_a.vd[(5 + ii*LBQ ) * para.number_of_nodes + index] + n_a.vd[(6 + ii*LBQ ) * para.number_of_nodes + index]) + (n_a.vd[(7 + ii*LBQ ) * para.number_of_nodes + index] + n_a.vd[(8 + ii*LBQ ) * para.number_of_nodes + index])
           + (n_a.vd[(9 + ii*LBQ ) * para.number_of_nodes + index] + n_a.vd[(10 + ii*LBQ ) * para.number_of_nodes + index]));

 }
}

__device__ void update_rho_v(float *mode, unsigned int index, LB_node_force_gpu node_f, LB_rho_v_gpu *d_v){

  float Rho_tot=0.f;
  float u_tot[3]={0.f,0.f,0.f};
  
  #pragma unroll
  for(int ii=0;ii<LB_COMPONENTS;++ii) { 
      /** re-construct the real density
      * remember that the populations are stored as differences to their
      * equilibrium value */
      d_v[index].rho[ii]= mode[0 + ii * LBQ]+ para.rho[ii]*para.agrid*para.agrid*para.agrid;
      Rho_tot  += mode[0 + ii * LBQ]+ para.rho[ii]*para.agrid*para.agrid*para.agrid;
      u_tot[0] += mode[1 + ii * LBQ];
      u_tot[1] += mode[2 + ii * LBQ];
      u_tot[2] += mode[3 + ii * LBQ];

      /** if forces are present, the momentum density is redefined to
      * inlcude one half-step of the force action.  See the
      * Chapman-Enskog expansion in [Ladd & Verberg]. */
      u_tot[0] += 0.5f*node_f.force[(0+ii*3)*para.number_of_nodes + index];
      u_tot[1] += 0.5f*node_f.force[(1+ii*3)*para.number_of_nodes + index];
      u_tot[2] += 0.5f*node_f.force[(2+ii*3)*para.number_of_nodes + index];
  }
  u_tot[0]/=Rho_tot;
  u_tot[1]/=Rho_tot;
  u_tot[2]/=Rho_tot;

  d_v[index].v[0]=u_tot[0]; 
  d_v[index].v[1]=u_tot[1]; 
  d_v[index].v[2]=u_tot[2]; 
}

/**lb_relax_modes, means collision update of the modes
 * @param index		node index / thread index (Input)
 * @param mode		Pointer to the local register values mode (Input/Output)
 * @param node_f	Pointer to local node force (Input)
*/
__device__ void relax_modes(float *mode, unsigned int index, LB_node_force_gpu node_f, LB_rho_v_gpu *d_v){
  float u_tot[3]={0.f,0.f,0.f};

  update_rho_v(mode, index, node_f, d_v);
  u_tot[0]=d_v[index].v[0];  
  u_tot[0]=d_v[index].v[1];  
  u_tot[0]=d_v[index].v[2];  
 
  #pragma unroll
  for(int ii=0;ii<LB_COMPONENTS;++ii) { 
      float Rho; float j[3]; float pi_eq[6];

      Rho = mode[0 + ii * LBQ] + para.rho[ii]*para.agrid*para.agrid*para.agrid ;
      j[0] = Rho * u_tot[0];
      j[1] = Rho * u_tot[1];
      j[2] = Rho * u_tot[2];
      /** equilibrium part of the stress modes (eq13 schiller)*/

      pi_eq[0] = ((j[0]*j[0])+(j[1]*j[1])+(j[2]*j[2]))/Rho;
      pi_eq[1] = ((j[0]*j[0])-(j[1]*j[1]))/Rho;
      pi_eq[2] = (((j[0]*j[0])+(j[1]*j[1])+(j[2]*j[2])) - 3.0f*(j[2]*j[2]))/Rho;
      pi_eq[3] = j[0]*j[1]/Rho;
      pi_eq[4] = j[0]*j[2]/Rho;
      pi_eq[5] = j[1]*j[2]/Rho;
 
      /** in Shan-Chen we have to relax the momentum modes as well using the mobility, but
          the total momentum is conserved */  
#ifdef SHANCHEN
      mode[1 + ii * LBQ] = j[0] + para.gamma_mobility[0]*(mode[1 + ii * LBQ] - j[0]);
      mode[2 + ii * LBQ] = j[1] + para.gamma_mobility[0]*(mode[2 + ii * LBQ] - j[1]);
      mode[3 + ii * LBQ] = j[2] + para.gamma_mobility[0]*(mode[3 + ii * LBQ] - j[2]);
#endif
 
      /** relax the stress modes (eq14 schiller)*/
      mode[4 + ii * LBQ] = pi_eq[0] + para.gamma_bulk[ii]*(mode[4 + ii * LBQ] - pi_eq[0]);
      mode[5 + ii * LBQ] = pi_eq[1] + para.gamma_shear[ii]*(mode[5 + ii * LBQ] - pi_eq[1]);
      mode[6 + ii * LBQ] = pi_eq[2] + para.gamma_shear[ii]*(mode[6 + ii * LBQ] - pi_eq[2]);
      mode[7 + ii * LBQ] = pi_eq[3] + para.gamma_shear[ii]*(mode[7 + ii * LBQ] - pi_eq[3]);
      mode[8 + ii * LBQ] = pi_eq[4] + para.gamma_shear[ii]*(mode[8 + ii * LBQ] - pi_eq[4]);
      mode[9 + ii * LBQ] = pi_eq[5] + para.gamma_shear[ii]*(mode[9 + ii * LBQ] - pi_eq[5]);
    
      /** relax the ghost modes (project them out) */
      /** ghost modes have no equilibrium part due to orthogonality */
      mode[10 + ii * LBQ] = para.gamma_odd[ii]*mode[10 + ii * LBQ];
      mode[11 + ii * LBQ] = para.gamma_odd[ii]*mode[11 + ii * LBQ];
      mode[12 + ii * LBQ] = para.gamma_odd[ii]*mode[12 + ii * LBQ];
      mode[13 + ii * LBQ] = para.gamma_odd[ii]*mode[13 + ii * LBQ];
      mode[14 + ii * LBQ] = para.gamma_odd[ii]*mode[14 + ii * LBQ];
      mode[15 + ii * LBQ] = para.gamma_odd[ii]*mode[15 + ii * LBQ];
      mode[16 + ii * LBQ] = para.gamma_even[ii]*mode[16 + ii * LBQ];
      mode[17 + ii * LBQ] = para.gamma_even[ii]*mode[17 + ii * LBQ];
      mode[18 + ii * LBQ] = para.gamma_even[ii]*mode[18 + ii * LBQ];
 }
}


/**thermalization of the modes with gaussian random numbers
 * @param index		node index / thread index (Input)
 * @param mode		Pointer to the local register values mode (Input/Output)
 * @param *rn		Pointer to randomnumber array of the local node
*/
__device__ void thermalize_modes(float *mode, unsigned int index, LB_randomnr_gpu *rn){
  float Rho;
#ifdef SHANCHEN
  random_wrapper(rn);
  for(int ii=0;ii<LB_COMPONENTS;++ii) { 
      mode[1 + ii * LBQ] += sqrt((para.mu[ii]*(2.f/3.f)*(1.f-(para.gamma_mobility[0]*para.gamma_mobility[0])))) * (2*ii-1) * rn->randomnr[0];
      mode[2 + ii * LBQ] += sqrt((para.mu[ii]*(2.f/3.f)*(1.f-(para.gamma_mobility[0]*para.gamma_mobility[0])))) * (2*ii-1) * rn->randomnr[1];
  }
  random_wrapper(rn);
  for(int ii=0;ii<LB_COMPONENTS;++ii)  
      mode[3 + ii * LBQ] += sqrt((para.mu[ii]*(2.f/3.f)*(1.f-(para.gamma_mobility[0]*para.gamma_mobility[0])))) * (2*ii-1) * rn->randomnr[0];
#endif
  
  
  for(int ii=0;ii<LB_COMPONENTS;++ii) {  
      
      Rho = mode[0 + ii * LBQ] + para.rho[ii]*para.agrid*para.agrid*para.agrid;
      /** momentum modes */
      random_wrapper(rn);
      /** stress modes */
      mode[4 + ii * LBQ] += sqrt(Rho*(para.mu[ii]*(2.f/3.f)*(1.f-(para.gamma_bulk[ii]*para.gamma_bulk[ii])))) * rn->randomnr[0];
      mode[5 + ii * LBQ] += sqrt(Rho*(para.mu[ii]*(4.f/9.f)*(1.f-(para.gamma_shear[ii]*para.gamma_shear[ii])))) * rn->randomnr[1];
      random_wrapper(rn);
      mode[6 + ii * LBQ] += sqrt(Rho*(para.mu[ii]*(4.f/3.f)*(1.f-(para.gamma_shear[ii]*para.gamma_shear[ii])))) * rn->randomnr[0];
      mode[7 + ii * LBQ] += sqrt(Rho*(para.mu[ii]*(1.f/9.f)*(1.f-(para.gamma_shear[ii]*para.gamma_shear[ii])))) * rn->randomnr[1];
      random_wrapper(rn);
      mode[8 + ii * LBQ] += sqrt(Rho*(para.mu[ii]*(1.f/9.f)*(1.f-(para.gamma_shear[ii]*para.gamma_shear[ii])))) * rn->randomnr[0];
      mode[9 + ii * LBQ] += sqrt(Rho*(para.mu[ii]*(1.f/9.f)*(1.f-(para.gamma_shear[ii]*para.gamma_shear[ii])))) * rn->randomnr[1];
      /** ghost modes */
      random_wrapper(rn);
      mode[10 + ii * LBQ] += sqrt(Rho*(para.mu[ii]*(2.f/3.f))) * rn->randomnr[0];
      mode[11 + ii * LBQ] += sqrt(Rho*(para.mu[ii]*(2.f/3.f))) * rn->randomnr[1];
      random_wrapper(rn);
      mode[12 + ii * LBQ] += sqrt(Rho*(para.mu[ii]*(2.f/3.f))) * rn->randomnr[0];
      mode[13 + ii * LBQ] += sqrt(Rho*(para.mu[ii]*(2.f/9.f))) * rn->randomnr[1];
      random_wrapper(rn);
      mode[14 + ii * LBQ] += sqrt(Rho*(para.mu[ii]*(2.f/9.f))) * rn->randomnr[0];
      mode[15 + ii * LBQ] += sqrt(Rho*(para.mu[ii]*(2.f/9.f))) * rn->randomnr[1];
      random_wrapper(rn);
      mode[16 + ii * LBQ] += sqrt(Rho*(para.mu[ii]*(2.f)))     * rn->randomnr[0];
      mode[17 + ii * LBQ] += sqrt(Rho*(para.mu[ii]*(4.f/9.f))) * rn->randomnr[1];
      random_wrapper(rn);
      mode[18 + ii * LBQ] += sqrt(Rho*(para.mu[ii]*(4.f/3.f))) * rn->randomnr[0];
   }
}


/*-------------------------------------------------------*/
/**normalization of the modes need befor backtransformation into velocity space
 * @param mode		Pointer to the local register values mode (Input/Output)
*/
__device__ void normalize_modes(float* mode){
  #pragma unroll
  for(int ii=0;ii<LB_COMPONENTS;++ii) { 

      /** normalization factors enter in the back transformation */
      mode[0 + ii * LBQ] *= 1.f;
      mode[1 + ii * LBQ] *= 3.f;
      mode[2 + ii * LBQ] *= 3.f;
      mode[3 + ii * LBQ] *= 3.f;
      mode[4 + ii * LBQ] *= 3.f/2.f;
      mode[5 + ii * LBQ] *= 9.f/4.f;
      mode[6 + ii * LBQ] *= 3.f/4.f;
      mode[7 + ii * LBQ] *= 9.f;
      mode[8 + ii * LBQ] *= 9.f;
      mode[9 + ii * LBQ] *= 9.f;
      mode[10 + ii * LBQ] *= 3.f/2.f;
      mode[11 + ii * LBQ] *= 3.f/2.f;
      mode[12 + ii * LBQ] *= 3.f/2.f;
      mode[13 + ii * LBQ] *= 9.f/2.f;
      mode[14 + ii * LBQ] *= 9.f/2.f;
      mode[15 + ii * LBQ] *= 9.f/2.f;
      mode[16 + ii * LBQ] *= 1.f/2.f;
      mode[17 + ii * LBQ] *= 9.f/4.f;
      mode[18 + ii * LBQ] *= 3.f/4.f;
  }
}



/*-------------------------------------------------------*/
/**backtransformation from modespace to desityspace and streaming with the push method using pbc
 * @param index		node index / thread index (Input)
 * @param mode		Pointer to the local register values mode (Input)
 * @param *n_b		Pointer to local node residing in array b (Output)
*/
__device__ void calc_n_from_modes_push(LB_nodes_gpu n_b, float *mode, unsigned int index){

  unsigned int xyz[3];
  index_to_xyz(index, xyz);
  unsigned int x = xyz[0];
  unsigned int y = xyz[1];
  unsigned int z = xyz[2];

  #pragma unroll
  for(int ii=0;ii<LB_COMPONENTS;++ii) { 
  n_b.vd[(0 + ii*LBQ ) * para.number_of_nodes + x + para.dim_x*y + para.dim_x*para.dim_y*z] = 1.f/3.f * (mode[0 + ii * LBQ] - mode[4 + ii * LBQ] + mode[16 + ii * LBQ]);
  n_b.vd[(1 + ii*LBQ ) * para.number_of_nodes + (x+1)%para.dim_x + para.dim_x*y + para.dim_x*para.dim_y*z] = 1.f/18.f * (mode[0 + ii * LBQ] + mode[1 + ii * LBQ] + mode[5 + ii * LBQ] + mode[6 + ii * LBQ] - mode[17 + ii * LBQ] - mode[18 + ii * LBQ] - 2.f*(mode[10 + ii * LBQ] + mode[16 + ii * LBQ]));
  n_b.vd[(2 + ii*LBQ ) * para.number_of_nodes + (para.dim_x+x-1)%para.dim_x + para.dim_x*y + para.dim_x*para.dim_y*z] = 1.f/18.f * (mode[0 + ii * LBQ] - mode[1 + ii * LBQ] + mode[5 + ii * LBQ] + mode[6 + ii * LBQ] - mode[17 + ii * LBQ] - mode[18 + ii * LBQ] + 2.f*(mode[10 + ii * LBQ] - mode[16 + ii * LBQ]));
  n_b.vd[(3 + ii*LBQ ) * para.number_of_nodes + x + para.dim_x*((y+1)%para.dim_y) + para.dim_x*para.dim_y*z] = 1.f/18.f * (mode[0 + ii * LBQ] + mode[2 + ii * LBQ] - mode[5 + ii * LBQ] + mode[6 + ii * LBQ] + mode[17 + ii * LBQ] - mode[18 + ii * LBQ] - 2.f*(mode[11 + ii * LBQ] + mode[16 + ii * LBQ]));
  n_b.vd[(4 + ii*LBQ ) * para.number_of_nodes + x + para.dim_x*((para.dim_y+y-1)%para.dim_y) + para.dim_x*para.dim_y*z] = 1.f/18.f * (mode[0 + ii * LBQ] - mode[2 + ii * LBQ] - mode[5 + ii * LBQ] + mode[6 + ii * LBQ] + mode[17 + ii * LBQ] - mode[18 + ii * LBQ] + 2.f*(mode[11 + ii * LBQ] - mode[16 + ii * LBQ]));
  n_b.vd[(5 + ii*LBQ ) * para.number_of_nodes + x + para.dim_x*y + para.dim_x*para.dim_y*((z+1)%para.dim_z)] = 1.f/18.f * (mode[0 + ii * LBQ] + mode[3 + ii * LBQ] - 2.f*(mode[6 + ii * LBQ] + mode[12 + ii * LBQ] + mode[16 + ii * LBQ] - mode[18 + ii * LBQ]));
  n_b.vd[(6 + ii*LBQ ) * para.number_of_nodes + x + para.dim_x*y + para.dim_x*para.dim_y*((para.dim_z+z-1)%para.dim_z)] = 1.f/18.f * (mode[0 + ii * LBQ] - mode[3 + ii * LBQ] - 2.f*(mode[6 + ii * LBQ] - mode[12 + ii * LBQ] + mode[16 + ii * LBQ] - mode[18 + ii * LBQ]));
  n_b.vd[(7 + ii*LBQ ) * para.number_of_nodes + (x+1)%para.dim_x + para.dim_x*((y+1)%para.dim_y) + para.dim_x*para.dim_y*z] = 1.f/36.f * (mode[0 + ii * LBQ] + mode[1 + ii * LBQ] + mode[2 + ii * LBQ] + mode[4 + ii * LBQ] + 2.f*mode[6 + ii * LBQ] + mode[7 + ii * LBQ] + mode[10 + ii * LBQ] + mode[11 + ii * LBQ] + mode[13 + ii * LBQ] + mode[14 + ii * LBQ] + mode[16 + ii * LBQ] + 2.f*mode[18 + ii * LBQ]);
  n_b.vd[(8 + ii*LBQ ) * para.number_of_nodes + (para.dim_x+x-1)%para.dim_x + para.dim_x*((para.dim_y+y-1)%para.dim_y) + para.dim_x*para.dim_y*z] = 1.f/36.f * (mode[0 + ii * LBQ] - mode[1 + ii * LBQ] - mode[2 + ii * LBQ] + mode[4 + ii * LBQ] + 2.f*mode[6 + ii * LBQ] + mode[7 + ii * LBQ] - mode[10 + ii * LBQ] - mode[11 + ii * LBQ] - mode[13 + ii * LBQ] - mode[14 + ii * LBQ] + mode[16 + ii * LBQ] + 2.f*mode[18 + ii * LBQ]);
  n_b.vd[(9 + ii*LBQ ) * para.number_of_nodes + (x+1)%para.dim_x + para.dim_x*((para.dim_y+y-1)%para.dim_y) + para.dim_x*para.dim_y*z] = 1.f/36.f * (mode[0 + ii * LBQ] + mode[1 + ii * LBQ] - mode[2 + ii * LBQ] + mode[4 + ii * LBQ] + 2.f*mode[6 + ii * LBQ] - mode[7 + ii * LBQ] + mode[10 + ii * LBQ] - mode[11 + ii * LBQ] + mode[13 + ii * LBQ] - mode[14 + ii * LBQ] + mode[16 + ii * LBQ] + 2.f*mode[18 + ii * LBQ]);
  n_b.vd[(10 + ii*LBQ ) * para.number_of_nodes + (para.dim_x+x-1)%para.dim_x + para.dim_x*((y+1)%para.dim_y) + para.dim_x*para.dim_y*z] = 1.f/36.f * (mode[0 + ii * LBQ] - mode[1 + ii * LBQ] + mode[2 + ii * LBQ] + mode[4 + ii * LBQ] + 2.f*mode[6 + ii * LBQ] - mode[7 + ii * LBQ] - mode[10 + ii * LBQ] + mode[11 + ii * LBQ] - mode[13 + ii * LBQ] + mode[14 + ii * LBQ] + mode[16 + ii * LBQ] + 2.f*mode[18 + ii * LBQ]);
  n_b.vd[(11 + ii*LBQ ) * para.number_of_nodes + (x+1)%para.dim_x + para.dim_x*y + para.dim_x*para.dim_y*((z+1)%para.dim_z)] = 1.f/36.f * (mode[0 + ii * LBQ] + mode[1 + ii * LBQ] + mode[3 + ii * LBQ] + mode[4 + ii * LBQ] + mode[5 + ii * LBQ] - mode[6 + ii * LBQ] + mode[8 + ii * LBQ] + mode[10 + ii * LBQ] + mode[12 + ii * LBQ] - mode[13 + ii * LBQ] + mode[15 + ii * LBQ] + mode[16 + ii * LBQ] + mode[17 + ii * LBQ] - mode[18 + ii * LBQ]);
  n_b.vd[(12 + ii*LBQ ) * para.number_of_nodes + (para.dim_x+x-1)%para.dim_x + para.dim_x*y + para.dim_x*para.dim_y*((para.dim_z+z-1)%para.dim_z)] = 1.f/36.f * (mode[0 + ii * LBQ] - mode[1 + ii * LBQ] - mode[3 + ii * LBQ] + mode[4 + ii * LBQ] + mode[5 + ii * LBQ] - mode[6 + ii * LBQ] + mode[8 + ii * LBQ] - mode[10 + ii * LBQ] - mode[12 + ii * LBQ] + mode[13 + ii * LBQ] - mode[15 + ii * LBQ] + mode[16 + ii * LBQ] + mode[17 + ii * LBQ] - mode[18 + ii * LBQ]);
  n_b.vd[(13 + ii*LBQ ) * para.number_of_nodes + (x+1)%para.dim_x + para.dim_x*y + para.dim_x*para.dim_y*((para.dim_z+z-1)%para.dim_z)] = 1.f/36.f * (mode[0 + ii * LBQ] + mode[1 + ii * LBQ] - mode[3 + ii * LBQ] + mode[4 + ii * LBQ] + mode[5 + ii * LBQ] - mode[6 + ii * LBQ] - mode[8 + ii * LBQ] + mode[10 + ii * LBQ] - mode[12 + ii * LBQ] - mode[13 + ii * LBQ] - mode[15 + ii * LBQ] + mode[16 + ii * LBQ] + mode[17 + ii * LBQ] - mode[18 + ii * LBQ]);
  n_b.vd[(14 + ii*LBQ ) * para.number_of_nodes + (para.dim_x+x-1)%para.dim_x + para.dim_x*y + para.dim_x*para.dim_y*((z+1)%para.dim_z)] = 1.f/36.f * (mode[0 + ii * LBQ] - mode[1 + ii * LBQ] + mode[3 + ii * LBQ] + mode[4 + ii * LBQ] + mode[5 + ii * LBQ] - mode[6 + ii * LBQ] - mode[8 + ii * LBQ] - mode[10 + ii * LBQ] + mode[12 + ii * LBQ] + mode[13 + ii * LBQ] + mode[15 + ii * LBQ] + mode[16 + ii * LBQ] + mode[17 + ii * LBQ] - mode[18 + ii * LBQ]);
  n_b.vd[(15 + ii*LBQ ) * para.number_of_nodes + x + para.dim_x*((y+1)%para.dim_y) + para.dim_x*para.dim_y*((z+1)%para.dim_z)] = 1.f/36.f * (mode[0 + ii * LBQ] + mode[2 + ii * LBQ] + mode[3 + ii * LBQ] + mode[4 + ii * LBQ] - mode[5 + ii * LBQ] - mode[6 + ii * LBQ] + mode[9 + ii * LBQ] + mode[11 + ii * LBQ] + mode[12 + ii * LBQ] - mode[14 + ii * LBQ] - mode[15 + ii * LBQ] + mode[16 + ii * LBQ] - mode[17 + ii * LBQ] - mode[18 + ii * LBQ]);
  n_b.vd[(16 + ii*LBQ ) * para.number_of_nodes + x + para.dim_x*((para.dim_y+y-1)%para.dim_y) + para.dim_x*para.dim_y*((para.dim_z+z-1)%para.dim_z)] = 1.f/36.f * (mode[0 + ii * LBQ] - mode[2 + ii * LBQ] - mode[3 + ii * LBQ] + mode[4 + ii * LBQ] - mode[5 + ii * LBQ] - mode[6 + ii * LBQ] + mode[9 + ii * LBQ] - mode[11 + ii * LBQ] - mode[12 + ii * LBQ] + mode[14 + ii * LBQ] + mode[15 + ii * LBQ] + mode[16 + ii * LBQ] - mode[17 + ii * LBQ] - mode[18 + ii * LBQ]);
  n_b.vd[(17 + ii*LBQ ) * para.number_of_nodes + x + para.dim_x*((y+1)%para.dim_y) + para.dim_x*para.dim_y*((para.dim_z+z-1)%para.dim_z)] = 1.f/36.f * (mode[0 + ii * LBQ] + mode[2 + ii * LBQ] - mode[3 + ii * LBQ] + mode[4 + ii * LBQ] - mode[5 + ii * LBQ] - mode[6 + ii * LBQ] - mode[9 + ii * LBQ] + mode[11 + ii * LBQ] - mode[12 + ii * LBQ] - mode[14 + ii * LBQ] + mode[15 + ii * LBQ] + mode[16 + ii * LBQ] - mode[17 + ii * LBQ] - mode[18 + ii * LBQ]);
  n_b.vd[(18 + ii*LBQ ) * para.number_of_nodes + x + para.dim_x*((para.dim_y+y-1)%para.dim_y) + para.dim_x*para.dim_y*((z+1)%para.dim_z)] = 1.f/36.f * (mode[0 + ii * LBQ] - mode[2 + ii * LBQ] + mode[3 + ii * LBQ] + mode[4 + ii * LBQ] - mode[5 + ii * LBQ] - mode[6 + ii * LBQ] - mode[9 + ii * LBQ] - mode[11 + ii * LBQ] + mode[12 + ii * LBQ] + mode[14 + ii * LBQ] - mode[15 + ii * LBQ] + mode[16 + ii * LBQ] - mode[17 + ii * LBQ] - mode[18 + ii * LBQ]);

}
}


#ifndef SHANCHEN

/** Bounce back boundary conditions.
 * The populations that have propagated into a boundary node
 * are bounced back to the node they came from. This results
 * in no slip boundary conditions.
 *
 * [cf. Ladd and Verberg, J. Stat. Phys. 104(5/6):1191-1251, 2001]
 * @param index			node index / thread index (Input)
 * @param n_b			Pointer to local node residing in array b (Input)
 * @param n_a			Pointer to local node residing in array a (Output) (temp stored in buffer a)
 * @param LB_boundary_velocity 			The constant velocity at the boundary, set by the user (Input)
 * @param LB_boundary_force 			The force on the boundary nodes (Output)
*/
__device__ void bounce_back_read(LB_nodes_gpu n_b, LB_nodes_gpu n_a, unsigned int index, \
    float* LB_boundary_velocity, float* LB_boundary_force){
    
  unsigned int xyz[3];
  int c[3];
  float v[3];
  float shift, weight, pop_to_bounce_back;
  float boundary_force[3] = {0,0,0};
  size_t to_index, to_index_x, to_index_y, to_index_z;
  int population, inverse;
  int boundary_index;


  boundary_index=n_b.boundary[index];
  if(boundary_index != 0){
    
    v[0]=LB_boundary_velocity[3*(boundary_index-1)+0];
    v[1]=LB_boundary_velocity[3*(boundary_index-1)+1];
    v[2]=LB_boundary_velocity[3*(boundary_index-1)+2];

    index_to_xyz(index, xyz);

    unsigned int x = xyz[0];
    unsigned int y = xyz[1];
    unsigned int z = xyz[2];

/* CPU analog of shift:
   lbpar.agrid*lbpar.agrid*lbpar.agrid*lbpar.rho*2*lbmodel.c[i][l]*lb_boundaries[lbfields[k].boundary-1].velocity[l] */
  
    /** store vd temporary in second lattice to avoid race conditions */
   // TODO: fix the multicomponent version (rho...)
#define BOUNCEBACK  \
  shift = para.agrid*para.agrid*para.agrid*para.agrid*para.rho[0]*2.*3.*weight*para.tau*(v[0]*c[0] + v[1]*c[1] + v[2]*c[2]); \
  pop_to_bounce_back = n_b.vd[population*para.number_of_nodes + index ]; \
  to_index_x = (x+c[0]+para.dim_x)%para.dim_x; \
  to_index_y = (y+c[1]+para.dim_y)%para.dim_y; \
  to_index_z = (z+c[2]+para.dim_z)%para.dim_z; \
  to_index = to_index_x + para.dim_x*to_index_y + para.dim_x*para.dim_y*to_index_z; \
  if (n_b.boundary[to_index] == 0) \
  { \
    boundary_force[0] += (2*pop_to_bounce_back+shift)*c[0]/para.tau/para.tau/para.agrid; \
    boundary_force[1] += (2*pop_to_bounce_back+shift)*c[1]/para.tau/para.tau/para.agrid; \
    boundary_force[2] += (2*pop_to_bounce_back+shift)*c[2]/para.tau/para.tau/para.agrid; \
    n_b.vd[inverse*para.number_of_nodes + to_index ] = pop_to_bounce_back + shift; \
  }

// ***** SHOULDN'T THERE BE AN ELSE STATMENT IN "BOUNCEBACK"?
// ***** THERE IS AN ODD FACTOR OF 2 THAT YOU INCUR IN THE FORCES FOR THE "lb_stokes_sphere_gpu.tcl" TEST CASE

    // the resting population does nothing.
    c[0]=1;c[1]=0;c[2]=0; weight=1./18.; population=2; inverse=1; 
    BOUNCEBACK
    
    c[0]=-1;c[1]=0;c[2]=0; weight=1./18.; population=1; inverse=2; 
    BOUNCEBACK
    
    c[0]=0;c[1]=1;c[2]=0;  weight=1./18.; population=4; inverse=3; 
    BOUNCEBACK

    c[0]=0;c[1]=-1;c[2]=0; weight=1./18.; population=3; inverse=4; 
    BOUNCEBACK
    
    c[0]=0;c[1]=0;c[2]=1; weight=1./18.; population=6; inverse=5; 
    BOUNCEBACK

    c[0]=0;c[1]=0;c[2]=-1; weight=1./18.; population=5; inverse=6; 
    BOUNCEBACK 
    
    c[0]=1;c[1]=1;c[2]=0; weight=1./36.; population=8; inverse=7; 
    BOUNCEBACK
    
    c[0]=-1;c[1]=-1;c[2]=0; weight=1./36.; population=7; inverse=8; 
    BOUNCEBACK
    
    c[0]=1;c[1]=-1;c[2]=0; weight=1./36.; population=10; inverse=9; 
    BOUNCEBACK

    c[0]=-1;c[1]=+1;c[2]=0; weight=1./36.; population=9; inverse=10; 
    BOUNCEBACK
    
    c[0]=1;c[1]=0;c[2]=1; weight=1./36.; population=12; inverse=11; 
    BOUNCEBACK
    
    c[0]=-1;c[1]=0;c[2]=-1; weight=1./36.; population=11; inverse=12; 
    BOUNCEBACK

    c[0]=1;c[1]=0;c[2]=-1; weight=1./36.; population=14; inverse=13; 
    BOUNCEBACK
    
    c[0]=-1;c[1]=0;c[2]=1; weight=1./36.; population=13; inverse=14; 
    BOUNCEBACK

    c[0]=0;c[1]=1;c[2]=1; weight=1./36.; population=16; inverse=15; 
    BOUNCEBACK
    
    c[0]=0;c[1]=-1;c[2]=-1; weight=1./36.; population=15; inverse=16; 
    BOUNCEBACK
    
    c[0]=0;c[1]=1;c[2]=-1; weight=1./36.; population=18; inverse=17; 
    BOUNCEBACK
    
    c[0]=0;c[1]=-1;c[2]=1; weight=1./36.; population=17; inverse=18; 
    BOUNCEBACK  
    
    atomicadd(&LB_boundary_force[3*(n_b.boundary[index]-1)+0], boundary_force[0]);
    atomicadd(&LB_boundary_force[3*(n_b.boundary[index]-1)+1], boundary_force[1]);
    atomicadd(&LB_boundary_force[3*(n_b.boundary[index]-1)+2], boundary_force[2]);
  }
}


#else  // SHANCHEN

// To be implemented


#endif // SHANCHEN

#ifndef SHANCHEN

/**bounce back read kernel needed to avoid raceconditions
 * @param index			node index / thread index (Input)
 * @param n_b			Pointer to local node residing in array b (Input)
 * @param n_a			Pointer to local node residing in array a (Output) (temp stored in buffer a)
*/
__device__ void bounce_back_write(LB_nodes_gpu n_b, LB_nodes_gpu n_a, unsigned int index){

  unsigned int xyz[3];

  if(n_b.boundary[index] != 0){
    index_to_xyz(index, xyz);
    unsigned int x = xyz[0];
    unsigned int y = xyz[1];
    unsigned int z = xyz[2];

    /** stream vd from boundary node back to origin node */
    n_b.vd[1*para.number_of_nodes + (x+1)%para.dim_x + para.dim_x*y + para.dim_x*para.dim_y*z] = n_a.vd[1*para.number_of_nodes + (x+1)%para.dim_x + para.dim_x*y + para.dim_x*para.dim_y*z];
    n_b.vd[2*para.number_of_nodes + (para.dim_x+x-1)%para.dim_x + para.dim_x*y + para.dim_x*para.dim_y*z] = n_a.vd[2*para.number_of_nodes + (para.dim_x+x-1)%para.dim_x + para.dim_x*y + para.dim_x*para.dim_y*z];
    n_b.vd[3*para.number_of_nodes + x + para.dim_x*((y+1)%para.dim_y) + para.dim_x*para.dim_y*z] = n_a.vd[3*para.number_of_nodes + x + para.dim_x*((y+1)%para.dim_y) + para.dim_x*para.dim_y*z];
    n_b.vd[4*para.number_of_nodes + x + para.dim_x*((para.dim_y+y-1)%para.dim_y) + para.dim_x*para.dim_y*z] = n_a.vd[4*para.number_of_nodes + x + para.dim_x*((para.dim_y+y-1)%para.dim_y) + para.dim_x*para.dim_y*z];
    n_b.vd[5*para.number_of_nodes + x + para.dim_x*y + para.dim_x*para.dim_y*((z+1)%para.dim_z)] = n_a.vd[5*para.number_of_nodes + x + para.dim_x*y + para.dim_x*para.dim_y*((z+1)%para.dim_z)];
    n_b.vd[6*para.number_of_nodes + x + para.dim_x*y + para.dim_x*para.dim_y*((para.dim_z+z-1)%para.dim_z)] = n_a.vd[6*para.number_of_nodes + x + para.dim_x*y + para.dim_x*para.dim_y*((para.dim_z+z-1)%para.dim_z)];
    n_b.vd[7*para.number_of_nodes + (x+1)%para.dim_x + para.dim_x*((y+1)%para.dim_y) + para.dim_x*para.dim_y*z] = n_a.vd[7*para.number_of_nodes + (x+1)%para.dim_x + para.dim_x*((y+1)%para.dim_y) + para.dim_x*para.dim_y*z];
    n_b.vd[8*para.number_of_nodes + (para.dim_x+x-1)%para.dim_x + para.dim_x*((para.dim_y+y-1)%para.dim_y) + para.dim_x*para.dim_y*z] = n_a.vd[8*para.number_of_nodes + (para.dim_x+x-1)%para.dim_x + para.dim_x*((para.dim_y+y-1)%para.dim_y) + para.dim_x*para.dim_y*z];
    n_b.vd[9*para.number_of_nodes + (x+1)%para.dim_x + para.dim_x*((para.dim_y+y-1)%para.dim_y) + para.dim_x*para.dim_y*z] = n_a.vd[9*para.number_of_nodes + (x+1)%para.dim_x + para.dim_x*((para.dim_y+y-1)%para.dim_y) + para.dim_x*para.dim_y*z];
    n_b.vd[10*para.number_of_nodes + (para.dim_x+x-1)%para.dim_x + para.dim_x*((y+1)%para.dim_y) + para.dim_x*para.dim_y*z] = n_a.vd[10*para.number_of_nodes + (para.dim_x+x-1)%para.dim_x + para.dim_x*((y+1)%para.dim_y) + para.dim_x*para.dim_y*z];
    n_b.vd[11*para.number_of_nodes + (x+1)%para.dim_x + para.dim_x*y + para.dim_x*para.dim_y*((z+1)%para.dim_z)] = n_a.vd[11*para.number_of_nodes + (x+1)%para.dim_x + para.dim_x*y + para.dim_x*para.dim_y*((z+1)%para.dim_z)];
    n_b.vd[12*para.number_of_nodes + (para.dim_x+x-1)%para.dim_x + para.dim_x*y + para.dim_x*para.dim_y*((para.dim_z+z-1)%para.dim_z)] = n_a.vd[12*para.number_of_nodes + (para.dim_x+x-1)%para.dim_x + para.dim_x*y + para.dim_x*para.dim_y*((para.dim_z+z-1)%para.dim_z)];
    n_b.vd[13*para.number_of_nodes + (x+1)%para.dim_x + para.dim_x*y + para.dim_x*para.dim_y*((para.dim_z+z-1)%para.dim_z)] = n_a.vd[13*para.number_of_nodes + (x+1)%para.dim_x + para.dim_x*y + para.dim_x*para.dim_y*((para.dim_z+z-1)%para.dim_z)];
    n_b.vd[14*para.number_of_nodes + (para.dim_x+x-1)%para.dim_x + para.dim_x*y + para.dim_x*para.dim_y*((z+1)%para.dim_z)] = n_a.vd[14*para.number_of_nodes + (para.dim_x+x-1)%para.dim_x + para.dim_x*y + para.dim_x*para.dim_y*((z+1)%para.dim_z)];
    n_b.vd[15*para.number_of_nodes + x + para.dim_x*((y+1)%para.dim_y) + para.dim_x*para.dim_y*((z+1)%para.dim_z)] = n_a.vd[15*para.number_of_nodes + x + para.dim_x*((y+1)%para.dim_y) + para.dim_x*para.dim_y*((z+1)%para.dim_z)];
    n_b.vd[16*para.number_of_nodes + x + para.dim_x*((para.dim_y+y-1)%para.dim_y) + para.dim_x*para.dim_y*((para.dim_z+z-1)%para.dim_z)] = n_a.vd[16*para.number_of_nodes + x + para.dim_x*((para.dim_y+y-1)%para.dim_y) + para.dim_x*para.dim_y*((para.dim_z+z-1)%para.dim_z)];
    n_b.vd[17*para.number_of_nodes + x + para.dim_x*((y+1)%para.dim_y) + para.dim_x*para.dim_y*((para.dim_z+z-1)%para.dim_z)] = n_a.vd[17*para.number_of_nodes + x + para.dim_x*((y+1)%para.dim_y) + para.dim_x*para.dim_y*((para.dim_z+z-1)%para.dim_z)];
    n_b.vd[18*para.number_of_nodes + x + para.dim_x*((para.dim_y+y-1)%para.dim_y) + para.dim_x*para.dim_y*((z+1)%para.dim_z)] = n_a.vd[18*para.number_of_nodes + x + para.dim_x*((para.dim_y+y-1)%para.dim_y) + para.dim_x*para.dim_y*((z+1)%para.dim_z)];
  }
}

#else // SHANCHEN

// to be implemented

#endif // SHANCHEN


/** add of (external) forces within the modespace, needed for particle-interaction
 * @param index		node index / thread index (Input)
 * @param mode		Pointer to the local register values mode (Input/Output)
 * @param node_f	Pointer to local node force (Input)
*/
__device__ void apply_forces(unsigned int index, float *mode, LB_node_force_gpu node_f, LB_rho_v_gpu *d_v) {
  
  float u[3]={0.f,0.f,0.f}, C[6]={0.f,0.f,0.f,0.f,0.f,0.f};
  float force_factor=powf(para.agrid,4)*para.tau*para.tau;
  /* Note: the values d_v were calculated in relax_modes() */

  u[0]=d_v[index].v[0]; 
  u[1]=d_v[index].v[1]; 
  u[2]=d_v[index].v[2]; 


  #pragma unroll
  for(int ii=0;ii<LB_COMPONENTS;++ii) {  
       C[0] += (1.f + para.gamma_bulk[ii])*u[0]*node_f.force[(0 + ii*3 ) * para.number_of_nodes + index] + 
                1.f/3.f*(para.gamma_bulk[ii]-para.gamma_shear[ii])*(u[0]*node_f.force[(0 + ii*3 ) * para.number_of_nodes + index] + 
                        u[1]*node_f.force[(1 + ii*3 ) * para.number_of_nodes + index] + 
                        u[2]*node_f.force[(2 + ii*3 ) * para.number_of_nodes + index]);
       C[2] += (1.f + para.gamma_bulk[ii])*u[1]*node_f.force[(1 + ii*3 ) * para.number_of_nodes + index] + 
                1.f/3.f*(para.gamma_bulk[ii]-para.gamma_shear[ii])*(u[0]*node_f.force[(0 + ii*3 ) * para.number_of_nodes + index] + 
                        u[1]*node_f.force[(1 + ii*3 ) * para.number_of_nodes + index] + 
                        u[2]*node_f.force[(2 + ii*3 ) * para.number_of_nodes + index]);
       C[5] += (1.f + para.gamma_bulk[ii])*u[2]*node_f.force[(2 + ii*3 ) * para.number_of_nodes + index] + 
                1.f/3.f*(para.gamma_bulk[ii]-para.gamma_shear[ii])*(u[0]*node_f.force[(0 + ii*3 ) * para.number_of_nodes + index] + 
                        u[1]*node_f.force[(1 + ii*3 ) * para.number_of_nodes + index] + 
                        u[2]*node_f.force[(2 + ii*3 ) * para.number_of_nodes + index]);
       C[1] += 1.f/2.f*(1.f+para.gamma_shear[ii])*(u[0]*node_f.force[(1 + ii*3 ) * para.number_of_nodes + index]+
                        u[1]*node_f.force[(0 + ii*3 ) * para.number_of_nodes + index]);
       C[3] += 1.f/2.f*(1.f+para.gamma_shear[ii])*(u[0]*node_f.force[(2 + ii*3 ) * para.number_of_nodes + index]+
                        u[2]*node_f.force[(0 + ii*3 ) * para.number_of_nodes + index]);
       C[4] += 1.f/2.f*(1.f+para.gamma_shear[ii])*(u[1]*node_f.force[(2 + ii*3 ) * para.number_of_nodes + index]+
                        u[2]*node_f.force[(1 + ii*3 ) * para.number_of_nodes + index]);
  }

  #pragma unroll
  for(int ii=0;ii<LB_COMPONENTS;++ii) {  
      /** update momentum modes */
#ifdef SHANCHEN
      float mobility_factor=1.f/2.f*(1.f+para.gamma_mobility[0]);
#else
      float mobility_factor=1.f;
#endif 
 /** update momentum modes */
      mode[1 + ii * LBQ] += mobility_factor * node_f.force[(0 + ii*3 ) * para.number_of_nodes + index];
      mode[2 + ii * LBQ] += mobility_factor * node_f.force[(1 + ii*3 ) * para.number_of_nodes + index];
      mode[3 + ii * LBQ] += mobility_factor * node_f.force[(2 + ii*3 ) * para.number_of_nodes + index];
      	
      /** update stress modes */
      mode[4 + ii * LBQ] += C[0] + C[2] + C[5];
      mode[5 + ii * LBQ] += C[0] - C[2];
      mode[6 + ii * LBQ] += C[0] + C[2] - 2.f*C[5];
      mode[7 + ii * LBQ] += C[1];
      mode[8 + ii * LBQ] += C[3];
      mode[9 + ii * LBQ] += C[4];
    
#ifdef EXTERNAL_FORCES
      if(para.external_force){
        node_f.force[(0 + ii*3 ) * para.number_of_nodes + index] = para.ext_force[0]*force_factor;
        node_f.force[(1 + ii*3 ) * para.number_of_nodes + index] = para.ext_force[1]*force_factor;
        node_f.force[(2 + ii*3 ) * para.number_of_nodes + index] = para.ext_force[2]*force_factor;
      }
      else{
      node_f.force[(0 + ii*3 ) * para.number_of_nodes + index] = 0.f;
      node_f.force[(1 + ii*3 ) * para.number_of_nodes + index] = 0.f;
      node_f.force[(2 + ii*3 ) * para.number_of_nodes + index] = 0.f;
      }
#else
      /** reset force */
      node_f.force[(0 + ii*3 ) * para.number_of_nodes + index] = 0.f;
      node_f.force[(1 + ii*3 ) * para.number_of_nodes + index] = 0.f;
      node_f.force[(2 + ii*3 ) * para.number_of_nodes + index] = 0.f;
#endif
  }
}

/**function used to calculate hydrodynamic fields in MD units.
 * @param n_a		Pointer to local node residing in array a for boundary flag(Input)
 * @param mode		Pointer to the local register values mode (Input)
 * @param d_p_v         Pointer to local print values (Output)
 * @param d_v           Pointer to local device values (Input)
 * @param index		node index / thread index (Input)
*/
__device__ void calc_values_in_MD_units(LB_nodes_gpu n_a, float *mode,  LB_rho_v_pi_gpu *d_p_v, LB_rho_v_gpu * d_v, unsigned int index, unsigned int print_index){
  
  float j[3]; 
  float pi_eq[6] ; 
  float pi[6]={0.f,0.f,0.f,0.f,0.f,0.f};
  float rho_tot=0.f;

  if(n_a.boundary[index] != 1){

     for(int ii=0;ii<LB_COMPONENTS;ii++){
   	rho_tot+=d_v[index].rho[ii];
        d_p_v[print_index].rho[ii]=d_v[index].rho[ii]/para.agrid/para.agrid/para.agrid;
     } 
     d_p_v[print_index].v[0]=d_v[index].v[0]/para.tau/para.agrid;
     d_p_v[print_index].v[1]=d_v[index].v[1]/para.tau/para.agrid;
     d_p_v[print_index].v[2]=d_v[index].v[2]/para.tau/para.agrid;

     /* stress calculation */ 
     for(int ii=0;ii<LB_COMPONENTS;ii++){
         float Rho = d_v[index].rho[ii];
         /* note that d_v[index].v[] already includes the 1/2 f term, accounting for the pre- and post-collisional average */
         j[0] = Rho * d_v[index].v[0];
         j[1] = Rho * d_v[index].v[1];
         j[2] = Rho * d_v[index].v[2];
         /* equilibrium part of the stress modes */
         pi_eq[0] = (j[0]*j[0]+j[1]*j[1]+j[2]*j[2])/ Rho;
         pi_eq[1] = ((j[0]*j[0])-(j[1]*j[1]))/ Rho;
         pi_eq[2] = (j[0]*j[0]+j[1]*j[1]+j[2]*j[2] - 3.0*j[2]*j[2])/ Rho;
         pi_eq[3] = j[0]*j[1]/ Rho;
         pi_eq[4] = j[0]*j[2]/ Rho;
         pi_eq[5] = j[1]*j[2]/ Rho;
       
         /* Now we must predict the outcome of the next collision */
         /* We immediately average pre- and post-collision.  */
         /* TODO: need a reference for this.   */
         mode[4 + ii * LBQ ] = pi_eq[0] + (0.5+0.5*para.gamma_bulk[ii] )*(mode[4 + ii * LBQ ] - pi_eq[0]);
         mode[5 + ii * LBQ ] = pi_eq[1] + (0.5+0.5*para.gamma_shear[ii])*(mode[5 + ii * LBQ ] - pi_eq[1]);
         mode[6 + ii * LBQ ] = pi_eq[2] + (0.5+0.5*para.gamma_shear[ii])*(mode[6 + ii * LBQ ] - pi_eq[2]);
         mode[7 + ii * LBQ ] = pi_eq[3] + (0.5+0.5*para.gamma_shear[ii])*(mode[7 + ii * LBQ ] - pi_eq[3]);
         mode[8 + ii * LBQ ] = pi_eq[4] + (0.5+0.5*para.gamma_shear[ii])*(mode[8 + ii * LBQ ] - pi_eq[4]);
         mode[9 + ii * LBQ ] = pi_eq[5] + (0.5+0.5*para.gamma_shear[ii])*(mode[9 + ii * LBQ ] - pi_eq[5]);
       
         /* Now we have to transform to the "usual" stress tensor components */
         /* We use eq. 116ff in Duenweg Ladd for that. */
         pi[0]+=(mode[0 + ii * LBQ ]+mode[4 + ii * LBQ ]+mode[5 + ii * LBQ])/3.;
         pi[2]+=(2*mode[0 + ii * LBQ ]+2*mode[4 + ii * LBQ ]-mode[5 + ii * LBQ ]+3*mode[6 + ii * LBQ ])/6.;
         pi[5]+=(2*mode[0 + ii * LBQ ]+2*mode[4 + ii * LBQ ]-mode[5 + ii * LBQ ]+3*mode[6 + ii * LBQ ])/6.;
         pi[1]+=mode[7 + ii * LBQ ];
         pi[3]+=mode[8 + ii * LBQ ];
         pi[4]+=mode[9 + ii * LBQ ];
     }    
     for (int i=0; i<6; i++) {
           d_p_v[print_index].pi[i]=pi[i]/para.tau/para.tau/para.agrid/para.agrid/para.agrid;
     }
  } else { 
     for(int ii=0;ii<LB_COMPONENTS;ii++)
	  d_p_v[print_index].rho[ii]=0.0f;
     
     for(int i=0;i<3;i++)
     	d_p_v[print_index].v[i]=0.0f;
     for(int i=0;i<6;i++)
     	d_p_v[print_index].pi[i]=0.0f;
  }
}

/**function used to calc physical values of every node
 * @param n_a		Pointer to local node residing in array a for boundary flag(Input)
 * @param mode		Pointer to the local register values mode (Input)
 * @param d_v		Pointer to local device values (Input/Output)
 * @param index		node index / thread index (Input)
*/

/* FIXME this function is basically un-used, think about removing/replacing it */
__device__ void calc_values(LB_nodes_gpu n_a, float *mode, LB_rho_v_gpu *d_v, LB_node_force_gpu node_f, unsigned int index){ 

  float Rho_tot=0.f;
  float u_tot[3]={0.f,0.f,0.f};

  if(n_a.boundary[index] != 1){
      #pragma unroll
      for(int ii=0;ii<LB_COMPONENTS;++ii) { 
          /** re-construct the real density
          * remember that the populations are stored as differences to their
          * equilibrium value */
          d_v[index].rho[ii]= mode[0 + ii * 4]+ para.rho[ii]*para.agrid*para.agrid*para.agrid;
          Rho_tot  += mode[0 + ii * 4]+ para.rho[ii]*para.agrid*para.agrid*para.agrid;
          u_tot[0] += mode[1 + ii * 4];
          u_tot[1] += mode[2 + ii * 4];
          u_tot[2] += mode[3 + ii * 4];
    
          /** if forces are present, the momentum density is redefined to
          * inlcude one half-step of the force action.  See the
          * Chapman-Enskog expansion in [Ladd & Verberg]. */
    
          u_tot[0] += 0.5f*node_f.force[(0+ii*3)*para.number_of_nodes + index];
          u_tot[1] += 0.5f*node_f.force[(1+ii*3)*para.number_of_nodes + index];
          u_tot[2] += 0.5f*node_f.force[(2+ii*3)*para.number_of_nodes + index];
      }
      u_tot[0]/=Rho_tot;
      u_tot[1]/=Rho_tot;
      u_tot[2]/=Rho_tot;
    
      d_v[index].v[0]=u_tot[0]; 
      d_v[index].v[1]=u_tot[1]; 
      d_v[index].v[2]=u_tot[2]; 
  } else { 
    #pragma unroll
    for(int ii=0;ii<LB_COMPONENTS;++ii) { 
       d_v[index].rho[ii]   = 1.;
    }
    d_v[index].v[0] = 0.;
    d_v[index].v[1] = 0.; 
    d_v[index].v[2] = 0.; 
  }   
}


/** 
 * @param node_index	node index around (8) particle (Input)
 * @param *mode			Pointer to the local register values mode (Output)
 * @param n_a			Pointer to local node residing in array a(Input)
*/
__device__ void calc_mode(float *mode, LB_nodes_gpu n_a, unsigned int node_index, int component_index){
	
  /** mass mode */
  mode[0] = n_a.vd[(0 + component_index*LBQ ) * para.number_of_nodes + node_index] + n_a.vd[(1 + component_index*LBQ ) * para.number_of_nodes + node_index] + n_a.vd[(2 + component_index*LBQ ) * para.number_of_nodes + node_index] 
          + n_a.vd[(3 + component_index*LBQ ) * para.number_of_nodes + node_index] + n_a.vd[(4 + component_index*LBQ ) * para.number_of_nodes + node_index] + n_a.vd[(5 + component_index*LBQ ) * para.number_of_nodes + node_index]
          + n_a.vd[(6 + component_index*LBQ ) * para.number_of_nodes + node_index] + n_a.vd[(7 + component_index*LBQ ) * para.number_of_nodes + node_index] + n_a.vd[(8 + component_index*LBQ ) * para.number_of_nodes + node_index]
          + n_a.vd[(9 + component_index*LBQ ) * para.number_of_nodes + node_index] + n_a.vd[(10 + component_index*LBQ ) * para.number_of_nodes + node_index] + n_a.vd[(11 + component_index*LBQ ) * para.number_of_nodes + node_index] + n_a.vd[(12 + component_index*LBQ ) * para.number_of_nodes + node_index]
          + n_a.vd[(13 + component_index*LBQ ) * para.number_of_nodes + node_index] + n_a.vd[(14 + component_index*LBQ ) * para.number_of_nodes + node_index] + n_a.vd[(15 + component_index*LBQ ) * para.number_of_nodes + node_index] + n_a.vd[(16 + component_index*LBQ ) * para.number_of_nodes + node_index]
          + n_a.vd[(17 + component_index*LBQ ) * para.number_of_nodes + node_index] + n_a.vd[(18 + component_index*LBQ ) * para.number_of_nodes + node_index];

  /** momentum modes */
  mode[1] = (n_a.vd[(1 + component_index*LBQ ) * para.number_of_nodes + node_index] - n_a.vd[(2 + component_index*LBQ ) * para.number_of_nodes + node_index]) + (n_a.vd[(7 + component_index*LBQ ) * para.number_of_nodes + node_index] - n_a.vd[(8 + component_index*LBQ ) * para.number_of_nodes + node_index])
          + (n_a.vd[(9 + component_index*LBQ ) * para.number_of_nodes + node_index] - n_a.vd[(10 + component_index*LBQ ) * para.number_of_nodes + node_index]) + (n_a.vd[(11 + component_index*LBQ ) * para.number_of_nodes + node_index] - n_a.vd[(12 + component_index*LBQ ) * para.number_of_nodes + node_index])
          + (n_a.vd[(13 + component_index*LBQ ) * para.number_of_nodes + node_index] - n_a.vd[(14 + component_index*LBQ ) * para.number_of_nodes + node_index]);
  mode[2] = (n_a.vd[(3 + component_index*LBQ ) * para.number_of_nodes + node_index] - n_a.vd[(4 + component_index*LBQ ) * para.number_of_nodes + node_index]) + (n_a.vd[(7 + component_index*LBQ ) * para.number_of_nodes + node_index] - n_a.vd[(8 + component_index*LBQ ) * para.number_of_nodes + node_index])
          - (n_a.vd[(9 + component_index*LBQ ) * para.number_of_nodes + node_index] - n_a.vd[(10 + component_index*LBQ ) * para.number_of_nodes + node_index]) + (n_a.vd[(15 + component_index*LBQ ) * para.number_of_nodes + node_index] - n_a.vd[(16 + component_index*LBQ ) * para.number_of_nodes + node_index])
          + (n_a.vd[(17 + component_index*LBQ ) * para.number_of_nodes + node_index] - n_a.vd[(18 + component_index*LBQ ) * para.number_of_nodes + node_index]);
  mode[3] = (n_a.vd[(5 + component_index*LBQ ) * para.number_of_nodes + node_index] - n_a.vd[(6 + component_index*LBQ ) * para.number_of_nodes + node_index]) + (n_a.vd[(11 + component_index*LBQ ) * para.number_of_nodes + node_index] - n_a.vd[(12 + component_index*LBQ ) * para.number_of_nodes + node_index])
          - (n_a.vd[(13 + component_index*LBQ ) * para.number_of_nodes + node_index] - n_a.vd[(14 + component_index*LBQ ) * para.number_of_nodes + node_index]) + (n_a.vd[(15 + component_index*LBQ ) * para.number_of_nodes + node_index] - n_a.vd[(16 + component_index*LBQ ) * para.number_of_nodes + node_index])
          - (n_a.vd[(17 + component_index*LBQ ) * para.number_of_nodes + node_index] - n_a.vd[(18 + component_index*LBQ ) * para.number_of_nodes + node_index]);
}


/**calculate temperature of the fluid kernel
 * @param *cpu_jsquared			Pointer to result storage value (Output)
 * @param n_a				Pointer to local node residing in array a (Input)
*/
__global__ void temperature(LB_nodes_gpu n_a, float *cpu_jsquared) {
  float mode[4];
  float jsquared = 0.f;
  unsigned int index = blockIdx.y * gridDim.x * blockDim.x + blockDim.x * blockIdx.x + threadIdx.x;

  if(index<para.number_of_nodes){
    if(!n_a.boundary[index]){
     for(int ii=0;ii<LB_COMPONENTS;++ii) {  
         calc_mode(mode, n_a, index,ii);
         jsquared = mode[1]*mode[1]+mode[2]*mode[2]+mode[3]*mode[3];
         atomicadd(cpu_jsquared, jsquared);
     }
   }
 }
}


/*********************************************************/
/** \name Coupling part */
/*********************************************************/
/**(Eq. (12) Ahlrichs and Duenweg, JCP 111(17):8225 (1999))
 * @param n_a			Pointer to local node residing in array a (Input)
 * @param *delta		Pointer for the weighting of particle position (Output)
 * @param *delta_j		Pointer for the weighting of particle momentum (Output)
 * @param *particle_data	Pointer to the particle position and velocity (Input)
 * @param *particle_force	Pointer to the particle force (Input)
 * @param part_index		particle id / thread id (Input)
 * @param *rn_part		Pointer to randomnumber array of the particle
 * @param node_index		node index around (8) particle (Output)
*/
<<<<<<< HEAD
__device__ void calc_viscous_force(LB_nodes_gpu n_a, float *delta, float * partgrad1, float * partgrad2, float * partgrad3, LB_particle_gpu *particle_data, LB_particle_force_gpu *particle_force, unsigned int part_index, LB_randomnr_gpu *rn_part, float *delta_j, unsigned int *node_index,LB_rho_v_gpu *d_v){
=======
__device__ void calc_viscous_force(LB_nodes_gpu n_a, float *delta, CUDA_particle_data *particle_data, CUDA_particle_force *particle_force, unsigned int part_index, LB_randomnr_gpu *rn_part, float *delta_j, unsigned int *node_index){
>>>>>>> 5125f6e0
	
 int my_left[3];
 float interpolated_u1, interpolated_u2, interpolated_u3;
 float interpolated_rho[LB_COMPONENTS];
 float temp_delta[6];
 float temp_delta_half[6];
 float viscforce[3*LB_COMPONENTS];
 float scforce[3*LB_COMPONENTS];
#ifdef SHANCHEN
 float mode[4];
 float gradrho1, gradrho2, gradrho3;
 float Rho;
#endif 

 #pragma unroll
 for(int ii=0; ii<LB_COMPONENTS; ++ii){ 
   #pragma unroll
   for(int jj=0; jj<3; ++jj){ 
    scforce[jj+ii*3]  =0.f;
    viscforce[jj+ii*3]=0.f;
    delta_j[jj+ii*3]  =0.f;
   }
   #pragma unroll
   for(int jj=0; jj<8; ++jj){ 
    partgrad1[jj+ii*8]=0.f;
    partgrad2[jj+ii*8]=0.f;
    partgrad3[jj+ii*8]=0.f;
   }
 }
 /** see ahlrichs + duenweg page 8227 equ (10) and (11) */
 #pragma unroll
 for(int i=0; i<3; ++i){
   float scaledpos = particle_data[part_index].p[i]/para.agrid - 0.5f;
   my_left[i] = (int)(floorf(scaledpos));
   //printf("scaledpos %f \t myleft: %d \n", scaledpos, my_left[i]);
   temp_delta[3+i] = scaledpos - my_left[i];
   temp_delta[i] = 1.f - temp_delta[3+i];
   /**further value used for interpolation of fluid velocity at part pos near boundaries */
   temp_delta_half[3+i] = (scaledpos - my_left[i])*2.f;
   temp_delta_half[i] = 2.f - temp_delta_half[3+i];
 }

 delta[0] = temp_delta[0] * temp_delta[1] * temp_delta[2];
 delta[1] = temp_delta[3] * temp_delta[1] * temp_delta[2];
 delta[2] = temp_delta[0] * temp_delta[4] * temp_delta[2];
 delta[3] = temp_delta[3] * temp_delta[4] * temp_delta[2];
 delta[4] = temp_delta[0] * temp_delta[1] * temp_delta[5];
 delta[5] = temp_delta[3] * temp_delta[1] * temp_delta[5];
 delta[6] = temp_delta[0] * temp_delta[4] * temp_delta[5];
 delta[7] = temp_delta[3] * temp_delta[4] * temp_delta[5];

 // modulo for negative numbers is strange at best, shift to make sure we are positive
 int x = my_left[0] + para.dim_x;
 int y = my_left[1] + para.dim_y;
 int z = my_left[2] + para.dim_z;

 node_index[0] = x%para.dim_x     + para.dim_x*(y%para.dim_y)     + para.dim_x*para.dim_y*(z%para.dim_z);
 node_index[1] = (x+1)%para.dim_x + para.dim_x*(y%para.dim_y)     + para.dim_x*para.dim_y*(z%para.dim_z);
 node_index[2] = x%para.dim_x     + para.dim_x*((y+1)%para.dim_y) + para.dim_x*para.dim_y*(z%para.dim_z);
 node_index[3] = (x+1)%para.dim_x + para.dim_x*((y+1)%para.dim_y) + para.dim_x*para.dim_y*(z%para.dim_z);
 node_index[4] = x%para.dim_x     + para.dim_x*(y%para.dim_y)     + para.dim_x*para.dim_y*((z+1)%para.dim_z);
 node_index[5] = (x+1)%para.dim_x + para.dim_x*(y%para.dim_y)     + para.dim_x*para.dim_y*((z+1)%para.dim_z);
 node_index[6] = x%para.dim_x     + para.dim_x*((y+1)%para.dim_y) + para.dim_x*para.dim_y*((z+1)%para.dim_z);
 node_index[7] = (x+1)%para.dim_x + para.dim_x*((y+1)%para.dim_y) + para.dim_x*para.dim_y*((z+1)%para.dim_z);

 particle_force[part_index].f[0] = 0.f;
 particle_force[part_index].f[1] = 0.f;
 particle_force[part_index].f[2] = 0.f;

 interpolated_u1 = interpolated_u2 = interpolated_u3 = 0.f;
#ifndef SHANCHEN
  #pragma unroll
  for(int i=0; i<8; ++i){
    interpolated_u1 += d_v[node_index[i]].v[0]*delta[i];
    interpolated_u2 += d_v[node_index[i]].v[1]*delta[i];
    interpolated_u3 += d_v[node_index[i]].v[2]*delta[i];
  }
#else //SHANCHEN
 #pragma unroll
 for(int i=0; i<8; ++i){ 
    interpolated_u1 += d_v[node_index[i]].v[0]/8.;  
    interpolated_u2 += d_v[node_index[i]].v[1]/8.;
    interpolated_u3 += d_v[node_index[i]].v[2]/8.;
 }
#endif
#ifdef SHANCHEN
 #pragma unroll
 for(int ii=0; ii<LB_COMPONENTS; ++ii){ 
  float solvation2 = particle_data[part_index].solvation[2*ii + 1];
   
  interpolated_rho[ii]  = 0.f;
  gradrho1 = gradrho2 = gradrho3 = 0.f;
  
 // TODO: should one introduce a density-dependent friction ?
  calc_mode(mode, n_a, node_index[0],ii);
  Rho = mode[0] + para.rho[ii]*para.agrid*para.agrid*para.agrid;
  interpolated_rho[ii] += delta[0] * Rho; 
  partgrad1[ii*8 + 0] += Rho * solvation2;
  partgrad2[ii*8 + 0] += Rho * solvation2;
  partgrad3[ii*8 + 0] += Rho * solvation2;
  gradrho1 -=(delta[0] + delta[1]) * Rho; 
  gradrho2 -=(delta[0] + delta[2]) * Rho; 
  gradrho3 -=(delta[0] + delta[4]) * Rho; 

  calc_mode(mode, n_a, node_index[1],ii); 
  Rho = mode[0] +  para.rho[ii]*para.agrid*para.agrid*para.agrid; 
  interpolated_rho[ii] += delta[1] * Rho; 
  partgrad1[ii*8 + 1] -= Rho * solvation2;
  partgrad2[ii*8 + 1] += Rho * solvation2;
  partgrad3[ii*8 + 1] += Rho * solvation2;
  gradrho1 +=(delta[1] + delta[0]) * Rho; 
  gradrho2 -=(delta[1] + delta[3]) * Rho; 
  gradrho3 -=(delta[1] + delta[5]) * Rho; 
  
  calc_mode(mode, n_a, node_index[2],ii);
  Rho = mode[0] + para.rho[ii]*para.agrid*para.agrid*para.agrid;	
  interpolated_rho[ii] += delta[2] * Rho; 
  partgrad1[ii*8 + 2] += Rho * solvation2;
  partgrad2[ii*8 + 2] -= Rho * solvation2;
  partgrad3[ii*8 + 2] += Rho * solvation2;
  gradrho1 -=(delta[2] + delta[3]) * Rho; 
  gradrho2 +=(delta[2] + delta[0]) * Rho; 
  gradrho3 -=(delta[2] + delta[6]) * Rho; 

  calc_mode(mode, n_a, node_index[3],ii);
  Rho = mode[0] + para.rho[ii]*para.agrid*para.agrid*para.agrid;	
  interpolated_rho[ii] += delta[3] * Rho; 
  partgrad1[ii*8 + 3] -= Rho * solvation2;
  partgrad2[ii*8 + 3] -= Rho * solvation2;
  partgrad3[ii*8 + 3] += Rho * solvation2;
  gradrho1 +=(delta[3] + delta[2]) * Rho; 
  gradrho2 +=(delta[3] + delta[1]) * Rho; 
  gradrho3 -=(delta[3] + delta[7]) * Rho; 

  calc_mode(mode, n_a, node_index[4],ii);
  Rho = mode[0] + para.rho[ii]*para.agrid*para.agrid*para.agrid;	
  interpolated_rho[ii] += delta[4] * Rho; 
  partgrad1[ii*8 + 4] += Rho * solvation2;
  partgrad2[ii*8 + 4] += Rho * solvation2;
  partgrad3[ii*8 + 4] -= Rho * solvation2;
  gradrho1 -=(delta[4] + delta[5]) * Rho; 
  gradrho2 -=(delta[4] + delta[6]) * Rho; 
  gradrho3 +=(delta[4] + delta[0]) * Rho; 

  calc_mode(mode, n_a, node_index[5],ii);
  Rho = mode[0] + para.rho[ii]*para.agrid*para.agrid*para.agrid;	
  interpolated_rho[ii] += delta[5] * Rho; 
  partgrad1[ii*8 + 5] -= Rho * solvation2;
  partgrad2[ii*8 + 5] += Rho * solvation2;
  partgrad3[ii*8 + 5] -= Rho * solvation2;
  gradrho1 +=(delta[5] + delta[4]) * Rho; 
  gradrho2 -=(delta[5] + delta[7]) * Rho; 
  gradrho3 +=(delta[5] + delta[1]) * Rho; 

  calc_mode(mode, n_a, node_index[6],ii);
  Rho = mode[0] + para.rho[ii]*para.agrid*para.agrid*para.agrid;	
  interpolated_rho[ii] += delta[6] * Rho; 
  partgrad1[ii*8 + 6] += Rho * solvation2;
  partgrad2[ii*8 + 6] -= Rho * solvation2;
  partgrad3[ii*8 + 6] -= Rho * solvation2;
  gradrho1 -=(delta[6] + delta[7]) * Rho; 
  gradrho2 +=(delta[6] + delta[4]) * Rho; 
  gradrho3 +=(delta[6] + delta[2]) * Rho; 

  calc_mode(mode, n_a, node_index[7],ii);
  Rho = mode[0] + para.rho[ii]*para.agrid*para.agrid*para.agrid;	
  interpolated_rho[ii] += delta[7] * Rho; 
  partgrad1[ii*8 + 7] -= Rho * solvation2;
  partgrad2[ii*8 + 7] -= Rho * solvation2;
  partgrad3[ii*8 + 7] -= Rho * solvation2;
  gradrho1 +=(delta[7] + delta[6]) * Rho; 
  gradrho2 +=(delta[7] + delta[5]) * Rho; 
  gradrho3 +=(delta[7] + delta[3]) * Rho; 

  /* normalize the gradient to md units TODO: is that correct?*/
  gradrho1 *= para.agrid; 
  gradrho2 *= para.agrid; 
  gradrho3 *= para.agrid; 

  scforce[0+ii*3] += particle_data[part_index].solvation[2*ii] * gradrho1 ; 
  scforce[1+ii*3] += particle_data[part_index].solvation[2*ii] * gradrho2 ;
  scforce[2+ii*3] += particle_data[part_index].solvation[2*ii] * gradrho3 ;
  /* scforce is used also later...*/
  particle_force[part_index].f[0] += scforce[0+ii*3];
  particle_force[part_index].f[1] += scforce[1+ii*3];
  particle_force[part_index].f[2] += scforce[2+ii*3];
 }

#else // SHANCHEN is not defined
 /* for LB we do not reweight the friction force */
 for(int ii=0; ii<LB_COMPONENTS; ++ii){ 
	interpolated_rho[ii]=1.0;
 }

#endif // SHANCHEN

  /** calculate viscous force
   * take care to rescale velocities with time_step and transform to MD units
   * (Eq. (9) Ahlrichs and Duenweg, JCP 111(17):8225 (1999)) */
<<<<<<< HEAD
 float rhotot=0;

 #pragma unroll
 for(int ii=0; ii<LB_COMPONENTS; ++ii){ 
	rhotot+=interpolated_rho[ii];
 }


 /* Viscous force */

 for(int ii=0; ii<LB_COMPONENTS; ++ii){ 
  viscforce[0+ii*3] -= interpolated_rho[ii]*para.friction[ii]*(particle_data[part_index].v[0]/para.time_step - interpolated_u1*para.agrid/para.tau)/rhotot;
  viscforce[1+ii*3] -= interpolated_rho[ii]*para.friction[ii]*(particle_data[part_index].v[1]/para.time_step - interpolated_u2*para.agrid/para.tau)/rhotot;
  viscforce[2+ii*3] -= interpolated_rho[ii]*para.friction[ii]*(particle_data[part_index].v[2]/para.time_step - interpolated_u3*para.agrid/para.tau)/rhotot;
=======
>>>>>>> 5125f6e0

#ifdef LB_ELECTROHYDRODYNAMICS
  viscforce[0+ii*3] += interpolated_rho[ii]*para.friction[ii] * particle_data[part_index].mu_E[0]/rhotot;
  viscforce[1+ii*3] += interpolated_rho[ii]*para.friction[ii] * particle_data[part_index].mu_E[1]/rhotot;
  viscforce[2+ii*3] += interpolated_rho[ii]*para.friction[ii] * particle_data[part_index].mu_E[2]/rhotot;
#endif

  /** add stochastic force of zero mean (Ahlrichs, Duenweg equ. 15)*/
#ifdef GAUSSRANDOM
  gaussian_random(rn_part);
  viscforce[0+ii*3] += para.lb_coupl_pref2[ii]*rn_part->randomnr[0];
  viscforce[1+ii*3] += para.lb_coupl_pref2[ii]*rn_part->randomnr[1];
  gaussian_random(rn_part);
  viscforce[2+ii*3] += para.lb_coupl_pref2[ii]*rn_part->randomnr[0];
#else
  random_01(rn_part);
  viscforce[0+ii*3] += para.lb_coupl_pref[ii]*(rn_part->randomnr[0]-0.5f);
  viscforce[1+ii*3] += para.lb_coupl_pref[ii]*(rn_part->randomnr[1]-0.5f);
  random_01(+ii*3rn_part);
  viscforce[2+ii*3] += para.lb_coupl_pref[ii]*(rn_part->randomnr[0]-0.5f);
#endif	  
  /** delta_j for transform momentum transfer to lattice units which is done in calc_node_force
  (Eq. (12) Ahlrichs and Duenweg, JCP 111(17):8225 (1999)) */

  particle_force[part_index].f[0] += viscforce[0+ii*3];
  particle_force[part_index].f[1] += viscforce[1+ii*3];
  particle_force[part_index].f[2] += viscforce[2+ii*3];
  /* the average force from the particle to surrounding nodes is transmitted back to preserve momentum */
  for(int node=0 ; node < 8 ; node++ ) { 
     particle_force[part_index].f[0] -= partgrad1[node+ii*8]/8.;
     particle_force[part_index].f[1] -= partgrad2[node+ii*8]/8.;
     particle_force[part_index].f[2] -= partgrad3[node+ii*8]/8.;
  }
  /* note that scforce is zero if SHANCHEN is not #defined */
  delta_j[0+3*ii] -= (scforce[0+ii*3]+viscforce[0+ii*3])*para.time_step*para.tau/para.agrid;
  delta_j[1+3*ii] -= (scforce[1+ii*3]+viscforce[1+ii*3])*para.time_step*para.tau/para.agrid;
  delta_j[2+3*ii] -= (scforce[2+ii*3]+viscforce[2+ii*3])*para.time_step*para.tau/para.agrid;  	
 }
}

/**calcutlation of the node force caused by the particles, with atomicadd due to avoiding race conditions 
	(Eq. (14) Ahlrichs and Duenweg, JCP 111(17):8225 (1999))
 * @param *delta		Pointer for the weighting of particle position (Input)
 * @param *delta_j		Pointer for the weighting of particle momentum (Input)
 * @param node_index		node index around (8) particle (Input)
 * @param node_f    		Pointer to the node force (Output).
*/
__device__ void calc_node_force(float *delta, float *delta_j, float * partgrad1, float * partgrad2, float * partgrad3,  unsigned int *node_index, LB_node_force_gpu node_f){
/* TODO: should the drag depend on the density?? */
/* NOTE: partgrad is not zero only if SHANCHEN is defined. It is initialized in calc_node_force. Alternatively one could 
         specialize this function to the single component LB */ 
 for(int ii=0; ii < LB_COMPONENTS; ++ii) { 
  atomicadd(&(node_f.force[(0+ii*3)*para.number_of_nodes + node_index[0]]), (delta[0]*delta_j[0+ii*3] + partgrad1[ii*8+0]));
  atomicadd(&(node_f.force[(1+ii*3)*para.number_of_nodes + node_index[0]]), (delta[0]*delta_j[1+ii*3] + partgrad2[ii*8+0]));
  atomicadd(&(node_f.force[(2+ii*3)*para.number_of_nodes + node_index[0]]), (delta[0]*delta_j[2+ii*3] + partgrad3[ii*8+0]));
                                                                                                    
  atomicadd(&(node_f.force[(0+ii*3)*para.number_of_nodes + node_index[1]]), (delta[1]*delta_j[0+ii*3] + partgrad1[ii*8+1]));
  atomicadd(&(node_f.force[(1+ii*3)*para.number_of_nodes + node_index[1]]), (delta[1]*delta_j[1+ii*3] + partgrad2[ii*8+1]));
  atomicadd(&(node_f.force[(2+ii*3)*para.number_of_nodes + node_index[1]]), (delta[1]*delta_j[2+ii*3] + partgrad3[ii*8+1]));
                                                                                                    
  atomicadd(&(node_f.force[(0+ii*3)*para.number_of_nodes + node_index[2]]), (delta[2]*delta_j[0+ii*3] + partgrad1[ii*8+2]));
  atomicadd(&(node_f.force[(1+ii*3)*para.number_of_nodes + node_index[2]]), (delta[2]*delta_j[1+ii*3] + partgrad2[ii*8+2]));
  atomicadd(&(node_f.force[(2+ii*3)*para.number_of_nodes + node_index[2]]), (delta[2]*delta_j[2+ii*3] + partgrad3[ii*8+2]));
                                                                                                    
  atomicadd(&(node_f.force[(0+ii*3)*para.number_of_nodes + node_index[3]]), (delta[3]*delta_j[0+ii*3] + partgrad1[ii*8+3]));
  atomicadd(&(node_f.force[(1+ii*3)*para.number_of_nodes + node_index[3]]), (delta[3]*delta_j[1+ii*3] + partgrad2[ii*8+3]));
  atomicadd(&(node_f.force[(2+ii*3)*para.number_of_nodes + node_index[3]]), (delta[3]*delta_j[2+ii*3] + partgrad3[ii*8+3]));
                                                                                                    
  atomicadd(&(node_f.force[(0+ii*3)*para.number_of_nodes + node_index[4]]), (delta[4]*delta_j[0+ii*3] + partgrad1[ii*8+4]));
  atomicadd(&(node_f.force[(1+ii*3)*para.number_of_nodes + node_index[4]]), (delta[4]*delta_j[1+ii*3] + partgrad2[ii*8+4]));
  atomicadd(&(node_f.force[(2+ii*3)*para.number_of_nodes + node_index[4]]), (delta[4]*delta_j[2+ii*3] + partgrad3[ii*8+4]));
                                                                                                    
  atomicadd(&(node_f.force[(0+ii*3)*para.number_of_nodes + node_index[5]]), (delta[5]*delta_j[0+ii*3] + partgrad1[ii*8+5]));
  atomicadd(&(node_f.force[(1+ii*3)*para.number_of_nodes + node_index[5]]), (delta[5]*delta_j[1+ii*3] + partgrad2[ii*8+5]));
  atomicadd(&(node_f.force[(2+ii*3)*para.number_of_nodes + node_index[5]]), (delta[5]*delta_j[2+ii*3] + partgrad3[ii*8+5]));
                                                                                                    
  atomicadd(&(node_f.force[(0+ii*3)*para.number_of_nodes + node_index[6]]), (delta[6]*delta_j[0+ii*3] + partgrad1[ii*8+6]));
  atomicadd(&(node_f.force[(1+ii*3)*para.number_of_nodes + node_index[6]]), (delta[6]*delta_j[1+ii*3] + partgrad2[ii*8+6]));
  atomicadd(&(node_f.force[(2+ii*3)*para.number_of_nodes + node_index[6]]), (delta[6]*delta_j[2+ii*3] + partgrad3[ii*8+6]));
                                                                                                    
  atomicadd(&(node_f.force[(0+ii*3)*para.number_of_nodes + node_index[7]]), (delta[7]*delta_j[0+ii*3] + partgrad1[ii*8+7]));
  atomicadd(&(node_f.force[(1+ii*3)*para.number_of_nodes + node_index[7]]), (delta[7]*delta_j[1+ii*3] + partgrad2[ii*8+7]));
  atomicadd(&(node_f.force[(2+ii*3)*para.number_of_nodes + node_index[7]]), (delta[7]*delta_j[2+ii*3] + partgrad3[ii*8+7]));
 }
}


/*********************************************************/
/** \name System setup and Kernel functions */
/*********************************************************/

/**kernel to calculate local populations from hydrodynamic fields given by the tcl values.
 * The mapping is given in terms of the equilibrium distribution.
 *
 * Eq. (2.15) Ladd, J. Fluid Mech. 271, 295-309 (1994)
 * Eq. (4) in Berk Usta, Ladd and Butler, JCP 122, 094902 (2005)
 *
 * @param n_a		 Pointer to the lattice site (Input).
 * @param *gpu_check additional check if gpu kernel are executed(Input).
*/
__global__ void calc_n_equilibrium(LB_nodes_gpu n_a, LB_rho_v_gpu *d_v, LB_node_force_gpu node_f, int *gpu_check) {
   /* TODO: this can handle only a uniform density, somehting similar, but local, 
            has to be called every time the fields are set by the user ! */ 
  unsigned int index = blockIdx.y * gridDim.x * blockDim.x + blockDim.x * blockIdx.x + threadIdx.x;
  if(index<para.number_of_nodes){
       float mode[19*LB_COMPONENTS];
       #pragma unroll
       for(int ii=0;ii<LB_COMPONENTS;++ii) { 
     
         /** default values for fields in lattice units */
         gpu_check[0] = 1;
     
         float Rho = para.rho[ii]*para.agrid*para.agrid*para.agrid;
         float v[3] = { 0.0f, 0.0f, 0.0f };
         float pi[6] = { Rho*c_sound_sq, 0.0f, Rho*c_sound_sq, 0.0f, 0.0f, Rho*c_sound_sq };
     
         float rhoc_sq = Rho*c_sound_sq;
         float avg_rho = para.rho[ii]*para.agrid*para.agrid*para.agrid;
         float local_rho, local_j[3], *local_pi, trace;
     
         local_rho  = Rho;
     
         local_j[0] = Rho * v[0];
         local_j[1] = Rho * v[1];
         local_j[2] = Rho * v[2];
     
         local_pi = pi;
     
         /** reduce the pressure tensor to the part needed here. NOTE: this not true anymore for SHANCHEN if the densities are not uniform. FIXME*/
         local_pi[0] -= rhoc_sq;
         local_pi[2] -= rhoc_sq;
         local_pi[5] -= rhoc_sq;
     
         trace = local_pi[0] + local_pi[2] + local_pi[5];
     
         float rho_times_coeff;
         float tmp1,tmp2;
     
         /** update the q=0 sublattice */
         n_a.vd[(0 + ii*LBQ ) * para.number_of_nodes + index] = 1.f/3.f * (local_rho-avg_rho) - 1.f/2.f*trace;
     
         /** update the q=1 sublattice */
         rho_times_coeff = 1.f/18.f * (local_rho-avg_rho);
     
         n_a.vd[(1 + ii*LBQ ) * para.number_of_nodes + index] = rho_times_coeff + 1.f/6.f*local_j[0] + 1.f/4.f*local_pi[0] - 1.f/12.f*trace;
         n_a.vd[(2 + ii*LBQ ) * para.number_of_nodes + index] = rho_times_coeff - 1.f/6.f*local_j[0] + 1.f/4.f*local_pi[0] - 1.f/12.f*trace;
         n_a.vd[(3 + ii*LBQ ) * para.number_of_nodes + index] = rho_times_coeff + 1.f/6.f*local_j[1] + 1.f/4.f*local_pi[2] - 1.f/12.f*trace;
         n_a.vd[(4 + ii*LBQ ) * para.number_of_nodes + index] = rho_times_coeff - 1.f/6.f*local_j[1] + 1.f/4.f*local_pi[2] - 1.f/12.f*trace;
         n_a.vd[(5 + ii*LBQ ) * para.number_of_nodes + index] = rho_times_coeff + 1.f/6.f*local_j[2] + 1.f/4.f*local_pi[5] - 1.f/12.f*trace;
         n_a.vd[(6 + ii*LBQ ) * para.number_of_nodes + index] = rho_times_coeff - 1.f/6.f*local_j[2] + 1.f/4.f*local_pi[5] - 1.f/12.f*trace;
     
         /** update the q=2 sublattice */
         rho_times_coeff = 1.f/36.f * (local_rho-avg_rho);
     
         tmp1 = local_pi[0] + local_pi[2];
         tmp2 = 2.0f*local_pi[1];
         n_a.vd[(7 + ii*LBQ ) * para.number_of_nodes + index]  = rho_times_coeff + 1.f/12.f*(local_j[0]+local_j[1]) + 1.f/8.f*(tmp1+tmp2) - 1.f/24.f*trace;
         n_a.vd[(8 + ii*LBQ ) * para.number_of_nodes + index]  = rho_times_coeff - 1.f/12.f*(local_j[0]+local_j[1]) + 1.f/8.f*(tmp1+tmp2) - 1.f/24.f*trace;
         n_a.vd[(9 + ii*LBQ ) * para.number_of_nodes + index]  = rho_times_coeff + 1.f/12.f*(local_j[0]-local_j[1]) + 1.f/8.f*(tmp1-tmp2) - 1.f/24.f*trace;
         n_a.vd[(10 + ii*LBQ ) * para.number_of_nodes + index] = rho_times_coeff - 1.f/12.f*(local_j[0]-local_j[1]) + 1.f/8.f*(tmp1-tmp2) - 1.f/24.f*trace;
     
         tmp1 = local_pi[0] + local_pi[5];
         tmp2 = 2.0f*local_pi[3];
     
         n_a.vd[(11 + ii*LBQ ) * para.number_of_nodes + index] = rho_times_coeff + 1.f/12.f*(local_j[0]+local_j[2]) + 1.f/8.f*(tmp1+tmp2) - 1.f/24.f*trace;
         n_a.vd[(12 + ii*LBQ ) * para.number_of_nodes + index] = rho_times_coeff - 1.f/12.f*(local_j[0]+local_j[2]) + 1.f/8.f*(tmp1+tmp2) - 1.f/24.f*trace;
         n_a.vd[(13 + ii*LBQ ) * para.number_of_nodes + index] = rho_times_coeff + 1.f/12.f*(local_j[0]-local_j[2]) + 1.f/8.f*(tmp1-tmp2) - 1.f/24.f*trace;
         n_a.vd[(14 + ii*LBQ ) * para.number_of_nodes + index] = rho_times_coeff - 1.f/12.f*(local_j[0]-local_j[2]) + 1.f/8.f*(tmp1-tmp2) - 1.f/24.f*trace;
     
         tmp1 = local_pi[2] + local_pi[5];
         tmp2 = 2.0f*local_pi[4];
     
         n_a.vd[(15 + ii*LBQ ) * para.number_of_nodes + index] = rho_times_coeff + 1.f/12.f*(local_j[1]+local_j[2]) + 1.f/8.f*(tmp1+tmp2) - 1.f/24.f*trace;
         n_a.vd[(16 + ii*LBQ ) * para.number_of_nodes + index] = rho_times_coeff - 1.f/12.f*(local_j[1]+local_j[2]) + 1.f/8.f*(tmp1+tmp2) - 1.f/24.f*trace;
         n_a.vd[(17 + ii*LBQ ) * para.number_of_nodes + index] = rho_times_coeff + 1.f/12.f*(local_j[1]-local_j[2]) + 1.f/8.f*(tmp1-tmp2) - 1.f/24.f*trace;
         n_a.vd[(18 + ii*LBQ ) * para.number_of_nodes + index] = rho_times_coeff - 1.f/12.f*(local_j[1]-local_j[2]) + 1.f/8.f*(tmp1-tmp2) - 1.f/24.f*trace;
     
         /**set different seed for randomgen on every node */
         n_a.seed[index] = para.your_seed + index;
       }
       calc_m_from_n(n_a,index,mode);
       update_rho_v(mode,index,node_f,d_v);
  }
}

/** kernel to calculate local populations from hydrodynamic fields
 * from given flow field velocities.  The mapping is given in terms of
 * the equilibrium distribution.
 *
 * Eq. (2.15) Ladd, J. Fluid Mech. 271, 295-309 (1994)
 * Eq. (4) in Berk Usta, Ladd and Butler, JCP 122, 094902 (2005)
 *
 * @param n_a		   the current nodes array (double buffering!)
 * @param single_nodeindex the node to set the velocity for
 * @param velocity         the velocity to set
 */
__global__ void set_u_equilibrium(LB_nodes_gpu n_a, int single_nodeindex,float *velocity) {

  unsigned int index = blockIdx.y * gridDim.x * blockDim.x + blockDim.x * blockIdx.x + threadIdx.x;

  if(index == 0){
  float v[3];
  float mode[4*LB_COMPONENTS];
  float rhoc_sq,avg_rho;
  float local_rho, local_j[3], *local_pi, trace;
  v[0] = velocity[0];
  v[1] = velocity[1];
  v[2] = velocity[2];
  #pragma unroll
  for(int ii=0;ii<LB_COMPONENTS;++ii) { 

    /** default values for fields in lattice units */
    calc_mode(&mode[4*ii], n_a, single_nodeindex,ii);
    float Rho = mode[0*4*ii] + para.rho[ii]*para.agrid*para.agrid*para.agrid; 

    float pi[6] = { Rho*c_sound_sq, 0.0f, Rho*c_sound_sq, 0.0f, 0.0f, Rho*c_sound_sq };

    rhoc_sq = Rho*c_sound_sq;
    avg_rho = para.rho[ii]*para.agrid*para.agrid*para.agrid;

    local_rho  = Rho;

    local_j[0] = Rho * v[0];
    local_j[1] = Rho * v[1];
    local_j[2] = Rho * v[2];


    local_pi = pi;

    /** reduce the pressure tensor to the part needed here. NOTE: this not true anymore for SHANCHEN if the densities are not uniform. FIXME*/
    /* there is much duplicated code from calc_n_equilibrium(). FIXME */
    local_pi[0] -= rhoc_sq; 
    local_pi[2] -= rhoc_sq;
    local_pi[5] -= rhoc_sq;

    trace = local_pi[0] + local_pi[2] + local_pi[5];

    float rho_times_coeff;
    float tmp1,tmp2;

    /** update the q=0 sublattice */
    n_a.vd[(0 + ii*LBQ ) * para.number_of_nodes + single_nodeindex] = 1.f/3.f * (local_rho-avg_rho) - 1.f/2.f*trace;

    /** update the q=1 sublattice */
    rho_times_coeff = 1.f/18.f * (local_rho-avg_rho);

    n_a.vd[(1 + ii*LBQ ) * para.number_of_nodes + single_nodeindex] = rho_times_coeff + 1.f/6.f*local_j[0] + 1.f/4.f*local_pi[0] - 1.f/12.f*trace;
    n_a.vd[(2 + ii*LBQ ) * para.number_of_nodes + single_nodeindex] = rho_times_coeff - 1.f/6.f*local_j[0] + 1.f/4.f*local_pi[0] - 1.f/12.f*trace;
    n_a.vd[(3 + ii*LBQ ) * para.number_of_nodes + single_nodeindex] = rho_times_coeff + 1.f/6.f*local_j[1] + 1.f/4.f*local_pi[2] - 1.f/12.f*trace;
    n_a.vd[(4 + ii*LBQ ) * para.number_of_nodes + single_nodeindex] = rho_times_coeff - 1.f/6.f*local_j[1] + 1.f/4.f*local_pi[2] - 1.f/12.f*trace;
    n_a.vd[(5 + ii*LBQ ) * para.number_of_nodes + single_nodeindex] = rho_times_coeff + 1.f/6.f*local_j[2] + 1.f/4.f*local_pi[5] - 1.f/12.f*trace;
    n_a.vd[(6 + ii*LBQ ) * para.number_of_nodes + single_nodeindex] = rho_times_coeff - 1.f/6.f*local_j[2] + 1.f/4.f*local_pi[5] - 1.f/12.f*trace;

    /** update the q=2 sublattice */
    rho_times_coeff = 1.f/36.f * (local_rho-avg_rho);

    tmp1 = local_pi[0] + local_pi[2];
    tmp2 = 2.0f*local_pi[1];
    n_a.vd[(7 + ii*LBQ ) * para.number_of_nodes + single_nodeindex]  = rho_times_coeff + 1.f/12.f*(local_j[0]+local_j[1]) + 1.f/8.f*(tmp1+tmp2) - 1.f/24.f*trace;
    n_a.vd[(8 + ii*LBQ ) * para.number_of_nodes + single_nodeindex]  = rho_times_coeff - 1.f/12.f*(local_j[0]+local_j[1]) + 1.f/8.f*(tmp1+tmp2) - 1.f/24.f*trace;
    n_a.vd[(9 + ii*LBQ ) * para.number_of_nodes + single_nodeindex]  = rho_times_coeff + 1.f/12.f*(local_j[0]-local_j[1]) + 1.f/8.f*(tmp1-tmp2) - 1.f/24.f*trace;
    n_a.vd[(10 + ii*LBQ ) * para.number_of_nodes + single_nodeindex] = rho_times_coeff - 1.f/12.f*(local_j[0]-local_j[1]) + 1.f/8.f*(tmp1-tmp2) - 1.f/24.f*trace;

    tmp1 = local_pi[0] + local_pi[5];
    tmp2 = 2.0f*local_pi[3];

    n_a.vd[(11 + ii*LBQ ) * para.number_of_nodes + single_nodeindex] = rho_times_coeff + 1.f/12.f*(local_j[0]+local_j[2]) + 1.f/8.f*(tmp1+tmp2) - 1.f/24.f*trace;
    n_a.vd[(12 + ii*LBQ ) * para.number_of_nodes + single_nodeindex] = rho_times_coeff - 1.f/12.f*(local_j[0]+local_j[2]) + 1.f/8.f*(tmp1+tmp2) - 1.f/24.f*trace;
    n_a.vd[(13 + ii*LBQ ) * para.number_of_nodes + single_nodeindex] = rho_times_coeff + 1.f/12.f*(local_j[0]-local_j[2]) + 1.f/8.f*(tmp1-tmp2) - 1.f/24.f*trace;
    n_a.vd[(14 + ii*LBQ ) * para.number_of_nodes + single_nodeindex] = rho_times_coeff - 1.f/12.f*(local_j[0]-local_j[2]) + 1.f/8.f*(tmp1-tmp2) - 1.f/24.f*trace;

    tmp1 = local_pi[2] + local_pi[5];
    tmp2 = 2.0f*local_pi[4];

    n_a.vd[(15 + ii*LBQ ) * para.number_of_nodes + single_nodeindex] = rho_times_coeff + 1.f/12.f*(local_j[1]+local_j[2]) + 1.f/8.f*(tmp1+tmp2) - 1.f/24.f*trace;
    n_a.vd[(16 + ii*LBQ ) * para.number_of_nodes + single_nodeindex] = rho_times_coeff - 1.f/12.f*(local_j[1]+local_j[2]) + 1.f/8.f*(tmp1+tmp2) - 1.f/24.f*trace;
    n_a.vd[(17 + ii*LBQ ) * para.number_of_nodes + single_nodeindex] = rho_times_coeff + 1.f/12.f*(local_j[1]-local_j[2]) + 1.f/8.f*(tmp1-tmp2) - 1.f/24.f*trace;
    n_a.vd[(18 + ii*LBQ ) * para.number_of_nodes + single_nodeindex] = rho_times_coeff - 1.f/12.f*(local_j[1]-local_j[2]) + 1.f/8.f*(tmp1-tmp2) - 1.f/24.f*trace;

  }
  }
}


/**calculate mass of the whole fluid kernel
 * @param *sum				Pointer to result storage value (Output)
 * @param n_a				Pointer to local node residing in array a (Input)
*/
__global__ void calc_mass(LB_nodes_gpu n_a, float *sum) {
  float mode[4];

  unsigned int index = blockIdx.y * gridDim.x * blockDim.x + blockDim.x * blockIdx.x + threadIdx.x;

  if(index<para.number_of_nodes){
    for(int ii=0;ii<LB_COMPONENTS;++ii) { 
      calc_mode(mode, n_a, index,ii);
      float Rho = mode[0] + para.rho[ii]*para.agrid*para.agrid*para.agrid;
      atomicadd(&(sum[0]), Rho);
    }
  }
}

/** (re-)initialization of the node force / set up of external force in lb units
 * @param node_f		Pointer to local node force (Input)
*/
__global__ void reinit_node_force(LB_node_force_gpu node_f){

  unsigned int index = blockIdx.y * gridDim.x * blockDim.x + blockDim.x * blockIdx.x + threadIdx.x;

  if(index<para.number_of_nodes){
   #pragma unroll
   for(int ii=0;ii<LB_COMPONENTS;++ii){
#ifdef EXTERNAL_FORCES
    if(para.external_force){
      node_f.force[(0+ii*3)*para.number_of_nodes + index] = para.ext_force[0]*powf(para.agrid,4)*para.tau*para.tau;
      node_f.force[(1+ii*3)*para.number_of_nodes + index] = para.ext_force[1]*powf(para.agrid,4)*para.tau*para.tau;
      node_f.force[(2+ii*3)*para.number_of_nodes + index] = para.ext_force[2]*powf(para.agrid,4)*para.tau*para.tau;
    }
    else{
      node_f.force[(0+ii*3)*para.number_of_nodes + index] = 0.0f;
      node_f.force[(1+ii*3)*para.number_of_nodes + index] = 0.0f;
      node_f.force[(2+ii*3)*para.number_of_nodes + index] = 0.0f;
    }
#else
    node_f.force[(0+ii*3)*para.number_of_nodes + index] = 0.0f;
    node_f.force[(1+ii*3)*para.number_of_nodes + index] = 0.0f;
    node_f.force[(2+ii*3)*para.number_of_nodes + index] = 0.0f;
#endif
   }
  }
}


/**set extern force on single nodes kernel
 * @param n_extern_nodeforces		number of nodes (Input)
 * @param *extern_nodeforces		Pointer to extern node force array (Input)
 * @param node_f			node force struct (Output)
*/
__global__ void init_extern_nodeforces(int n_extern_nodeforces, LB_extern_nodeforce_gpu *extern_nodeforces, LB_node_force_gpu node_f){

  unsigned int index = blockIdx.y * gridDim.x * blockDim.x + blockDim.x * blockIdx.x + threadIdx.x;
  float factor=powf(para.agrid,4)*para.tau*para.tau;
  if(index<n_extern_nodeforces){
   #pragma unroll
   for(int ii=0;ii<LB_COMPONENTS;++ii){
    node_f.force[(0+ii*3)*para.number_of_nodes + extern_nodeforces[index].index] = extern_nodeforces[index].force[0] * factor;
    node_f.force[(1+ii*3)*para.number_of_nodes + extern_nodeforces[index].index] = extern_nodeforces[index].force[1] * factor;
    node_f.force[(2+ii*3)*para.number_of_nodes + extern_nodeforces[index].index] = extern_nodeforces[index].force[2] * factor;
   }
  }
}

#ifdef SHANCHEN

/** 
 * @param single_nodeindex	Single node index        (Input)
 * @param *mode			Pointer to the local register values mode (Output)
 * @param n_a			Pointer to local node residing in array a(Input)
*/
__device__ __inline__ float calc_massmode(LB_nodes_gpu n_a, int single_nodeindex, int component_index){
	
  /** mass mode */
  float mode;
  mode = n_a.vd[(0 + component_index*LBQ ) * para.number_of_nodes + single_nodeindex] + n_a.vd[(1 + component_index*LBQ ) * para.number_of_nodes + single_nodeindex] + n_a.vd[(2 + component_index*LBQ ) * para.number_of_nodes + single_nodeindex] 
          + n_a.vd[(3 + component_index*LBQ ) * para.number_of_nodes + single_nodeindex] + n_a.vd[(4 + component_index*LBQ ) * para.number_of_nodes + single_nodeindex] + n_a.vd[(5 + component_index*LBQ ) * para.number_of_nodes + single_nodeindex]
          + n_a.vd[(6 + component_index*LBQ ) * para.number_of_nodes + single_nodeindex] + n_a.vd[(7 + component_index*LBQ ) * para.number_of_nodes + single_nodeindex] + n_a.vd[(8 + component_index*LBQ ) * para.number_of_nodes + single_nodeindex]
          + n_a.vd[(9 + component_index*LBQ ) * para.number_of_nodes + single_nodeindex] + n_a.vd[(10 + component_index*LBQ ) * para.number_of_nodes + single_nodeindex] + n_a.vd[(11 + component_index*LBQ ) * para.number_of_nodes + single_nodeindex] + n_a.vd[(12 + component_index*LBQ ) * para.number_of_nodes + single_nodeindex]
          + n_a.vd[(13 + component_index*LBQ ) * para.number_of_nodes + single_nodeindex] + n_a.vd[(14 + component_index*LBQ ) * para.number_of_nodes + single_nodeindex] + n_a.vd[(15 + component_index*LBQ ) * para.number_of_nodes + single_nodeindex] + n_a.vd[(16 + component_index*LBQ ) * para.number_of_nodes + single_nodeindex]
          + n_a.vd[(17 + component_index*LBQ ) * para.number_of_nodes + single_nodeindex] + n_a.vd[(18 + component_index*LBQ ) * para.number_of_nodes + single_nodeindex];
 mode += para.rho[component_index]*para.agrid*para.agrid*para.agrid;

 return mode;
}


__device__ __inline__ void calc_shanchen_contribution(LB_nodes_gpu n_a,int component_index, int x, int y, int z, float *p){ 
      float tmp_p[3]={0.f,0.f,0.f};
      float pseudo;
      int index;
      index  = (x+1)%para.dim_x + para.dim_x*y + para.dim_x*para.dim_y*z;
      pseudo =  calc_massmode(n_a,index,component_index);
      tmp_p[0]+=pseudo/18.f;

      index  = (para.dim_x+x-1)%para.dim_x + para.dim_x*y + para.dim_x*para.dim_y*z;
      pseudo =  calc_massmode(n_a,index,component_index);
      tmp_p[0]-=pseudo/18.f;

      index  = x + para.dim_x*((y+1)%para.dim_y) + para.dim_x*para.dim_y*z;
      pseudo =  calc_massmode(n_a,index,component_index);
      tmp_p[1]+=pseudo/18.f;

      index  = x + para.dim_x*((para.dim_y+y-1)%para.dim_y) + para.dim_x*para.dim_y*z;
      pseudo =  calc_massmode(n_a,index,component_index);
      tmp_p[1]-=pseudo/18.f;

      index  = x + para.dim_x*y + para.dim_x*para.dim_y*((z+1)%para.dim_z);
      pseudo =  calc_massmode(n_a,index,component_index);
      tmp_p[2]+=pseudo/18.f;	

      index  = x + para.dim_x*y + para.dim_x*para.dim_y*((para.dim_z+z-1)%para.dim_z);
      pseudo =  calc_massmode(n_a,index,component_index);
      tmp_p[2]-=pseudo/18.f;

      index  = (x+1)%para.dim_x + para.dim_x*((y+1)%para.dim_y) + para.dim_x*para.dim_y*z;
      pseudo =  calc_massmode(n_a,index,component_index);
      tmp_p[0]+=pseudo/36.f;
      tmp_p[1]+=pseudo/36.f;

      index  = (para.dim_x+x-1)%para.dim_x + para.dim_x*((para.dim_y+y-1)%para.dim_y) + para.dim_x*para.dim_y*z;
      pseudo =  calc_massmode(n_a,index,component_index);
      tmp_p[0]-=pseudo/36.f;
      tmp_p[1]-=pseudo/36.f;

      index  = (x+1)%para.dim_x + para.dim_x*((para.dim_y+y-1)%para.dim_y) + para.dim_x*para.dim_y*z;
      pseudo =  calc_massmode(n_a,index,component_index);
      tmp_p[0]+=pseudo/36.f;
      tmp_p[1]-=pseudo/36.f;

      index  = (para.dim_x+x-1)%para.dim_x + para.dim_x*((y+1)%para.dim_y) + para.dim_x*para.dim_y*z;
      pseudo =  calc_massmode(n_a,index,component_index);
      tmp_p[0]-=pseudo/36.f;
      tmp_p[1]+=pseudo/36.f;

      index  = (x+1)%para.dim_x + para.dim_x*y + para.dim_x*para.dim_y*((z+1)%para.dim_z);
      pseudo =  calc_massmode(n_a,index,component_index);
      tmp_p[0]+=pseudo/36.f;
      tmp_p[2]+=pseudo/36.f;

      index  = (para.dim_x+x-1)%para.dim_x + para.dim_x*y + para.dim_x*para.dim_y*((para.dim_z+z-1)%para.dim_z);
      pseudo =  calc_massmode(n_a,index,component_index);
      tmp_p[0]-=pseudo/36.f;
      tmp_p[2]-=pseudo/36.f;

      index  = (x+1)%para.dim_x + para.dim_x*y + para.dim_x*para.dim_y*((para.dim_z+z-1)%para.dim_z);
      pseudo =  calc_massmode(n_a,index,component_index);
      tmp_p[0]+=pseudo/36.f;
      tmp_p[2]-=pseudo/36.f;

      index  = (para.dim_x+x-1)%para.dim_x + para.dim_x*y + para.dim_x*para.dim_y*((z+1)%para.dim_z);
      pseudo =  calc_massmode(n_a,index,component_index);
      tmp_p[0]-=pseudo/36.f;
      tmp_p[2]+=pseudo/36.f;

      index  = x + para.dim_x*((y+1)%para.dim_y) + para.dim_x*para.dim_y*((z+1)%para.dim_z);
      pseudo =  calc_massmode(n_a,index,component_index);
      tmp_p[1]+=pseudo/36.f;
      tmp_p[2]+=pseudo/36.f;

      index  = x + para.dim_x*((para.dim_y+y-1)%para.dim_y) + para.dim_x*para.dim_y*((para.dim_z+z-1)%para.dim_z);
      pseudo =  calc_massmode(n_a,index,component_index);
      tmp_p[1]-=pseudo/36.f;
      tmp_p[2]-=pseudo/36.f;

      index  = x + para.dim_x*((y+1)%para.dim_y) + para.dim_x*para.dim_y*((para.dim_z+z-1)%para.dim_z);
      pseudo =  calc_massmode(n_a,index,component_index);
      tmp_p[1]+=pseudo/36.f;
      tmp_p[2]-=pseudo/36.f;

      index  = x + para.dim_x*((para.dim_y+y-1)%para.dim_y) + para.dim_x*para.dim_y*((z+1)%para.dim_z);
      pseudo =  calc_massmode(n_a,index,component_index);
      tmp_p[1]-=pseudo/36.f;
      tmp_p[2]+=pseudo/36.f;
  
      p[0]=tmp_p[0];
      p[1]=tmp_p[1];
      p[2]=tmp_p[2];
}

/** function to calc shanchen forces 
 * @param *mode			Pointer to the local register values mode (Output)
 * @param n_a			Pointer to local node residing in array a(Input)
 * @param node_f		Pointer to local node force (Input)
*/
__global__ void lb_shanchen_GPU(LB_nodes_gpu n_a,LB_node_force_gpu node_f){
#ifndef D3Q19
#error Lattices other than D3Q19 not supported
#endif
#if ( LB_COMPONENTS == 1  ) 
  #warning shanchen forces not implemented 
#else  
  
  unsigned int index = blockIdx.y * gridDim.x * blockDim.x + blockDim.x * blockIdx.x + threadIdx.x;
  unsigned int xyz[3];
  float pseudo;

  if(index<para.number_of_nodes){
     /*Let's first identify the neighboring nodes */
     index_to_xyz(index, xyz);
     int x = xyz[0];
     int y = xyz[1];
     int z = xyz[2];
     
     #pragma unroll
     for(int ii=0;ii<LB_COMPONENTS;ii++){ 
       float p[3]={0.f,0.f,0.f};
       pseudo =  calc_massmode(n_a,index,ii);
       #pragma unroll
       for(int jj=0;jj<LB_COMPONENTS;jj++){ 
             float tmpp[3]={0.f,0.f,0.f};
             calc_shanchen_contribution(n_a, jj, x,y,z, tmpp);
// FIXME  coupling HAS to be rescaled with agrid....
             p[0] += - para.coupling[(LB_COMPONENTS)*ii+jj]  * pseudo  * tmpp[0];
             p[1] += - para.coupling[(LB_COMPONENTS)*ii+jj]  * pseudo  * tmpp[1];
             p[2] += - para.coupling[(LB_COMPONENTS)*ii+jj]  * pseudo  * tmpp[2];
       }
       node_f.force[(0+ii*3)*para.number_of_nodes + index]+=p[0];
       node_f.force[(1+ii*3)*para.number_of_nodes + index]+=p[1];
       node_f.force[(2+ii*3)*para.number_of_nodes + index]+=p[2];
     }
  }
#endif 
  return; 
}


/** kernel to set the local density
 *
 * @param n_a		   the current nodes array (double buffering!)
 * @param single_nodeindex the node to set the velocity for
 * @param rho              the density to set
 */
__global__ void set_rho(LB_nodes_gpu n_a,  LB_rho_v_gpu *d_v, int single_nodeindex,float *rho) {

  unsigned int index = blockIdx.y * gridDim.x * blockDim.x + blockDim.x * blockIdx.x + threadIdx.x;
  /*Note: this sets the velocities to zero */
  if(index == 0){
     float local_rho;
     #pragma unroll
     for(int ii=0;ii<LB_COMPONENTS;++ii) { 
       /** default values for fields in lattice units */
       local_rho = (rho[ii]-para.rho[ii])*para.agrid*para.agrid*para.agrid;
       d_v[single_nodeindex].rho[ii]=rho[ii];
       n_a.vd[(0  + ii*LBQ ) * para.number_of_nodes + single_nodeindex] = 1.f/3.f * local_rho ;
       n_a.vd[(1  + ii*LBQ ) * para.number_of_nodes + single_nodeindex] = 1.f/18.f * local_rho ;
       n_a.vd[(2  + ii*LBQ ) * para.number_of_nodes + single_nodeindex] = 1.f/18.f * local_rho ;
       n_a.vd[(3  + ii*LBQ ) * para.number_of_nodes + single_nodeindex] = 1.f/18.f * local_rho ;
       n_a.vd[(4  + ii*LBQ ) * para.number_of_nodes + single_nodeindex] = 1.f/18.f * local_rho ;
       n_a.vd[(5  + ii*LBQ ) * para.number_of_nodes + single_nodeindex] = 1.f/18.f * local_rho ;
       n_a.vd[(6  + ii*LBQ ) * para.number_of_nodes + single_nodeindex] = 1.f/18.f * local_rho ;
       n_a.vd[(7  + ii*LBQ ) * para.number_of_nodes + single_nodeindex] = 1.f/36.f * local_rho ;
       n_a.vd[(8  + ii*LBQ ) * para.number_of_nodes + single_nodeindex] = 1.f/36.f * local_rho ;
       n_a.vd[(9  + ii*LBQ ) * para.number_of_nodes + single_nodeindex] = 1.f/36.f * local_rho ;
       n_a.vd[(10 + ii*LBQ ) * para.number_of_nodes + single_nodeindex] = 1.f/36.f * local_rho ;
       n_a.vd[(11 + ii*LBQ ) * para.number_of_nodes + single_nodeindex] = 1.f/36.f * local_rho ;
       n_a.vd[(12 + ii*LBQ ) * para.number_of_nodes + single_nodeindex] = 1.f/36.f * local_rho ;
       n_a.vd[(13 + ii*LBQ ) * para.number_of_nodes + single_nodeindex] = 1.f/36.f * local_rho ;
       n_a.vd[(14 + ii*LBQ ) * para.number_of_nodes + single_nodeindex] = 1.f/36.f * local_rho ;
       n_a.vd[(15 + ii*LBQ ) * para.number_of_nodes + single_nodeindex] = 1.f/36.f * local_rho ;
       n_a.vd[(16 + ii*LBQ ) * para.number_of_nodes + single_nodeindex] = 1.f/36.f * local_rho ;
       n_a.vd[(17 + ii*LBQ ) * para.number_of_nodes + single_nodeindex] = 1.f/36.f * local_rho ;
       n_a.vd[(18 + ii*LBQ ) * para.number_of_nodes + single_nodeindex] = 1.f/36.f * local_rho ;
     }
  }
}


#endif //SHANCHEN



<<<<<<< HEAD
/** kernel for the initalisation of the particle force array
 * @param *particle_force	Pointer to local particle force (Output)
 * @param *part			Pointer to the particle rn seed storearray (Output)
*/
__global__ void init_particle_force(LB_particle_force_gpu *particle_force, LB_particle_seed_gpu *part){
	
  unsigned int part_index = blockIdx.y * gridDim.x * blockDim.x + blockDim.x * blockIdx.x + threadIdx.x;
	
  if(part_index<para.number_of_particles){
    particle_force[part_index].f[0] = 0.0f;
    particle_force[part_index].f[1] = 0.0f;
    particle_force[part_index].f[2] = 0.0f;
	
    part[part_index].seed = para.your_seed + part_index;
  }
			
=======
  }
>>>>>>> 5125f6e0
}




/**set the boundary flag for all boundary nodes
 * @param boundary_node_list    The indices of the boundary nodes
 * @param boundary_index_list   The flag representing the corresponding boundary
 * @param number_of_boundnodes	The number of boundary nodes
 * @param n_a			Pointer to local node residing in array a (Input)
 * @param n_b			Pointer to local node residing in array b (Input)
*/
__global__ void init_boundaries(int *boundary_node_list, int *boundary_index_list, int number_of_boundnodes, LB_nodes_gpu n_a, LB_nodes_gpu n_b){

  unsigned int index = blockIdx.y * gridDim.x * blockDim.x + blockDim.x * blockIdx.x + threadIdx.x;

  if(index<number_of_boundnodes){
    n_a.boundary[boundary_node_list[index]] = boundary_index_list[index];
    n_b.boundary[boundary_node_list[index]] = boundary_index_list[index];
  }	
}

/**reset the boundary flag of every node
 * @param n_a		Pointer to local node residing in array a (Input)
 * @param n_b		Pointer to local node residing in array b (Input)	
*/
__global__ void reset_boundaries(LB_nodes_gpu n_a, LB_nodes_gpu n_b){

  size_t index = blockIdx.y * gridDim.x * blockDim.x + blockDim.x * blockIdx.x + threadIdx.x;

  if(index<para.number_of_nodes){
    n_a.boundary[index] = n_b.boundary[index] = 0;
  }
}

/** integrationstep of the lb-fluid-solver
 * @param n_a		Pointer to local node residing in array a (Input)
 * @param n_b		Pointer to local node residing in array b (Input)
 * @param *d_v		Pointer to local device values (Input)
 * @param node_f	Pointer to local node force (Input)
*/
__global__ void integrate(LB_nodes_gpu n_a, LB_nodes_gpu n_b, LB_rho_v_gpu *d_v, LB_node_force_gpu node_f){
  /**every node is connected to a thread via the index*/
  unsigned int index = blockIdx.y * gridDim.x * blockDim.x + blockDim.x * blockIdx.x + threadIdx.x;
  /**the 19 moments (modes) are only temporary register values */
  float mode[19*LB_COMPONENTS];
  LB_randomnr_gpu rng;

  if( index < para.number_of_nodes ){
    /** storing the seed into a register value*/
    rng.seed = n_a.seed[index];
    /**calc_m_from_n*/
    calc_m_from_n(n_a, index, mode);
    /**lb_relax_modes*/
    relax_modes(mode, index, node_f,d_v);
    /**lb_thermalize_modes */
    if (para.fluct){thermalize_modes(mode, index, &rng);}
#if  defined(EXTERNAL_FORCES)  ||   defined (SHANCHEN)  
    /**if external force is used apply node force */
    apply_forces(index, mode, node_f,d_v);
#else
    /**if partcles are used apply node forces*/
    if (para.number_of_particles) apply_forces(index, mode, node_f,d_v); 
#endif
    /**lb_calc_n_from_modes_push*/
    normalize_modes(mode);
    /**calc of velocity densities and streaming with pbc*/
    calc_n_from_modes_push(n_b, mode, index);
    /** rewriting the seed back to the global memory*/
    n_b.seed[index] = rng.seed;
  }  
}

/** part interaction kernel
 * @param n_a				Pointer to local node residing in array a (Input)
 * @param *particle_data		Pointer to the particle position and velocity (Input)
 * @param *particle_force		Pointer to the particle force (Input)
 * @param *part				Pointer to the rn array of the particles (Input)
 * @param node_f			Pointer to local node force (Input)
*/
<<<<<<< HEAD
__global__ void calc_fluid_particle_ia(LB_nodes_gpu n_a, LB_particle_gpu *particle_data, LB_particle_force_gpu *particle_force, LB_node_force_gpu node_f, LB_particle_seed_gpu *part,LB_rho_v_gpu *d_v){
=======
__global__ void calc_fluid_particle_ia(LB_nodes_gpu n_a, CUDA_particle_data *particle_data, CUDA_particle_force *particle_force, LB_node_force_gpu node_f, CUDA_particle_seed *part){
>>>>>>> 5125f6e0
	
  unsigned int part_index = blockIdx.y * gridDim.x * blockDim.x + blockDim.x * blockIdx.x + threadIdx.x;
  unsigned int node_index[8];
  float delta[8];
  float delta_j[3*LB_COMPONENTS]; 
  float partgrad1[8*LB_COMPONENTS]; 
  float partgrad2[8*LB_COMPONENTS]; 
  float partgrad3[8*LB_COMPONENTS]; 
  LB_randomnr_gpu rng_part;
  if(part_index<para.number_of_particles){

    rng_part.seed = part[part_index].seed;
    /**force acting on the particle. delta_j will be used later to compute the force that acts back onto the fluid. */
    calc_viscous_force(n_a, delta, partgrad1, partgrad2, partgrad3, particle_data, particle_force, part_index, &rng_part, delta_j, node_index,d_v);
    calc_node_force(delta, delta_j, partgrad1, partgrad2, partgrad3, node_index, node_f); 
    /**force which acts back to the fluid node */
    part[part_index].seed = rng_part.seed;		
  }
}

#ifdef LB_BOUNDARIES_GPU
/**Bounce back boundary read kernel
 * @param n_a					Pointer to local node residing in array a (Input)
 * @param n_b					Pointer to local node residing in array b (Input)
 * @param LB_boundary_velocity 			The constant velocity at the boundary, set by the user (Input)
 * @param LB_boundary_force 			The force on the boundary nodes (Output)
*/
__global__ void bb_read(LB_nodes_gpu n_a, LB_nodes_gpu n_b, float* LB_boundary_velocity, float* LB_boundary_force){

  unsigned int index = blockIdx.y * gridDim.x * blockDim.x + blockDim.x * blockIdx.x + threadIdx.x;

  if(index<para.number_of_nodes){
    bounce_back_read(n_b, n_a, index, LB_boundary_velocity, LB_boundary_force);
  }
}

/**Bounce back boundary write kernel
 * @param n_a					Pointer to local node residing in array a (Input)
 * @param n_b					Pointer to local node residing in array b (Input)
*/
__global__ void bb_write(LB_nodes_gpu n_a, LB_nodes_gpu n_b){

  unsigned int index = blockIdx.y * gridDim.x * blockDim.x + blockDim.x * blockIdx.x + threadIdx.x;

  if(index<para.number_of_nodes){
    bounce_back_write(n_b, n_a, index);
  }
}

#endif 

/** get physical values of the nodes (density, velocity, ...)
 * @param n_a		Pointer to local node residing in array a (Input)
 * @param *p_v		Pointer to local print values (Output)
 * @param *d_v		Pointer to local device values (Input)
*/
__global__ void get_values_in_MD_units(LB_nodes_gpu n_a, LB_rho_v_pi_gpu *p_v,LB_rho_v_gpu *d_v){  
  unsigned int index = blockIdx.y * gridDim.x * blockDim.x +
  blockDim.x * blockIdx.x + threadIdx.x;

  if(index<para.number_of_nodes){
    float mode[19*LB_COMPONENTS];
    calc_m_from_n(n_a, index, mode);
    calc_values_in_MD_units(n_a, mode,p_v, d_v,index,index);
  }
}

/** get boundary flags
 *  @param n_a	              Pointer to local node residing in array a (Input)
 *  @param device_bound_array Pointer to local device values (Input)
 */
__global__ void lb_get_boundaries(LB_nodes_gpu n_a, unsigned int *device_bound_array){

  unsigned int index = blockIdx.y * gridDim.x * blockDim.x + blockDim.x * blockIdx.x + threadIdx.x;

  if(index<para.number_of_nodes){
   device_bound_array[index] = n_a.boundary[index];
  }
}



/**print single node values kernel
 * @param single_nodeindex		index of the node (Input)
 * @param *d_p_v			Pointer to result storage array (Input)
 * @param n_a				Pointer to local node residing in array a (Input)
*/
__global__ void lb_print_node(int single_nodeindex, LB_rho_v_pi_gpu *d_p_v, LB_nodes_gpu n_a, LB_rho_v_gpu * d_v){
	
  float mode[19*LB_COMPONENTS];
  unsigned int index = blockIdx.y * gridDim.x * blockDim.x + blockDim.x * blockIdx.x + threadIdx.x;

  if(index == 0){
     calc_m_from_n(n_a, single_nodeindex, mode);
     /* the following actually copies rho and v from d_v, and calculates pi */
     calc_values_in_MD_units(n_a,mode,  d_p_v, d_v, single_nodeindex,0);
  }
}
__global__ void momentum(LB_nodes_gpu n_a, LB_rho_v_gpu * d_v, float *sum) {

  unsigned int index = blockIdx.y * gridDim.x * blockDim.x + blockDim.x * blockIdx.x + threadIdx.x;
  if(index<para.number_of_nodes){
    float j[3]={0.f,0.f,0.f};
    float rhotot=0.f;
    for(int ii=0 ; ii < LB_COMPONENTS ; ii++ ) { 
	rhotot += d_v[index].rho[ii];
    }
    j[0] += rhotot*d_v[index].v[0]  ;
    j[1] += rhotot*d_v[index].v[1]  ;
    j[2] += rhotot*d_v[index].v[2]  ;
#ifdef LB_BOUNDARIES_GPU
    if(n_a.boundary[index]){
	j[0]=j[1]=j[2]=0.0f;
    }
#endif
    atomicadd(&(sum[0]), j[0]); 
    atomicadd(&(sum[1]), j[1]); 
    atomicadd(&(sum[2]), j[2]); 
  }

}

/**print single node boundary flag
 * @param single_nodeindex		index of the node (Input)
 * @param *device_flag			Pointer to result storage array (Input)
 * @param n_a				Pointer to local node residing in array a (Input)
*/
__global__ void lb_get_boundary_flag(int single_nodeindex, unsigned int *device_flag, LB_nodes_gpu n_a){
	
  unsigned int index = blockIdx.y * gridDim.x * blockDim.x + blockDim.x * blockIdx.x + threadIdx.x;

  if(index == 0){
    device_flag[0] = n_a.boundary[single_nodeindex];
  }	
}

<<<<<<< HEAD


/*********************************************************/
/** \name Host functions to setup and call kernels */
/*********************************************************/


/**erroroutput for memory allocation and memory copy 
 * @param err cuda error code
 * @param *file .cu file were the error took place
 * @param line line of the file were the error took place
*/
void _cuda_safe_mem(cudaError_t err, char *file, unsigned int line){
    if( cudaSuccess != err) {                                             
      fprintf(stderr, "Cuda Memory error at %s:%u.\n", file, line);
      printf("CUDA error: %s\n", cudaGetErrorString(err));
      exit(EXIT_FAILURE);
    } else {
      _err=cudaGetLastError(); 
      if (_err != cudaSuccess) {
        fprintf(stderr, "Error found during memory operation. Possibly, however, from a failed operation before. %s:%u.\n", file, line);
        printf("CUDA error: %s\n", cudaGetErrorString(_err));
        exit(EXIT_FAILURE);
      }
    }
}
#define cuda_safe_mem(a) _cuda_safe_mem((a), __FILE__, __LINE__)

#define KERNELCALL(_f, _a, _b, _params) \
_f<<<_a, _b, 0, stream[0]>>>_params; \
_err=cudaGetLastError(); \
if (_err!=cudaSuccess){ \
  printf("CUDA error: %s\n", cudaGetErrorString(_err)); \
  fprintf(stderr, "error calling %s with dim %d %d %d #thpb %d in %s:%u\n", #_f, _a.x, _a.y, _a.z, _b, __FILE__, __LINE__); \
  exit(EXIT_FAILURE); \
}


=======
/*********************************************************/
/** \name Host functions to setup and call kernels */
/*********************************************************/
>>>>>>> 5125f6e0
/**********************************************************************/
/* Host functions to setup and call kernels*/
/**********************************************************************/

void lb_get_para_pointer(LB_parameters_gpu** pointeradress) {
  if(cudaGetSymbolAddress((void**) pointeradress, para) != cudaSuccess) {
    printf("Trouble getting address of LB parameters.\n"); //TODO give proper error message
    exit(1);
  }
}

void lb_get_lbpar_pointer(LB_parameters_gpu** pointeradress) {
  *pointeradress = &lbpar_gpu;
}

/**initialization for the lb gpu fluid called from host
 * @param *lbpar_gpu	Pointer to parameters to setup the lb field
*/
void lb_init_GPU(LB_parameters_gpu *lbpar_gpu){
#define alloc_and_check(var,size)\
  if( (var) != NULL ) cudaFree((var));\
  cuda_safe_mem(cudaMalloc((void**)&var, size));

<<<<<<< HEAD
  size_of_rho_v     = lbpar_gpu->number_of_nodes * sizeof(LB_rho_v_gpu);
  size_of_rho_v_pi  = lbpar_gpu->number_of_nodes * sizeof(LB_rho_v_pi_gpu);
  size_of_forces    = lbpar_gpu->number_of_particles * sizeof(LB_particle_force_gpu);
  size_of_positions = lbpar_gpu->number_of_particles * sizeof(LB_particle_gpu);
  size_of_seed      = lbpar_gpu->number_of_particles * sizeof(LB_particle_seed_gpu);
=======
  if(initflag){
    cudaFree(device_values);
    cudaFree(nodes_a.vd);
    cudaFree(nodes_b.vd);
    cudaFree(nodes_a.seed);
    cudaFree(nodes_b.seed);
    cudaFree(nodes_a.boundary);
    cudaFree(nodes_b.boundary);
    cudaFree(node_f.force);
    cudaFree(gpu_check);
  }
  /** Allocate structs in device memory*/
  size_of_values = lbpar_gpu->number_of_nodes * sizeof(LB_values_gpu);

  cuda_safe_mem(cudaMalloc((void**)&device_values, size_of_values));

>>>>>>> 5125f6e0

  /* TODO: this is a almost a copy copy of  device_rho_v thik about eliminating it, and maybe pi can be added to device_rho_v in this case*/
  alloc_and_check(print_rho_v_pi  , size_of_rho_v_pi);
  alloc_and_check(nodes_a.vd      , lbpar_gpu->number_of_nodes * 19 * LB_COMPONENTS * sizeof(float));
  alloc_and_check(nodes_b.vd      , lbpar_gpu->number_of_nodes * 19 * LB_COMPONENTS * sizeof(float));   
  alloc_and_check(node_f.force    , lbpar_gpu->number_of_nodes * 3  * LB_COMPONENTS * sizeof(float));

  alloc_and_check(nodes_a.seed    , lbpar_gpu->number_of_nodes * sizeof( int));
  alloc_and_check(nodes_a.boundary, lbpar_gpu->number_of_nodes * sizeof( int));
  alloc_and_check(nodes_b.seed    , lbpar_gpu->number_of_nodes * sizeof( int));
  alloc_and_check(nodes_b.boundary, lbpar_gpu->number_of_nodes * sizeof( int));

//maybe coalesced alloc  
<<<<<<< HEAD
  alloc_and_check(particle_force  , size_of_forces);
  alloc_and_check(particle_data   , size_of_positions);
  alloc_and_check(part, size_of_seed);

  /**check flag if lb gpu init works*/
  alloc_and_check(gpu_check, sizeof(int));
  h_gpu_check = (int*)malloc(sizeof(int));
  
  /** Allocate structs in device memory*/
  if(extended_values_flag==0) { 
              alloc_and_check(device_rho_v, size_of_rho_v);
  } else { 
              /* see the notes to the stucture device_rho_v_pi above...*/
              alloc_and_check(device_rho_v_pi, size_of_rho_v_pi);
  }
	
=======
  gpu_init_particle_comm();

>>>>>>> 5125f6e0
	
  /**write parameters in const memory*/
  cuda_safe_mem(cudaMemcpyToSymbol(para, lbpar_gpu, sizeof(LB_parameters_gpu)));


  /** values for the kernel call */
  int threads_per_block = 64;
  int blocks_per_grid_y = 4;
  int blocks_per_grid_x = (lbpar_gpu->number_of_nodes + threads_per_block * blocks_per_grid_y - 1) /(threads_per_block * blocks_per_grid_y);
  dim3 dim_grid = make_uint3(blocks_per_grid_x, blocks_per_grid_y, 1);

  cudaStreamCreate(&stream[0]);
  /** values for the particle kernel */
  int threads_per_block_particles = 64;
  int blocks_per_grid_particles_y = 4;
  int blocks_per_grid_particles_x = (lbpar_gpu->number_of_particles + threads_per_block_particles * blocks_per_grid_particles_y - 1)/(threads_per_block_particles * blocks_per_grid_particles_y);
  dim3 dim_grid_particles = make_uint3(blocks_per_grid_particles_x, blocks_per_grid_particles_y, 1);
        
  KERNELCALL(reset_boundaries, dim_grid, threads_per_block, (nodes_a, nodes_b));

<<<<<<< HEAD
=======
  /** calc of veloctiydensities from given parameters and initialize the Node_Force array with zero */
  KERNELCALL(calc_n_equilibrium, dim_grid, threads_per_block, (nodes_a, gpu_check));
  
  /** make sure particle data is communicated to the GPU */
  gpu_init_particle_comm();
  
>>>>>>> 5125f6e0
  KERNELCALL(reinit_node_force, dim_grid, threads_per_block, (node_f));
  /** init part forces with zero TODO check this: should be initialized with external value instead*/
  if(lbpar_gpu->number_of_particles) KERNELCALL(init_particle_force, dim_grid_particles, threads_per_block_particles, (particle_force, part));

  #ifdef SHANCHEN
  // TODO FIXME: 
  /* We must add shan-chen forces, which are zero only if the densities are uniform*/
  #endif

  /** calc of veloctiydensities from given parameters and initialize the Node_Force array with zero */
  KERNELCALL(calc_n_equilibrium, dim_grid, threads_per_block, (nodes_a, device_rho_v ,node_f, gpu_check));	

  intflag = 1;
  current_nodes = &nodes_a;
  h_gpu_check[0] = 0;
  cuda_safe_mem(cudaMemcpy(h_gpu_check, gpu_check, sizeof(int), cudaMemcpyDeviceToHost));
//fprintf(stderr, "initialization of lb gpu code %i\n", lbpar_gpu->number_of_nodes);
  cudaThreadSynchronize();
  if(!h_gpu_check[0]){
    fprintf(stderr, "initialization of lb gpu code failed! \n");
    errexit();	
  }	
}
/** reinitialization for the lb gpu fluid called from host
 * @param *lbpar_gpu	Pointer to parameters to setup the lb field
*/
void lb_reinit_GPU(LB_parameters_gpu *lbpar_gpu){

  /**write parameters in const memory*/
  cuda_safe_mem(cudaMemcpyToSymbol(para, lbpar_gpu, sizeof(LB_parameters_gpu)));
  
  /** values for the kernel call */
  int threads_per_block = 64;
  int blocks_per_grid_y = 4;
  int blocks_per_grid_x = (lbpar_gpu->number_of_nodes + threads_per_block * blocks_per_grid_y - 1) /(threads_per_block * blocks_per_grid_y);
  dim3 dim_grid = make_uint3(blocks_per_grid_x, blocks_per_grid_y, 1);

  /** calc of veloctiydensities from given parameters and initialize the Node_Force array with zero */
  KERNELCALL(calc_n_equilibrium, dim_grid, threads_per_block, (nodes_a, device_rho_v, node_f, gpu_check));
}

/**setup and call particle reallocation from the host
 * @param *lbpar_gpu	Pointer to parameters to setup the lb field
*/
void lb_realloc_particle_GPU_leftovers(LB_parameters_gpu *lbpar_gpu){

  //copy parameters, especially number of parts to gpu mem
  cuda_safe_mem(cudaMemcpyToSymbol(para, lbpar_gpu, sizeof(LB_parameters_gpu)));
}

#ifdef LB_BOUNDARIES_GPU
/** setup and call boundaries from the host
 * @param host_n_lb_boundaries number of LB boundaries
 * @param number_of_boundnodes	number of boundnodes
 * @param host_boundary_node_list    The indices of the boundary nodes
 * @param host_boundary_index_list   The flag representing the corresponding boundary
 * @param host_LB_Boundary_velocity 			The constant velocity at the boundary, set by the user (Input)
*/
void lb_init_boundaries_GPU(int host_n_lb_boundaries, int number_of_boundnodes, int *host_boundary_node_list, int* host_boundary_index_list, float* host_LB_Boundary_velocity){
  int temp = host_n_lb_boundaries;

  size_of_boundindex = number_of_boundnodes*sizeof(int);
  cuda_safe_mem(cudaMalloc((void**)&boundary_node_list, size_of_boundindex));
  cuda_safe_mem(cudaMalloc((void**)&boundary_index_list, size_of_boundindex));
  cuda_safe_mem(cudaMemcpy(boundary_index_list, host_boundary_index_list, size_of_boundindex, cudaMemcpyHostToDevice));
  cuda_safe_mem(cudaMemcpy(boundary_node_list, host_boundary_node_list, size_of_boundindex, cudaMemcpyHostToDevice));

  cuda_safe_mem(cudaMalloc((void**)&LB_boundary_force   , 3*host_n_lb_boundaries*sizeof(float)));
  cuda_safe_mem(cudaMalloc((void**)&LB_boundary_velocity, 3*host_n_lb_boundaries*sizeof(float)));
  cuda_safe_mem(cudaMemcpy(LB_boundary_velocity, host_LB_Boundary_velocity, 3*n_lb_boundaries*sizeof(float), cudaMemcpyHostToDevice));
  cuda_safe_mem(cudaMemcpyToSymbol(n_lb_boundaries_gpu, &temp, sizeof(int)));

  /** values for the kernel call */
  int threads_per_block = 64;
  int blocks_per_grid_y = 4;
  int blocks_per_grid_x = (lbpar_gpu.number_of_nodes + threads_per_block * blocks_per_grid_y - 1) /(threads_per_block * blocks_per_grid_y);
  dim3 dim_grid = make_uint3(blocks_per_grid_x, blocks_per_grid_y, 1);

  KERNELCALL(reset_boundaries, dim_grid, threads_per_block, (nodes_a, nodes_b));

  if (n_lb_boundaries == 0) {
    cudaThreadSynchronize();
    return;
  }
  if(number_of_boundnodes == 0){
    fprintf(stderr, "WARNING: boundary cmd executed but no boundary node found!\n");
  } else{
    int threads_per_block_bound = 64;
    int blocks_per_grid_bound_y = 4;
    int blocks_per_grid_bound_x = (number_of_boundnodes + threads_per_block_bound * blocks_per_grid_bound_y - 1) /(threads_per_block_bound * blocks_per_grid_bound_y);
    dim3 dim_grid_bound = make_uint3(blocks_per_grid_bound_x, blocks_per_grid_bound_y, 1);

    KERNELCALL(init_boundaries, dim_grid_bound, threads_per_block_bound, (boundary_node_list, boundary_index_list, number_of_boundnodes, nodes_a, nodes_b));
  }

  cudaThreadSynchronize();
}
#endif
/**setup and call extern single node force initialization from the host
 * @param *lbpar_gpu				Pointer to host parameter struct
*/
void lb_reinit_extern_nodeforce_GPU(LB_parameters_gpu *lbpar_gpu){

  cuda_safe_mem(cudaMemcpyToSymbol(para, lbpar_gpu, sizeof(LB_parameters_gpu))); 

  /** values for the kernel call */
  int threads_per_block = 64;
  int blocks_per_grid_y = 4;
  int blocks_per_grid_x = (lbpar_gpu->number_of_nodes + threads_per_block * blocks_per_grid_y - 1) /(threads_per_block * blocks_per_grid_y);
  dim3 dim_grid = make_uint3(blocks_per_grid_x, blocks_per_grid_y, 1);

  KERNELCALL(reinit_node_force, dim_grid, threads_per_block, (node_f));

}
/**setup and call extern single node force initialization from the host
 * @param n_extern_nodeforces			number of nodes on which the external force has to be applied
 * @param *host_extern_nodeforces		Pointer to the host extern node forces
 * @param *lbpar_gpu				Pointer to host parameter struct
*/
void lb_init_extern_nodeforces_GPU(int n_extern_nodeforces, LB_extern_nodeforce_gpu *host_extern_nodeforces, LB_parameters_gpu *lbpar_gpu){

  size_of_extern_nodeforces = n_extern_nodeforces*sizeof(LB_extern_nodeforce_gpu);
  cuda_safe_mem(cudaMalloc((void**)&extern_nodeforces, size_of_extern_nodeforces));
  cudaMemcpy(extern_nodeforces, host_extern_nodeforces, size_of_extern_nodeforces, cudaMemcpyHostToDevice);

  if(lbpar_gpu->external_force == 0)cuda_safe_mem(cudaMemcpyToSymbol(para, lbpar_gpu, sizeof(LB_parameters_gpu))); 

  int threads_per_block_exf = 64;
  int blocks_per_grid_exf_y = 4;
  int blocks_per_grid_exf_x = (n_extern_nodeforces + threads_per_block_exf * blocks_per_grid_exf_y - 1) /(threads_per_block_exf * blocks_per_grid_exf_y);
  dim3 dim_grid_exf = make_uint3(blocks_per_grid_exf_x, blocks_per_grid_exf_y, 1);
	
  KERNELCALL(init_extern_nodeforces, dim_grid_exf, threads_per_block_exf, (n_extern_nodeforces, extern_nodeforces, node_f));
  cudaFree(extern_nodeforces);
}

/**setup and call particle kernel from the host
*/
void lb_calc_particle_lattice_ia_gpu(){
  if (lbpar_gpu.number_of_particles) {
    /** call of the particle kernel */
    /** values for the particle kernel */
    int threads_per_block_particles = 64;
    int blocks_per_grid_particles_y = 4;
    int blocks_per_grid_particles_x = (lbpar_gpu.number_of_particles + threads_per_block_particles * blocks_per_grid_particles_y - 1)/(threads_per_block_particles * blocks_per_grid_particles_y);
    dim3 dim_grid_particles = make_uint3(blocks_per_grid_particles_x, blocks_per_grid_particles_y, 1);

<<<<<<< HEAD
  KERNELCALL(calc_fluid_particle_ia, dim_grid_particles, threads_per_block_particles, (*current_nodes, particle_data, particle_force, node_f, part,device_rho_v));
}
/** setup and call kernel to copy particle forces to host
 * @param *host_forces contains the particle force computed on the GPU
*/
void lb_copy_forces_GPU(LB_particle_force_gpu *host_forces){
=======
>>>>>>> 5125f6e0


<<<<<<< HEAD
    /** values for the particle kernel */
  int threads_per_block_particles = 64;
  int blocks_per_grid_particles_y = 4;
  int blocks_per_grid_particles_x = (lbpar_gpu.number_of_particles + threads_per_block_particles * blocks_per_grid_particles_y - 1)/(threads_per_block_particles * blocks_per_grid_particles_y);
  dim3 dim_grid_particles = make_uint3(blocks_per_grid_particles_x, blocks_per_grid_particles_y, 1);

  /** reset part forces with zero*/
  KERNELCALL(reset_particle_force, dim_grid_particles, threads_per_block_particles, (particle_force));
	
  cudaThreadSynchronize(); 
=======
    KERNELCALL(calc_fluid_particle_ia, dim_grid_particles, threads_per_block_particles, (*current_nodes, gpu_get_particle_pointer(), gpu_get_particle_force_pointer(), node_f, gpu_get_particle_seed_pointer()));
  }
>>>>>>> 5125f6e0
}

/** setup and call kernel for getting macroscopic fluid values of all nodes
 * @param *host_values struct to save the gpu values
*/
void lb_get_values_GPU(LB_rho_v_pi_gpu *host_values){

  /** values for the kernel call */
  int threads_per_block = 64;
  int blocks_per_grid_y = 4;
  int blocks_per_grid_x = (lbpar_gpu.number_of_nodes + threads_per_block * blocks_per_grid_y - 1) /(threads_per_block * blocks_per_grid_y);
  dim3 dim_grid = make_uint3(blocks_per_grid_x, blocks_per_grid_y, 1);

  KERNELCALL(get_values_in_MD_units, dim_grid, threads_per_block, (nodes_a, print_rho_v_pi, device_rho_v ));
  cudaMemcpy(host_values, print_rho_v_pi, size_of_rho_v_pi, cudaMemcpyDeviceToHost);

}

/** get all the boundary flags for all nodes
 *  @param host_bound_array here go the values of the boundary flag
 */
void lb_get_boundary_flags_GPU(unsigned int* host_bound_array){
   
  unsigned int* device_bound_array;
  cuda_safe_mem(cudaMalloc((void**)&device_bound_array, lbpar_gpu.number_of_nodes*sizeof(unsigned int)));	
  /** values for the kernel call */
  int threads_per_block = 64;
  int blocks_per_grid_y = 4;
  int blocks_per_grid_x = (lbpar_gpu.number_of_nodes + threads_per_block * blocks_per_grid_y - 1) / (threads_per_block * blocks_per_grid_y);
  dim3 dim_grid = make_uint3(blocks_per_grid_x, blocks_per_grid_y, 1);

  KERNELCALL(lb_get_boundaries, dim_grid, threads_per_block, (*current_nodes, device_bound_array));

  cudaMemcpy(host_bound_array, device_bound_array, lbpar_gpu.number_of_nodes*sizeof(unsigned int), cudaMemcpyDeviceToHost);

  cudaFree(device_bound_array);

}

/** setup and call kernel for getting macroscopic fluid values of a single node*/
void lb_print_node_GPU(int single_nodeindex, LB_rho_v_pi_gpu *host_print_values){ 
      
  LB_rho_v_pi_gpu *device_print_values;
  cuda_safe_mem(cudaMalloc((void**)&device_print_values, sizeof(LB_rho_v_pi_gpu)));	
  int threads_per_block_print = 1;
  int blocks_per_grid_print_y = 1;
  int blocks_per_grid_print_x = 1;
  dim3 dim_grid_print = make_uint3(blocks_per_grid_print_x, blocks_per_grid_print_y, 1);

  KERNELCALL(lb_print_node, dim_grid_print, threads_per_block_print, (single_nodeindex, device_print_values, *current_nodes, device_rho_v));

  cudaMemcpy(host_print_values, device_print_values, sizeof(LB_rho_v_pi_gpu), cudaMemcpyDeviceToHost);
  cudaFree(device_print_values);

}

/** setup and call kernel to calculate the total momentum of the hole fluid
 * @param *mass value of the mass calcutated on the GPU
*/
void lb_calc_fluid_mass_GPU(double* mass){

  float* tot_mass;
  float cpu_mass =  0.f ;
  cuda_safe_mem(cudaMalloc((void**)&tot_mass, sizeof(float)));
  cudaMemcpy(tot_mass, &cpu_mass, sizeof(float), cudaMemcpyHostToDevice);

  /** values for the kernel call */
  int threads_per_block = 64;
  int blocks_per_grid_y = 4;
  int blocks_per_grid_x = (lbpar_gpu.number_of_nodes + threads_per_block * blocks_per_grid_y - 1) /(threads_per_block * blocks_per_grid_y);
  dim3 dim_grid = make_uint3(blocks_per_grid_x, blocks_per_grid_y, 1);

  KERNELCALL(calc_mass, dim_grid, threads_per_block,(*current_nodes, tot_mass));

  cudaMemcpy(&cpu_mass, tot_mass, sizeof(float), cudaMemcpyDeviceToHost);
  
  cudaFree(tot_mass);
  mass[0] = (double)(cpu_mass);
}

/** setup and call kernel to calculate the total momentum of the hole fluid
 *  @param host_mom value of the momentum calcutated on the GPU
 */
void lb_calc_fluid_momentum_GPU(double* host_mom){

  float* tot_momentum;
  float host_momentum[3] = { 0.f, 0.f, 0.f};
  cuda_safe_mem(cudaMalloc((void**)&tot_momentum, 3*sizeof(float)));
  cudaMemcpy(tot_momentum, host_momentum, 3*sizeof(float), cudaMemcpyHostToDevice);

  /** values for the kernel call */
  int threads_per_block = 64;
  int blocks_per_grid_y = 4;
  int blocks_per_grid_x = (lbpar_gpu.number_of_nodes + threads_per_block * blocks_per_grid_y - 1) /(threads_per_block * blocks_per_grid_y);
  dim3 dim_grid = make_uint3(blocks_per_grid_x, blocks_per_grid_y, 1);

  KERNELCALL(momentum, dim_grid, threads_per_block,(*current_nodes, device_rho_v, tot_momentum));
  
  cudaMemcpy(host_momentum, tot_momentum, 3*sizeof(float), cudaMemcpyDeviceToHost);
  
  cudaFree(tot_momentum);
  host_mom[0] = (double)(host_momentum[0]* lbpar_gpu.agrid/lbpar_gpu.tau);
  host_mom[1] = (double)(host_momentum[1]* lbpar_gpu.agrid/lbpar_gpu.tau);
  host_mom[2] = (double)(host_momentum[2]* lbpar_gpu.agrid/lbpar_gpu.tau);
}


/** setup and call kernel to calculate the temperature of the hole fluid
 *  @param host_temp value of the temperatur calcutated on the GPU
*/
void lb_calc_fluid_temperature_GPU(double* host_temp){

  float host_jsquared = 0.f;
  float* device_jsquared;
  cuda_safe_mem(cudaMalloc((void**)&device_jsquared, sizeof(float)));
  cudaMemcpy(device_jsquared, &host_jsquared, sizeof(float), cudaMemcpyHostToDevice);

  /** values for the kernel call */
  int threads_per_block = 64;
  int blocks_per_grid_y = 4;
  int blocks_per_grid_x = (lbpar_gpu.number_of_nodes + threads_per_block * blocks_per_grid_y - 1) /(threads_per_block * blocks_per_grid_y);
  dim3 dim_grid = make_uint3(blocks_per_grid_x, blocks_per_grid_y, 1);

  KERNELCALL(temperature, dim_grid, threads_per_block,(*current_nodes, device_jsquared));

  cudaMemcpy(&host_jsquared, device_jsquared, sizeof(float), cudaMemcpyDeviceToHost);
  // TODO: check that temperature calculation is properly implemented for shanchen
  *host_temp=0;
  #pragma unroll
  for(int ii=0;ii<LB_COMPONENTS;++ii) { 
      *host_temp += (double)(host_jsquared*1./(3.f*lbpar_gpu.rho[ii]*lbpar_gpu.dim_x*lbpar_gpu.dim_y*lbpar_gpu.dim_z*lbpar_gpu.tau*lbpar_gpu.tau*lbpar_gpu.agrid));
  }
}


#ifdef SHANCHEN
void lb_calc_shanchen_GPU(){
  /** values for the kernel call */
  int threads_per_block = 64;
  int blocks_per_grid_y = 4;
  int blocks_per_grid_x = (lbpar_gpu.number_of_nodes + threads_per_block * blocks_per_grid_y - 1) /(threads_per_block * blocks_per_grid_y);
  dim3 dim_grid = make_uint3(blocks_per_grid_x, blocks_per_grid_y, 1);

  KERNELCALL(lb_shanchen_GPU, dim_grid, threads_per_block,(*current_nodes, node_f));

}

#endif // SHANCHEN






/** setup and call kernel for getting macroscopic fluid values of all nodes
 * @param *host_values struct to save the gpu values
*/
void lb_save_checkpoint_GPU(float *host_checkpoint_vd, unsigned int *host_checkpoint_seed, unsigned int *host_checkpoint_boundary, float *host_checkpoint_force){

  cudaMemcpy(host_checkpoint_vd, current_nodes->vd, lbpar_gpu.number_of_nodes * 19 * sizeof(float), cudaMemcpyDeviceToHost);
  cudaMemcpy(host_checkpoint_seed, current_nodes->seed, lbpar_gpu.number_of_nodes * sizeof(unsigned int), cudaMemcpyDeviceToHost);
  cudaMemcpy(host_checkpoint_boundary, current_nodes->boundary, lbpar_gpu.number_of_nodes * sizeof(unsigned int), cudaMemcpyDeviceToHost);
  cudaMemcpy(host_checkpoint_force, node_f.force, lbpar_gpu.number_of_nodes * 3 * sizeof(float), cudaMemcpyDeviceToHost);

}
/** setup and call kernel for setting macroscopic fluid values of all nodes
 * @param *host_values struct to set stored values
*/
void lb_load_checkpoint_GPU(float *host_checkpoint_vd, unsigned int *host_checkpoint_seed, unsigned int *host_checkpoint_boundary, float *host_checkpoint_force){

  cudaMemcpy(current_nodes->vd, host_checkpoint_vd, lbpar_gpu.number_of_nodes * 19 * sizeof(float), cudaMemcpyHostToDevice);
  intflag = 1;
  cudaMemcpy(current_nodes->seed, host_checkpoint_seed, lbpar_gpu.number_of_nodes * sizeof(unsigned int), cudaMemcpyHostToDevice);
  cudaMemcpy(current_nodes->boundary, host_checkpoint_boundary, lbpar_gpu.number_of_nodes * sizeof(unsigned int), cudaMemcpyHostToDevice);
  cudaMemcpy(node_f.force, host_checkpoint_force, lbpar_gpu.number_of_nodes * 3 * sizeof(float), cudaMemcpyHostToDevice);

}


/** setup and call kernel to get the boundary flag of a single node
 *  @param single_nodeindex number of the node to get the flag for
 *  @param host_flag her goes the value of the boundary flag
 */
void lb_get_boundary_flag_GPU(int single_nodeindex, unsigned int* host_flag){
   
  unsigned int* device_flag;
  cuda_safe_mem(cudaMalloc((void**)&device_flag, sizeof(unsigned int)));	
  int threads_per_block_flag = 1;
  int blocks_per_grid_flag_y = 1;
  int blocks_per_grid_flag_x = 1;
  dim3 dim_grid_flag = make_uint3(blocks_per_grid_flag_x, blocks_per_grid_flag_y, 1);

  KERNELCALL(lb_get_boundary_flag, dim_grid_flag, threads_per_block_flag, (single_nodeindex, device_flag, *current_nodes));

  cudaMemcpy(host_flag, device_flag, sizeof(unsigned int), cudaMemcpyDeviceToHost);

  cudaFree(device_flag);

}


#ifdef SHANCHEN
/** set the density at a single node
 *  @param single_nodeindex the node to set the velocity for 
 *  @param host_velocity the velocity to set
 */
void lb_set_node_rho_GPU(int single_nodeindex, float* host_rho){
   
  float* device_rho;
  cuda_safe_mem(cudaMalloc((void**)&device_rho, LB_COMPONENTS*sizeof(float)));	
  cudaMemcpy(device_rho, host_rho, LB_COMPONENTS*sizeof(float), cudaMemcpyHostToDevice);
  int threads_per_block_flag = 1;
  int blocks_per_grid_flag_y = 1;
  int blocks_per_grid_flag_x = 1;
  dim3 dim_grid_flag = make_uint3(blocks_per_grid_flag_x, blocks_per_grid_flag_y, 1);
  KERNELCALL(set_rho, dim_grid_flag, threads_per_block_flag, (*current_nodes, device_rho_v, single_nodeindex, device_rho)); 
  cudaFree(device_rho);

}
#endif // SHANCHEN
/** set the net velocity at a single node
 *  @param single_nodeindex the node to set the velocity for 
 *  @param host_velocity the velocity to set
 */
void lb_set_node_velocity_GPU(int single_nodeindex, float* host_velocity){
   
  float* device_velocity;
  cuda_safe_mem(cudaMalloc((void**)&device_velocity, 3*sizeof(float)));	
  cudaMemcpy(device_velocity, host_velocity, 3*sizeof(float), cudaMemcpyHostToDevice);
  int threads_per_block_flag = 1;
  int blocks_per_grid_flag_y = 1;
  int blocks_per_grid_flag_x = 1;
  dim3 dim_grid_flag = make_uint3(blocks_per_grid_flag_x, blocks_per_grid_flag_y, 1);

  KERNELCALL(set_u_equilibrium, dim_grid_flag, threads_per_block_flag, (*current_nodes, single_nodeindex, device_velocity)); 
  cudaFree(device_velocity);

}

/** reinit of params 
 * @param *lbpar_gpu struct containing the paramters of the fluid
*/
void reinit_parameters_GPU(LB_parameters_gpu *lbpar_gpu){
  /**write parameters in const memory*/
  cuda_safe_mem(cudaMemcpyToSymbol(para, lbpar_gpu, sizeof(LB_parameters_gpu)));

}
/**integration kernel for the lb gpu fluid update called from host */
void lb_integrate_GPU(){
  
  /** values for the kernel call */
  int threads_per_block = 64;
  int blocks_per_grid_y = 4;
  int blocks_per_grid_x = (lbpar_gpu.number_of_nodes + threads_per_block * blocks_per_grid_y - 1) /(threads_per_block * blocks_per_grid_y);
  dim3 dim_grid = make_uint3(blocks_per_grid_x, blocks_per_grid_y, 1);

#ifdef LB_BOUNDARIES_GPU
  if (n_lb_boundaries > 0) 
    cuda_safe_mem(cudaMemset	(	LB_boundary_force, 0, 3*n_lb_boundaries*sizeof(float)));
#endif


  /**call of fluid step*/
  /* NOTE: if pi is needed at every integration step, one should call an extended version 
           of the integrate kernel, or pass also device_rho_v_pi and make sure that either 
           it or device_rho_v are NULL depending on extended_values_flag */ 
  if (intflag == 1){
    KERNELCALL(integrate, dim_grid, threads_per_block, (nodes_a, nodes_b, device_rho_v, node_f));
    current_nodes = &nodes_b;
#ifdef LB_BOUNDARIES_GPU		

    if (n_lb_boundaries > 0) {
        KERNELCALL(bb_read, dim_grid, threads_per_block, (nodes_a, nodes_b, LB_boundary_velocity, LB_boundary_force));
      }
#endif
    intflag = 0;
  }
  else{
    KERNELCALL(integrate, dim_grid, threads_per_block, (nodes_b, nodes_a, device_rho_v, node_f));
    current_nodes = &nodes_a;
#ifdef LB_BOUNDARIES_GPU		

    if (n_lb_boundaries > 0) {
      KERNELCALL(bb_read, dim_grid, threads_per_block, (nodes_b, nodes_a, LB_boundary_velocity, LB_boundary_force));
    }
#endif
    intflag = 1;
  }             
}

void lb_gpu_get_boundary_forces(double* forces) {
#ifdef LB_BOUNDARIES_GPU
  float* temp = (float*) malloc(3*n_lb_boundaries*sizeof(float));
  cuda_safe_mem(cudaMemcpy(temp, LB_boundary_force, 3*n_lb_boundaries*sizeof(float), cudaMemcpyDeviceToHost));
  for (int i =0; i<3*n_lb_boundaries; i++) {
    forces[i]=(double)temp[i];
  }
  free(temp);
#endif
}

<<<<<<< HEAD
=======
/** free gpu memory kernel called from the host (not used anymore) */
void lb_free_GPU(){
  // Free device memory
  cudaFree(device_values);
  cudaFree(&para);
  cudaFree(&nodes_a);
  cudaFree(&nodes_b);
  cudaFree(&node_f);
  cudaStreamDestroy(stream[0]);
}
>>>>>>> 5125f6e0
#endif /* LB_GPU */<|MERGE_RESOLUTION|>--- conflicted
+++ resolved
@@ -52,7 +52,7 @@
 
 /** device_rho_v_pi: extended struct for hydrodynamic fields: this is the interface
     to tcl, and stores values in MD units. It should not used
-    as an input for any LB calculations. This structure is not yet 
+    as an input for any LB calculations. TODO: This structure is not yet 
     used, and it is here to allow access to the stress tensor at any
     timestep, e.g. for future implementations of moving boundary codes */
 static LB_rho_v_gpu *device_rho_v_pi= NULL;
@@ -70,12 +70,6 @@
 static LB_nodes_gpu nodes_b;
 /** struct for node force */
 static LB_node_force_gpu node_f;
-<<<<<<< HEAD
-
-/** struct for storing particle rn seed */
-static LB_particle_seed_gpu *part = NULL;
-=======
->>>>>>> 5125f6e0
 
 static LB_extern_nodeforce_gpu *extern_nodeforces = NULL;
 
@@ -95,27 +89,15 @@
 static unsigned int intflag = 1;
 static LB_nodes_gpu *current_nodes = NULL;
 /**defining size values for allocating global memory */
-<<<<<<< HEAD
 static size_t size_of_rho_v;
 static size_t size_of_rho_v_pi;
-static size_t size_of_forces;
-static size_t size_of_positions;
-static size_t size_of_seed;
-=======
-static size_t size_of_values;
->>>>>>> 5125f6e0
 static size_t size_of_extern_nodeforces;
 
 /**parameters residing in constant memory */
 static __device__ __constant__ LB_parameters_gpu para;
+static __device__ __constant__ LB_parameters_gpu para2;
 static const float c_sound_sq = 1.f/3.f;
 
-<<<<<<< HEAD
-cudaError_t err;
-cudaError_t _err;
-
-int partinitflag = 0;
-=======
 /**cuda streams for parallel computing on cpu and gpu */
 //extern cudaStream_t stream[1];
 
@@ -123,7 +105,6 @@
 //extern cudaError_t _err;
 
 int initflag = 0;
->>>>>>> 5125f6e0
 /*-------------------------------------------------------*/
 /*********************************************************/
 /** \name device functions called by kernel functions */
@@ -953,11 +934,7 @@
  * @param *rn_part		Pointer to randomnumber array of the particle
  * @param node_index		node index around (8) particle (Output)
 */
-<<<<<<< HEAD
-__device__ void calc_viscous_force(LB_nodes_gpu n_a, float *delta, float * partgrad1, float * partgrad2, float * partgrad3, LB_particle_gpu *particle_data, LB_particle_force_gpu *particle_force, unsigned int part_index, LB_randomnr_gpu *rn_part, float *delta_j, unsigned int *node_index,LB_rho_v_gpu *d_v){
-=======
-__device__ void calc_viscous_force(LB_nodes_gpu n_a, float *delta, CUDA_particle_data *particle_data, CUDA_particle_force *particle_force, unsigned int part_index, LB_randomnr_gpu *rn_part, float *delta_j, unsigned int *node_index){
->>>>>>> 5125f6e0
+__device__ void calc_viscous_force(LB_nodes_gpu n_a, float *delta, float * partgrad1, float * partgrad2, float * partgrad3, CUDA_particle_data *particle_data, CUDA_particle_force *particle_force, unsigned int part_index, LB_randomnr_gpu *rn_part, float *delta_j, unsigned int *node_index, LB_rho_v_gpu *d_v){
 	
  int my_left[3];
  float interpolated_u1, interpolated_u2, interpolated_u3;
@@ -1157,7 +1134,6 @@
   /** calculate viscous force
    * take care to rescale velocities with time_step and transform to MD units
    * (Eq. (9) Ahlrichs and Duenweg, JCP 111(17):8225 (1999)) */
-<<<<<<< HEAD
  float rhotot=0;
 
  #pragma unroll
@@ -1172,8 +1148,6 @@
   viscforce[0+ii*3] -= interpolated_rho[ii]*para.friction[ii]*(particle_data[part_index].v[0]/para.time_step - interpolated_u1*para.agrid/para.tau)/rhotot;
   viscforce[1+ii*3] -= interpolated_rho[ii]*para.friction[ii]*(particle_data[part_index].v[1]/para.time_step - interpolated_u2*para.agrid/para.tau)/rhotot;
   viscforce[2+ii*3] -= interpolated_rho[ii]*para.friction[ii]*(particle_data[part_index].v[2]/para.time_step - interpolated_u3*para.agrid/para.tau)/rhotot;
-=======
->>>>>>> 5125f6e0
 
 #ifdef LB_ELECTROHYDRODYNAMICS
   viscforce[0+ii*3] += interpolated_rho[ii]*para.friction[ii] * particle_data[part_index].mu_E[0]/rhotot;
@@ -1734,31 +1708,6 @@
 
 
 
-<<<<<<< HEAD
-/** kernel for the initalisation of the particle force array
- * @param *particle_force	Pointer to local particle force (Output)
- * @param *part			Pointer to the particle rn seed storearray (Output)
-*/
-__global__ void init_particle_force(LB_particle_force_gpu *particle_force, LB_particle_seed_gpu *part){
-	
-  unsigned int part_index = blockIdx.y * gridDim.x * blockDim.x + blockDim.x * blockIdx.x + threadIdx.x;
-	
-  if(part_index<para.number_of_particles){
-    particle_force[part_index].f[0] = 0.0f;
-    particle_force[part_index].f[1] = 0.0f;
-    particle_force[part_index].f[2] = 0.0f;
-	
-    part[part_index].seed = para.your_seed + part_index;
-  }
-			
-=======
-  }
->>>>>>> 5125f6e0
-}
-
-
-
-
 /**set the boundary flag for all boundary nodes
  * @param boundary_node_list    The indices of the boundary nodes
  * @param boundary_index_list   The flag representing the corresponding boundary
@@ -1834,11 +1783,7 @@
  * @param *part				Pointer to the rn array of the particles (Input)
  * @param node_f			Pointer to local node force (Input)
 */
-<<<<<<< HEAD
-__global__ void calc_fluid_particle_ia(LB_nodes_gpu n_a, LB_particle_gpu *particle_data, LB_particle_force_gpu *particle_force, LB_node_force_gpu node_f, LB_particle_seed_gpu *part,LB_rho_v_gpu *d_v){
-=======
-__global__ void calc_fluid_particle_ia(LB_nodes_gpu n_a, CUDA_particle_data *particle_data, CUDA_particle_force *particle_force, LB_node_force_gpu node_f, CUDA_particle_seed *part){
->>>>>>> 5125f6e0
+__global__ void calc_fluid_particle_ia(LB_nodes_gpu n_a, CUDA_particle_data *particle_data, CUDA_particle_force *particle_force, LB_node_force_gpu node_f, CUDA_particle_seed *part, LB_rho_v_gpu *d_v){
 	
   unsigned int part_index = blockIdx.y * gridDim.x * blockDim.x + blockDim.x * blockIdx.x + threadIdx.x;
   unsigned int node_index[8];
@@ -1975,50 +1920,6 @@
   }	
 }
 
-<<<<<<< HEAD
-
-
-/*********************************************************/
-/** \name Host functions to setup and call kernels */
-/*********************************************************/
-
-
-/**erroroutput for memory allocation and memory copy 
- * @param err cuda error code
- * @param *file .cu file were the error took place
- * @param line line of the file were the error took place
-*/
-void _cuda_safe_mem(cudaError_t err, char *file, unsigned int line){
-    if( cudaSuccess != err) {                                             
-      fprintf(stderr, "Cuda Memory error at %s:%u.\n", file, line);
-      printf("CUDA error: %s\n", cudaGetErrorString(err));
-      exit(EXIT_FAILURE);
-    } else {
-      _err=cudaGetLastError(); 
-      if (_err != cudaSuccess) {
-        fprintf(stderr, "Error found during memory operation. Possibly, however, from a failed operation before. %s:%u.\n", file, line);
-        printf("CUDA error: %s\n", cudaGetErrorString(_err));
-        exit(EXIT_FAILURE);
-      }
-    }
-}
-#define cuda_safe_mem(a) _cuda_safe_mem((a), __FILE__, __LINE__)
-
-#define KERNELCALL(_f, _a, _b, _params) \
-_f<<<_a, _b, 0, stream[0]>>>_params; \
-_err=cudaGetLastError(); \
-if (_err!=cudaSuccess){ \
-  printf("CUDA error: %s\n", cudaGetErrorString(_err)); \
-  fprintf(stderr, "error calling %s with dim %d %d %d #thpb %d in %s:%u\n", #_f, _a.x, _a.y, _a.z, _b, __FILE__, __LINE__); \
-  exit(EXIT_FAILURE); \
-}
-
-
-=======
-/*********************************************************/
-/** \name Host functions to setup and call kernels */
-/*********************************************************/
->>>>>>> 5125f6e0
 /**********************************************************************/
 /* Host functions to setup and call kernels*/
 /**********************************************************************/
@@ -2042,52 +1943,9 @@
   if( (var) != NULL ) cudaFree((var));\
   cuda_safe_mem(cudaMalloc((void**)&var, size));
 
-<<<<<<< HEAD
   size_of_rho_v     = lbpar_gpu->number_of_nodes * sizeof(LB_rho_v_gpu);
   size_of_rho_v_pi  = lbpar_gpu->number_of_nodes * sizeof(LB_rho_v_pi_gpu);
-  size_of_forces    = lbpar_gpu->number_of_particles * sizeof(LB_particle_force_gpu);
-  size_of_positions = lbpar_gpu->number_of_particles * sizeof(LB_particle_gpu);
-  size_of_seed      = lbpar_gpu->number_of_particles * sizeof(LB_particle_seed_gpu);
-=======
-  if(initflag){
-    cudaFree(device_values);
-    cudaFree(nodes_a.vd);
-    cudaFree(nodes_b.vd);
-    cudaFree(nodes_a.seed);
-    cudaFree(nodes_b.seed);
-    cudaFree(nodes_a.boundary);
-    cudaFree(nodes_b.boundary);
-    cudaFree(node_f.force);
-    cudaFree(gpu_check);
-  }
-  /** Allocate structs in device memory*/
-  size_of_values = lbpar_gpu->number_of_nodes * sizeof(LB_values_gpu);
-
-  cuda_safe_mem(cudaMalloc((void**)&device_values, size_of_values));
-
->>>>>>> 5125f6e0
-
-  /* TODO: this is a almost a copy copy of  device_rho_v thik about eliminating it, and maybe pi can be added to device_rho_v in this case*/
-  alloc_and_check(print_rho_v_pi  , size_of_rho_v_pi);
-  alloc_and_check(nodes_a.vd      , lbpar_gpu->number_of_nodes * 19 * LB_COMPONENTS * sizeof(float));
-  alloc_and_check(nodes_b.vd      , lbpar_gpu->number_of_nodes * 19 * LB_COMPONENTS * sizeof(float));   
-  alloc_and_check(node_f.force    , lbpar_gpu->number_of_nodes * 3  * LB_COMPONENTS * sizeof(float));
-
-  alloc_and_check(nodes_a.seed    , lbpar_gpu->number_of_nodes * sizeof( int));
-  alloc_and_check(nodes_a.boundary, lbpar_gpu->number_of_nodes * sizeof( int));
-  alloc_and_check(nodes_b.seed    , lbpar_gpu->number_of_nodes * sizeof( int));
-  alloc_and_check(nodes_b.boundary, lbpar_gpu->number_of_nodes * sizeof( int));
-
-//maybe coalesced alloc  
-<<<<<<< HEAD
-  alloc_and_check(particle_force  , size_of_forces);
-  alloc_and_check(particle_data   , size_of_positions);
-  alloc_and_check(part, size_of_seed);
-
-  /**check flag if lb gpu init works*/
-  alloc_and_check(gpu_check, sizeof(int));
-  h_gpu_check = (int*)malloc(sizeof(int));
-  
+
   /** Allocate structs in device memory*/
   if(extended_values_flag==0) { 
               alloc_and_check(device_rho_v, size_of_rho_v);
@@ -2095,16 +1953,23 @@
               /* see the notes to the stucture device_rho_v_pi above...*/
               alloc_and_check(device_rho_v_pi, size_of_rho_v_pi);
   }
-	
-=======
+
+
+  /* TODO: this is a almost a copy copy of  device_rho_v thik about eliminating it, and maybe pi can be added to device_rho_v in this case*/
+  alloc_and_check(print_rho_v_pi  , size_of_rho_v_pi);
+  alloc_and_check(nodes_a.vd      , lbpar_gpu->number_of_nodes * 19 * LB_COMPONENTS * sizeof(float));
+  alloc_and_check(nodes_b.vd      , lbpar_gpu->number_of_nodes * 19 * LB_COMPONENTS * sizeof(float));   
+  alloc_and_check(node_f.force    , lbpar_gpu->number_of_nodes * 3  * LB_COMPONENTS * sizeof(float));
+
+  alloc_and_check(nodes_a.seed    , lbpar_gpu->number_of_nodes * sizeof( int));
+  alloc_and_check(nodes_a.boundary, lbpar_gpu->number_of_nodes * sizeof( int));
+  alloc_and_check(nodes_b.seed    , lbpar_gpu->number_of_nodes * sizeof( int));
+  alloc_and_check(nodes_b.boundary, lbpar_gpu->number_of_nodes * sizeof( int));
+
   gpu_init_particle_comm();
 
->>>>>>> 5125f6e0
-	
   /**write parameters in const memory*/
   cuda_safe_mem(cudaMemcpyToSymbol(para, lbpar_gpu, sizeof(LB_parameters_gpu)));
-
-
   /** values for the kernel call */
   int threads_per_block = 64;
   int blocks_per_grid_y = 4;
@@ -2120,19 +1985,6 @@
         
   KERNELCALL(reset_boundaries, dim_grid, threads_per_block, (nodes_a, nodes_b));
 
-<<<<<<< HEAD
-=======
-  /** calc of veloctiydensities from given parameters and initialize the Node_Force array with zero */
-  KERNELCALL(calc_n_equilibrium, dim_grid, threads_per_block, (nodes_a, gpu_check));
-  
-  /** make sure particle data is communicated to the GPU */
-  gpu_init_particle_comm();
-  
->>>>>>> 5125f6e0
-  KERNELCALL(reinit_node_force, dim_grid, threads_per_block, (node_f));
-  /** init part forces with zero TODO check this: should be initialized with external value instead*/
-  if(lbpar_gpu->number_of_particles) KERNELCALL(init_particle_force, dim_grid_particles, threads_per_block_particles, (particle_force, part));
-
   #ifdef SHANCHEN
   // TODO FIXME: 
   /* We must add shan-chen forces, which are zero only if the densities are uniform*/
@@ -2140,6 +1992,11 @@
 
   /** calc of veloctiydensities from given parameters and initialize the Node_Force array with zero */
   KERNELCALL(calc_n_equilibrium, dim_grid, threads_per_block, (nodes_a, device_rho_v ,node_f, gpu_check));	
+  
+  /** make sure particle data is communicated to the GPU */
+  gpu_init_particle_comm();
+  KERNELCALL(reinit_node_force, dim_grid, threads_per_block, (node_f));
+
 
   intflag = 1;
   current_nodes = &nodes_a;
@@ -2276,32 +2133,8 @@
     int blocks_per_grid_particles_x = (lbpar_gpu.number_of_particles + threads_per_block_particles * blocks_per_grid_particles_y - 1)/(threads_per_block_particles * blocks_per_grid_particles_y);
     dim3 dim_grid_particles = make_uint3(blocks_per_grid_particles_x, blocks_per_grid_particles_y, 1);
 
-<<<<<<< HEAD
-  KERNELCALL(calc_fluid_particle_ia, dim_grid_particles, threads_per_block_particles, (*current_nodes, particle_data, particle_force, node_f, part,device_rho_v));
-}
-/** setup and call kernel to copy particle forces to host
- * @param *host_forces contains the particle force computed on the GPU
-*/
-void lb_copy_forces_GPU(LB_particle_force_gpu *host_forces){
-=======
->>>>>>> 5125f6e0
-
-
-<<<<<<< HEAD
-    /** values for the particle kernel */
-  int threads_per_block_particles = 64;
-  int blocks_per_grid_particles_y = 4;
-  int blocks_per_grid_particles_x = (lbpar_gpu.number_of_particles + threads_per_block_particles * blocks_per_grid_particles_y - 1)/(threads_per_block_particles * blocks_per_grid_particles_y);
-  dim3 dim_grid_particles = make_uint3(blocks_per_grid_particles_x, blocks_per_grid_particles_y, 1);
-
-  /** reset part forces with zero*/
-  KERNELCALL(reset_particle_force, dim_grid_particles, threads_per_block_particles, (particle_force));
-	
-  cudaThreadSynchronize(); 
-=======
-    KERNELCALL(calc_fluid_particle_ia, dim_grid_particles, threads_per_block_particles, (*current_nodes, gpu_get_particle_pointer(), gpu_get_particle_force_pointer(), node_f, gpu_get_particle_seed_pointer()));
-  }
->>>>>>> 5125f6e0
+    KERNELCALL(calc_fluid_particle_ia, dim_grid_particles, threads_per_block_particles, (*current_nodes, gpu_get_particle_pointer(), gpu_get_particle_force_pointer(), node_f, gpu_get_particle_seed_pointer(),device_rho_v));
+  }
 }
 
 /** setup and call kernel for getting macroscopic fluid values of all nodes
@@ -2546,8 +2379,8 @@
 */
 void reinit_parameters_GPU(LB_parameters_gpu *lbpar_gpu){
   /**write parameters in const memory*/
-  cuda_safe_mem(cudaMemcpyToSymbol(para, lbpar_gpu, sizeof(LB_parameters_gpu)));
-
+  cuda_safe_mem(cudaMemcpyToSymbol(para2, lbpar_gpu, sizeof(LB_parameters_gpu)));
+  exit(printf("here 2 \n"));
 }
 /**integration kernel for the lb gpu fluid update called from host */
 void lb_integrate_GPU(){
@@ -2603,17 +2436,4 @@
 #endif
 }
 
-<<<<<<< HEAD
-=======
-/** free gpu memory kernel called from the host (not used anymore) */
-void lb_free_GPU(){
-  // Free device memory
-  cudaFree(device_values);
-  cudaFree(&para);
-  cudaFree(&nodes_a);
-  cudaFree(&nodes_b);
-  cudaFree(&node_f);
-  cudaStreamDestroy(stream[0]);
-}
->>>>>>> 5125f6e0
 #endif /* LB_GPU */