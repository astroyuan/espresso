/*
  Copyright (C) 2010,2011,2012,2013 The ESPResSo project
  Copyright (C) 2002,2003,2004,2005,2006,2007,2008,2009,2010 
    Max-Planck-Institute for Polymer Research, Theory Group
  
  This file is part of ESPResSo.
  
  ESPResSo is free software: you can redistribute it and/or modify
  it under the terms of the GNU General Public License as published by
  the Free Software Foundation, either version 3 of the License, or
  (at your option) any later version.
  
  ESPResSo is distributed in the hope that it will be useful,
  but WITHOUT ANY WARRANTY; without even the implied warranty of
  MERCHANTABILITY or FITNESS FOR A PARTICULAR PURPOSE.  See the
  GNU General Public License for more details.
  
  You should have received a copy of the GNU General Public License
  along with this program.  If not, see <http://www.gnu.org/licenses/>. 
*/
/** \file particle_data.c
    This file contains everything related to particle storage. If you want to add a new
    property to the particles, it is probably a good idea to modify \ref Particle to give
    scripts access to that property. You always have to modify two positions: first the
    print section, where you should add your new data at the end, and second the read
    section where you have to find a nice and short name for your property to appear in
    the Tcl code. Then you just parse your part out of argc and argv.

    The corresponding header file is particle_data.h.
*/
#include <stdlib.h>
#include <string.h>
#include <math.h>
#include <mpi.h>
#include "utils.h"
#include "particle_data.h"
#include "global.h"
#include "communication.h"
#include "grid.h"
#include "interaction_data.h"
#include "integrate.h"
#include "cells.h"
#include "rotation.h"
#include "virtual_sites.h"

/************************************************
 * defines
 ************************************************/

/** granularity of the particle buffers in particles */
#define PART_INCREMENT 8

/** my magic MPI code for send/recv_particles */
#define REQ_SNDRCV_PART 0xaa

/************************************************
 * variables
 ************************************************/

int max_seen_particle = -1;
int n_total_particles = 0;
int max_particle_node = 0;
int *particle_node = NULL;
int max_local_particles = 0;
Particle **local_particles = NULL;
Particle *partCfg = NULL;
int partCfgSorted = 0;

/** bondlist for partCfg, if bonds are needed */
IntList partCfg_bl = { NULL, 0, 0 };

/************************************************
 * local functions
 ************************************************/

/** Remove bond from particle if possible */
int try_delete_bond(Particle *part, int *bond);

/** Remove exclusion from particle if possible */
void try_delete_exclusion(Particle *part, int part2);

/** Insert an exclusion if not already set */
void try_add_exclusion(Particle *part, int part2);

/** Automatically add the next \<distance\> neighbors in each molecule to the exclusion list.
    This uses the bond topology obtained directly from the particles, since only this contains
    the full topology, in contrast to \ref topology::topology. To easily setup the bonds, all data
    should be on a single node, therefore the \ref partCfg array is used. With large amounts
    of particles, you should avoid this function and setup exclusions manually. */
void auto_exclusion(int distance);

/************************************************
 * particle initialization functions
 ************************************************/

void init_particle(Particle *part)
{
  /* ParticleProperties */
  part->p.identity = -1;
  part->p.type     = 0;
  part->p.mol_id   = -1;

#ifdef MASS
  part->p.mass     = 1.0;
#endif

#ifdef ROTATIONAL_INERTIA
  part->p.rinertia[0] = 1.0;
  part->p.rinertia[1] = 1.0;
  part->p.rinertia[2] = 1.0;
#endif

#ifdef ELECTROSTATICS
  part->p.q        = 0.0;
#endif

#ifdef LB_ELECTROHYDRODYNAMICS
  part->p.mu_E[0]   = 0.0;
  part->p.mu_E[1]   = 0.0;
  part->p.mu_E[2]   = 0.0;
#endif

  /* ParticlePosition */
  part->r.p[0]     = 0.0;
  part->r.p[1]     = 0.0;
  part->r.p[2]     = 0.0;

#ifdef BOND_CONSTRAINT
  part->r.p_old[0] = 0.0;
  part->r.p_old[1] = 0.0;
  part->r.p_old[2] = 0.0;
#endif

#ifdef ROTATION
  part->r.quat[0]  = 1.0;
  part->r.quat[1]  = 0.0;
  part->r.quat[2]  = 0.0;
  part->r.quat[3]  = 0.0;

  part->r.quatu[0]  = 0.0;
  part->r.quatu[1]  = 0.0;
  part->r.quatu[2]  = 1.0;
#endif

#ifdef DIPOLES
  part->r.dip[0]    = 0.0;
  part->r.dip[1]    = 0.0;
  part->r.dip[2]    = 0.0;
  part->p.dipm      = 0.0;
#endif

  /* ParticleMomentum */
  part->m.v[0]     = 0.0;
  part->m.v[1]     = 0.0;
  part->m.v[2]     = 0.0;
#ifdef ROTATION
  part->m.omega[0] = 0.0;
  part->m.omega[1] = 0.0;
  part->m.omega[2] = 0.0;
#endif

  /* ParticleForce */
  part->f.f[0]     = 0.0;
  part->f.f[1]     = 0.0;
  part->f.f[2]     = 0.0;
#ifdef ROTATION
  part->f.torque[0] = 0.0;
  part->f.torque[1] = 0.0;
  part->f.torque[2] = 0.0;
#endif

  /* ParticleLocal */
  part->l.p_old[0]   = 0.0;
  part->l.p_old[1]   = 0.0;
  part->l.p_old[2]   = 0.0;
  part->l.i[0]       = 0;
  part->l.i[1]       = 0;
  part->l.i[2]       = 0;

  #ifdef GHMC

    /* Last Saved ParticlePosition */
    part->l.r_ls.p[0]     = 0.0;
    part->l.r_ls.p[1]     = 0.0;
    part->l.r_ls.p[2]     = 0.0;

  #ifdef BOND_CONSTRAINT
    part->l.r_ls.p_old[0] = 0.0;
    part->l.r_ls.p_old[1] = 0.0;
    part->l.r_ls.p_old[2] = 0.0;
  #endif

  #ifdef ROTATION
    part->l.r_ls.quat[0]  = 1.0;
    part->l.r_ls.quat[1]  = 0.0;
    part->l.r_ls.quat[2]  = 0.0;
    part->l.r_ls.quat[3]  = 0.0;

    part->l.r_ls.quatu[0]  = 0.0;
    part->l.r_ls.quatu[1]  = 0.0;
    part->l.r_ls.quatu[2]  = 1.0;
  #endif

  #ifdef DIPOLES
    part->l.r_ls.dip[0]    = 0.0;
    part->l.r_ls.dip[1]    = 0.0;
    part->l.r_ls.dip[2]    = 0.0;
    //part->l.p_ls.dipm      = 0.0;
  #endif

    /* Last Saved ParticleMomentum */
    part->l.m_ls.v[0]     = 0.0;
    part->l.m_ls.v[1]     = 0.0;
    part->l.m_ls.v[2]     = 0.0;
  #ifdef ROTATION
    part->l.m_ls.omega[0] = 0.0;
    part->l.m_ls.omega[1] = 0.0;
    part->l.m_ls.omega[2] = 0.0;
  #endif

#endif

#ifdef EXTERNAL_FORCES
  part->l.ext_flag   = 0;
  part->l.ext_force[0] = 0.0;
  part->l.ext_force[1] = 0.0;
  part->l.ext_force[2] = 0.0;
#endif

  init_intlist(&(part->bl));
#ifdef EXCLUSIONS
  init_intlist(&(part->el));
#endif

#ifdef VIRTUAL_SITES
  part->p.isVirtual      = 0;
#endif

#ifdef VIRTUAL_SITES_RELATIVE
  part->p.vs_relative_to_particle_id      = 0;
  part->p.vs_relative_distance =0;
#endif

#ifdef GHOST_FLAG
  part->l.ghost        = 0;
#endif

#ifdef ADRESS
  part->p.adress_weight = 1.0;
#endif

#ifdef LANGEVIN_PER_PARTICLE
  part->p.T = -1.0;
  part->p.gamma = -1.0;
#endif

}

void free_particle(Particle *part) {
  realloc_intlist(&(part->bl), 0);
#ifdef EXCLUSIONS
  realloc_intlist(&(part->el), 0);
#endif
}


/************************************************
 * organizational functions
 ************************************************/

void updatePartCfg(int bonds_flag)
{
  int j;

  if(partCfg)
    return;

  partCfg = malloc(n_total_particles*sizeof(Particle));
  if (bonds_flag != WITH_BONDS)
    mpi_get_particles(partCfg, NULL);
  else
    mpi_get_particles(partCfg,&partCfg_bl);

  for(j=0; j<n_total_particles; j++)
    unfold_position(partCfg[j].r.p,partCfg[j].l.i);
  partCfgSorted = 0;
#ifdef VIRTUAL_SITES
  if ((sortPartCfg()==0)||(update_mol_pos_cfg()==0)){
     freePartCfg();
  }
#endif
}

int sortPartCfg()
{
  int i;
  Particle *sorted;

  if (!partCfg)
    updatePartCfg(WITHOUT_BONDS);

  if (partCfgSorted)
    return 1;

  if (n_total_particles != max_seen_particle + 1)
    return 0;

  sorted = malloc(n_total_particles*sizeof(Particle));
  for(i = 0; i < n_total_particles; i++)
    memcpy(&sorted[partCfg[i].p.identity], &partCfg[i], sizeof(Particle));
  free(partCfg);
  partCfg = sorted;

  partCfgSorted = 1;

  return 1;
}

void freePartCfg()
{
  free(partCfg);
  partCfg = NULL;
  realloc_intlist(&partCfg_bl, 0);
}

/** resize \ref local_particles.
    \param part the highest existing particle
*/
void realloc_local_particles(int part)
{
  if (part >= max_local_particles) {
    /* round up part + 1 in granularity PART_INCREMENT */
    max_local_particles = PART_INCREMENT*((part + PART_INCREMENT)/PART_INCREMENT);
    local_particles = (Particle **)realloc(local_particles, sizeof(Particle *)*max_local_particles);
  }
}

/** resize \ref particle_node.
    This procedure is only used on the master node in Tcl mode.
    \param part the highest existing particle
*/
static void realloc_particle_node(int part)
{
  if (part >= max_particle_node) {
    /* round up part + 1 in granularity PART_INCREMENT */
    max_particle_node = PART_INCREMENT*((part + PART_INCREMENT)/PART_INCREMENT);
    particle_node = (int *)realloc(particle_node, sizeof(int)*max_particle_node);
  }
}

void particle_invalidate_part_node()
{
  /* invalidate particle->node data */
  if (particle_node) {
    free(particle_node);
    particle_node = NULL;
    max_particle_node = 0;
  }
}

void build_particle_node()
{
  realloc_particle_node(max_seen_particle);
  mpi_who_has();
}

void init_particlelist(ParticleList *pList)
{
  pList->n    = 0;
  pList->max  = 0;
  pList->part = NULL;
}

int realloc_particlelist(ParticleList *l, int size)
{
  int old_max = l->max;
  Particle *old_start = l->part;

  PART_TRACE(fprintf(stderr, "%d: realloc_particlelist %p: %d/%d->%d\n", this_node,
		     l, l->n, l->max, size));

  if (size < l->max) {
    if (size == 0)
      /* to be able to free an array again */
      l->max = 0;
    else
      /* shrink not as fast, just lose half, rounded up */
      l->max = PART_INCREMENT*(((l->max + size + 1)/2 +
				PART_INCREMENT - 1)/PART_INCREMENT);
  }
  else
    /* round up */
    l->max = PART_INCREMENT*((size + PART_INCREMENT - 1)/PART_INCREMENT);
  if (l->max != old_max)
    l->part = (Particle *) realloc(l->part, sizeof(Particle)*l->max);
  return l->part != old_start;
}

void update_local_particles(ParticleList *pl)
{
  Particle *p = pl->part;
  int n = pl->n, i;
  for (i = 0; i < n; i++)
    local_particles[p[i].p.identity] = &p[i];
}

Particle *got_particle(ParticleList *l, int id)
{
  int i;

  for (i = 0; i < l->n; i++)
    if (l->part[i].p.identity == id)
      break;
  if (i == l->n)
    return NULL;
  return &(l->part[i]);
}

Particle *append_unindexed_particle(ParticleList *l, Particle *part)
{
  Particle *p;

  realloc_particlelist(l, ++l->n);
  p = &l->part[l->n - 1];

  memcpy(p, part, sizeof(Particle));
  return p;
}

Particle *append_indexed_particle(ParticleList *l, Particle *part)
{
  int re;
  Particle *p;

  re = realloc_particlelist(l, ++l->n);
  p  = &l->part[l->n - 1];

  memcpy(p, part, sizeof(Particle));

  if (re)
    update_local_particles(l);
  else
    local_particles[p->p.identity] = p;
  return p;
}

Particle *move_unindexed_particle(ParticleList *dl, ParticleList *sl, int i)
{
  Particle *dst, *src, *end;

  realloc_particlelist(dl, ++dl->n);
  dst = &dl->part[dl->n - 1];
  src = &sl->part[i];
  end = &sl->part[sl->n - 1];
  memcpy(dst, src, sizeof(Particle));
  if ( src != end )
    memcpy(src, end, sizeof(Particle));
  sl->n -= 1;
  realloc_particlelist(sl, sl->n);
  return dst;
}

Particle *move_indexed_particle(ParticleList *dl, ParticleList *sl, int i)
{
  int re = realloc_particlelist(dl, ++dl->n);
  Particle *dst = &dl->part[dl->n - 1];
  Particle *src = &sl->part[i];
  Particle *end = &sl->part[sl->n - 1];

  memcpy(dst, src, sizeof(Particle));
  if (re) {
    //fprintf(stderr, "%d: m_i_p: update destination list after realloc\n",this_node);
    update_local_particles(dl); }
  else {
    //fprintf(stderr, "%d: m_i_p: update loc_part entry for moved particle (id %d)\n",this_node,dst->p.identity);
    local_particles[dst->p.identity] = dst;
  }
  if ( src != end ) {
    //fprintf(stderr, "%d: m_i_p: copy end particle in source list (id %d)\n",this_node,end->p.identity);
    memcpy(src, end, sizeof(Particle));

  }
  if (realloc_particlelist(sl, --sl->n)) {
    //fprintf(stderr, "%d: m_i_p: update source list after realloc\n",this_node);
    update_local_particles(sl); }
  else if ( src != end ) {
    //fprintf(stderr, "%d: m_i_p: update loc_part entry for end particle (id %d)\n",this_node,src->p.identity);
    local_particles[src->p.identity] = src; }
  return dst;
}

int get_particle_data(int part, Particle *data)
{
  int pnode;
  if (!particle_node)
    build_particle_node();

  if (part < 0 || part > max_seen_particle)
    return ES_ERROR;

  pnode = particle_node[part];
  if (pnode == -1)
    return ES_ERROR;
  mpi_recv_part(pnode, part, data);
  return ES_OK;
}

int place_particle(int part, double p[3])
{
  int new, i;
  int pnode, retcode = ES_PART_OK;

  if (part < 0)
    return ES_PART_ERROR;

  if (!particle_node)
    build_particle_node();

  pnode = (part <= max_seen_particle) ? particle_node[part] : -1;
  new = (pnode == -1);
  if (new) {
    /* new particle, node by spatial position */
    pnode = cell_structure.position_to_node(p);

    /* master node specific stuff */
    realloc_particle_node(part);
    particle_node[part] = pnode;

    /* fill up possible gap */
    for (i = max_seen_particle + 1; i < part; i++)
      particle_node[i] = -1;

    retcode = ES_PART_CREATED;

    mpi_place_new_particle(pnode, part, p);
//#ifdef GRANDCANONICAL 
//  if ( Type_array_init ) { 
//	  if ( add_particle_to_list(part) ==  ES_ERROR ){
//		  return ES_ERROR;
//	  }
//  }
//#endif


  } else {
    mpi_place_particle(pnode, part, p);
  }

  return retcode;
}

int set_particle_v(int part, double v[3])
{
  int pnode;
  if (!particle_node)
    build_particle_node();

  if (part < 0 || part > max_seen_particle)
    return ES_ERROR;
  pnode = particle_node[part];

  if (pnode == -1)
    return ES_ERROR;
  mpi_send_v(pnode, part, v);
  return ES_OK;
}

int set_particle_f(int part, double F[3])
{
  int pnode;
  if (!particle_node)
    build_particle_node();

  if (part < 0 || part > max_seen_particle)
    return ES_ERROR;
  pnode = particle_node[part];

  if (pnode == -1)
    return ES_ERROR;
  mpi_send_f(pnode, part, F);
  return ES_OK;
}

#ifdef MASS
int set_particle_mass(int part, double mass)
{
  int pnode;
  if (!particle_node)
    build_particle_node();

  if (part < 0 || part > max_seen_particle)
    return ES_ERROR;
  pnode = particle_node[part];

  if (pnode == -1)
    return ES_ERROR;
  mpi_send_mass(pnode, part, mass);
  return ES_OK;
}
#endif

#ifdef ROTATIONAL_INERTIA
int set_particle_rotational_inertia(int part, double rinertia[3])
{
  int pnode;
  if (!particle_node)
    build_particle_node();

  if (part < 0 || part > max_seen_particle)
    return ES_ERROR;
  pnode = particle_node[part];

  if (pnode == -1)
    return ES_ERROR;
  mpi_send_rotational_inertia(pnode, part, rinertia);
  return ES_OK;
}
#endif

#ifdef DIPOLES
int set_particle_dipm(int part, double dipm)
{
  int pnode;
  if (!particle_node)
    build_particle_node();

  if (part < 0 || part > max_seen_particle)
    return ES_ERROR;
  pnode = particle_node[part];

  if (pnode == -1)
    return ES_ERROR;
  mpi_send_dipm(pnode, part, dipm);
  return ES_OK;
}

int set_particle_dip(int part, double dip[3])
{
  int pnode;
  
  if (!particle_node)
    build_particle_node();

  if (part < 0 || part > max_seen_particle)
    return ES_ERROR;
  pnode = particle_node[part];

  if (pnode == -1)
    return ES_ERROR;
  mpi_send_dip(pnode, part, dip);

  return ES_OK;
}

#endif

#ifdef VIRTUAL_SITES
int set_particle_virtual(int part, int isVirtual)
{
  int pnode;
  if (!particle_node)
    build_particle_node();

  if (part < 0 || part > max_seen_particle)
    return ES_ERROR;
  pnode = particle_node[part];

  if (pnode == -1)
    return ES_ERROR;
  mpi_send_virtual(pnode, part, isVirtual); 
  return ES_OK;
}
#endif

#ifdef VIRTUAL_SITES_RELATIVE
int set_particle_vs_relative(int part, int vs_relative_to, double vs_distance)
{
  // Find out, on what node the particle is
  int pnode;
  if (!particle_node)
    build_particle_node();

  if (part < 0 || part > max_seen_particle)
    return ES_ERROR;
  pnode = particle_node[part];

  if (pnode == -1)
    return ES_ERROR;
  
  // Send the stuff
  mpi_send_vs_relative(pnode, part, vs_relative_to, vs_distance);
  return ES_OK;
}
#endif

int set_particle_q(int part, double q)
{
  int pnode;
  if (!particle_node)
    build_particle_node();

  if (part < 0 || part > max_seen_particle)
    return ES_ERROR;
  pnode = particle_node[part];

  if (pnode == -1)
    return ES_ERROR;
  mpi_send_q(pnode, part, q);
  return ES_OK;
}

#ifdef LB_ELECTROHYDRODYNAMICS
int set_particle_mu_E(int part, double mu_E[3])
{
  int pnode;
  if (!particle_node)
    build_particle_node();

  if (part < 0 || part > max_seen_particle)
    return ES_ERROR;
  pnode = particle_node[part];

  if (pnode == -1)
    return ES_ERROR;
  mpi_send_mu_E(pnode, part, mu_E);
  return ES_OK;
}
#endif

int set_particle_type(int part, int type)
{

  int pnode;
  make_particle_type_exist(type);

  if (!particle_node)
    build_particle_node();

  if (part < 0 || part > max_seen_particle)
    return ES_ERROR;
  pnode = particle_node[part];

  if (pnode == -1)
    return ES_ERROR;

#ifdef GRANDCANONICAL 
// check if the particle exists already and the type is changed, then remove it from the list which contains it
  Particle *cur_par = (Particle *) malloc( sizeof(Particle) );
  if ( Type_array_init ) {
	  if ( cur_par != (Particle *) 0 ) {
		  if ( get_particle_data(part, cur_par) != ES_ERROR ) {
			  int prev_type = cur_par->p.type;
			  if ( prev_type != type ) {
			  // particle existed before so delete it from the list
			  remove_id_type_array(part, prev_type);
			  }
		  }
	  }
	  free(cur_par);
  }

#endif
  mpi_send_type(pnode, part, type);

#ifdef GRANDCANONICAL
  if ( Type_array_init ) { 
	  if ( add_particle_to_list(part, type) ==  ES_ERROR ){
		  //Tcl_AppendResult(interp, "gc particle add failed", (char *) NULL);
		  return ES_ERROR;
	  }
  }
#endif
  

  return ES_OK;
}

int set_particle_mol_id(int part, int mid)
{
  int pnode;

  if (!particle_node)
    build_particle_node();

  if (part < 0 || part > max_seen_particle)
    return ES_ERROR;
  pnode = particle_node[part];

  if (pnode == -1)
    return ES_ERROR;
  mpi_send_mol_id(pnode, part, mid);
  return ES_OK;
}

#ifdef ROTATION
int set_particle_quat(int part, double quat[4])
{
  int pnode;
  if (!particle_node)
    build_particle_node();

  if (part < 0 || part > max_seen_particle)
    return ES_ERROR;
  pnode = particle_node[part];

  if (pnode == -1)
    return ES_ERROR;
  mpi_send_quat(pnode, part, quat);
  return ES_OK;
}

int set_particle_omega(int part, double omega[3])
{
  int pnode;
  if (!particle_node)
    build_particle_node();

  if (part < 0 || part > max_seen_particle)
    return ES_ERROR;
  pnode = particle_node[part];

  if (pnode == -1)
    return ES_ERROR;
  mpi_send_omega(pnode, part, omega);
  return ES_OK;
}

int set_particle_torque(int part, double torque[3])
{
  int pnode;
  if (!particle_node)
    build_particle_node();

  if (part < 0 || part > max_seen_particle)
    return ES_ERROR;
  pnode = particle_node[part];

  if (pnode == -1)
    return ES_ERROR;
  mpi_send_torque(pnode, part, torque);
  return ES_OK;
}

#endif

#ifdef LANGEVIN_PER_PARTICLE
int set_particle_temperature(int part, double T)
{
  int pnode;
  if (!particle_node)
    build_particle_node();

  if (part < 0 || part > max_seen_particle)
    return ES_ERROR;
    
  pnode = particle_node[part];

  if (pnode == -1)
    return ES_ERROR;
    
  mpi_set_particle_temperature(pnode, part, T);
  return ES_OK;
}

int set_particle_gamma(int part, double gamma)
{
  int pnode;
  
  if (!particle_node)
    build_particle_node();

  if (part < 0 || part > max_seen_particle)
    return ES_ERROR;
    
  pnode = particle_node[part];

  if (pnode == -1)
    return ES_ERROR;
    
  mpi_set_particle_gamma(pnode, part, gamma);
  return ES_OK;
}
#endif

#ifdef EXTERNAL_FORCES
int set_particle_ext(int part, int flag, double force[3])
{
  int pnode;
  if (!particle_node)
    build_particle_node();

  if (part < 0 || part > max_seen_particle)
    return ES_ERROR;
  pnode = particle_node[part];

  if (pnode == -1)
    return ES_ERROR;
  mpi_send_ext(pnode, part, flag, PARTICLE_EXT_FORCE, force);
  return ES_OK;
}

int set_particle_fix(int part,  int flag)
{
  int pnode;
  if (!particle_node)
    build_particle_node();

  if (part < 0 || part > max_seen_particle)
    return ES_ERROR;
  pnode = particle_node[part];

  if (pnode == -1)
    return ES_ERROR;
  mpi_send_ext(pnode, part, flag, COORDS_FIX_MASK, NULL);
  return ES_OK;
}

#endif

int change_particle_bond(int part, int *bond, int delete)
{
  int pnode;
  if (!particle_node)
    build_particle_node();

  if (part < 0 || part > max_seen_particle)
    return ES_ERROR;
  pnode = particle_node[part];

  if (pnode == -1)
    return ES_ERROR;
  if(delete != 0 || bond == NULL)
    delete = 1;

  if (bond != NULL) {
    if (bond[0] < 0 || bond[0] >= n_bonded_ia) {
      char *errtxt = runtime_error(128 + ES_INTEGER_SPACE);
      ERROR_SPRINTF(errtxt, "{048 invalid/unknown bonded interaction type %d}", bond[0]);
      return ES_ERROR;
    }
  }
  return mpi_send_bond(pnode, part, bond, delete);
}

void remove_all_particles()
{
  mpi_remove_particle(-1, -1);
  realloc_particle_node(0);
}

int remove_particle(int part)
{
  int pnode;

#ifdef GRANDCANONICAL
  Particle *cur_par = (Particle *) malloc (sizeof(Particle));
  if (get_particle_data(part, cur_par) == ES_ERROR )
	  return ES_ERROR;
  int type = cur_par->p.type;
  free(cur_par);
  if (remove_id_type_array(part, type) == ES_ERROR )
	  return ES_ERROR;
#endif

  if (!particle_node)
    build_particle_node();

  if (part > max_seen_particle)
    return ES_ERROR;

  pnode = particle_node[part];
  if (pnode == -1)
    return ES_ERROR;

  particle_node[part] = -1;

  mpi_remove_particle(pnode, part);

  if (part == max_seen_particle) {
    while (max_seen_particle >= 0 && particle_node[max_seen_particle] == -1)
      max_seen_particle--;
    mpi_bcast_parameter(FIELD_MAXPART);
  }
  return ES_OK;
}

void local_remove_particle(int part)
{
  int ind, c;
  Particle *p = local_particles[part];
  ParticleList *pl = NULL, *tmp;

  /* the tricky - say ugly - part: determine
     the cell the particle is located in by checking
     wether the particle address is inside the array */
  for (c = 0; c < local_cells.n; c++) {
    tmp = local_cells.cell[c];
    ind = p - tmp->part;
    if (ind >= 0 && ind < tmp->n) {
      pl = tmp;
      break;
    }
  }
  if (!pl) {
    fprintf(stderr, "%d: INTERNAL ERROR: could not find cell of particle %d, exiting\n",
	    this_node, part);
    errexit();
  }

  free_particle(p);

  /* remove local_particles entry */
  local_particles[p->p.identity] = NULL;

  if (&pl->part[pl->n - 1] != p) {
    /* move last particle to free position */
    memcpy(p, &pl->part[pl->n - 1], sizeof(Particle));
    /* update the local_particles array for the moved particle */
    local_particles[p->p.identity] = p;
  }

  pl->n--;
}

void local_place_particle(int part, double p[3], int new)
{
  Cell *cell;
  double pp[3];
  int i[3], rl;
  Particle *pt;

  i[0] = 0;
  i[1] = 0;
  i[2] = 0;
  pp[0] = p[0];
  pp[1] = p[1];
  pp[2] = p[2];
  fold_position(pp, i);
  
  if (new) {
    /* allocate particle anew */
    cell = cell_structure.position_to_cell(pp);
    if (!cell) {
      fprintf(stderr, "%d: INTERNAL ERROR: particle %d at %f(%f) %f(%f) %f(%f) does not belong on this node\n",
	      this_node, part, p[0], pp[0], p[1], pp[1], p[2], pp[2]);
      errexit();
    }
    rl = realloc_particlelist(cell, ++cell->n);
    pt = &cell->part[cell->n - 1];
    init_particle(pt);

    pt->p.identity = part;
    if (rl)
      update_local_particles(cell);
    else
      local_particles[pt->p.identity] = pt;
  }
  else
    pt = local_particles[part];

  PART_TRACE(fprintf(stderr, "%d: local_place_particle: got particle id=%d @ %f %f %f\n",
		     this_node, part, p[0], p[1], p[2]));

  memcpy(pt->r.p, pp, 3*sizeof(double));
  memcpy(pt->l.i, i, 3*sizeof(int));
#ifdef BOND_CONSTRAINT
  memcpy(pt->r.p_old, pp, 3*sizeof(double));
#endif
}

void local_remove_all_particles()
{
  Cell *cell;
  int c;
  n_total_particles = 0;
  max_seen_particle = -1;
  for (c = 0; c < local_cells.n; c++) {
    Particle *p;
    int i,   np;
    cell = local_cells.cell[c];
    p = cell->part;
    np = cell->n;
    for (i = 0; i < np; i++)
      realloc_intlist(&p[i].bl, 0);
    cell->n = 0;
  }
}

void local_rescale_particles(int dir, double scale) {
  Particle *p,*p1;
  int j, c;
  Cell *cell;

  for (c = 0; c < local_cells.n; c++) {
    cell = local_cells.cell[c];
    p  = cell->part;
    for(j = 0; j < cell->n; j++) {
      p1 = &p[j];
      if(dir < 3)
	p1->r.p[dir] *= scale;
      else {
	p1->r.p[0] *= scale;
	p1->r.p[1] *= scale;
	p1->r.p[2] *= scale;
      }
    }
  }
}


void added_particle(int part)
{
  int i;

  n_total_particles++;

  if (part > max_seen_particle) {
    realloc_local_particles(part);
    /* fill up possible gap. Part itself is ESSENTIAL!!!  */
    for (i = max_seen_particle + 1; i <= part; i++)
      local_particles[i] = NULL;
    max_seen_particle = part;
  }
}

int local_change_bond(int part, int *bond, int delete)
{
  IntList *bl;
  Particle *p;
  int bond_size;
  int i;

  p = local_particles[part];
  if (delete)
    return try_delete_bond(p, bond);

  bond_size = bonded_ia_params[bond[0]].num + 1;
  bl = &(p->bl);
  realloc_intlist(bl, bl->n + bond_size);
  for(i = 0; i < bond_size; i++)
    bl->e[bl->n++] = bond[i];
  return ES_OK;
}

int try_delete_bond(Particle *part, int *bond)
{
  IntList *bl = &part->bl;
  int i, j, type, partners;

  if (!bond) {
    realloc_intlist(bl, bl->n = 0);
    return ES_OK;
  }

  for (i = 0; i < bl->n;) {
    type = bl->e[i];
    partners = bonded_ia_params[type].num;
    if (type != bond[0])
      i += 1 + partners;
    else {
      for(j = 1; j <= partners; j++)
      { 
	if (bond[j] != bl->e[i + j])
	  break;
      }
      if (j > partners) {
	bl->n -= 1 + partners;
	memcpy(bl->e + i, bl->e + i + 1 + partners, sizeof(int)*(bl->n - i));
	realloc_intlist(bl, bl->n);
	return ES_OK;
      }
      i += 1 + partners;
    }
  }
  return ES_ERROR;
}

void remove_all_bonds_to(int identity)
{
  Cell *cell;
  int p, np, c;
  Particle *part;

  for (c = 0; c < local_cells.n; c++) {
    cell = local_cells.cell[c];
    np = cell->n;
    part = cell->part;
    for (p = 0; p < np; p++) {
      IntList *bl = &part[p].bl;
      int i, j, partners;

      for (i = 0; i < bl->n;) {
	partners = bonded_ia_params[bl->e[i]].num;
	for(j = 1; j <= partners; j++)
	  if (bl->e[i + j] == identity)
	    break;
	if (j <= partners) {
	  bl->n -= 1 + partners;
	  memcpy(bl->e + i, bl->e + i + 1 + partners,
		 sizeof(int)*(bl->n - i));
	  realloc_intlist(bl, bl->n);
	}
	else
          i += 1 + partners;
      }
      if (i != bl->n) {
	fprintf(stderr, "%d: INTERNAL ERROR: bond information corrupt for particle %d, exiting...\n",
		this_node, part[p].p.identity);
	errexit();
      }
    }
  }
}

#ifdef EXCLUSIONS
void local_change_exclusion(int part1, int part2, int delete)
{
  Cell *cell;
  int p, np, c;
  Particle *part;

  if (part1 == -1 && part2 == -1) {
    /* delete all exclusions */
    for (c = 0; c < local_cells.n; c++) {
      cell = local_cells.cell[c];
      np = cell->n;
      part = cell->part;
      for (p = 0; p < np; p++)
	realloc_intlist(&part[p].el, part[p].el.n = 0);
    }
    return;
  }

  /* part1, if here */
  part = local_particles[part1];
  if (part) {
    if (delete)
      try_delete_exclusion(part, part2);
    else
      try_add_exclusion(part, part2);
  }

  /* part2, if here */
  part = local_particles[part2];
  if (part) {
    if (delete)
      try_delete_exclusion(part, part1);
    else
      try_add_exclusion(part, part1);
  }
}

void try_add_exclusion(Particle *part, int part2)
{
  int i;
  for (i = 0; i < part->el.n; i++)
    if (part->el.e[i] == part2)
      return;
  
  realloc_intlist(&part->el, part->el.n + 1);
  part->el.e[part->el.n++] = part2;
}

void try_delete_exclusion(Particle *part, int part2)
{
  IntList *el = &part->el;
  int i;

  for (i = 0; i < el->n;) {
    if (el->e[i] == part2) {
      el->n--;
      memcpy(el->e + i, el->e + i + 1, sizeof(int)*(el->n - i));
      realloc_intlist(el, el->n);
      break;
    }
  }
}
#endif

void send_particles(ParticleList *particles, int node)
{
  int pc;
  /* Dynamic data, bonds and exclusions */
  IntList local_dyn;

  PART_TRACE(fprintf(stderr, "%d: send_particles %d to %d\n", this_node, particles->n, node));

  MPI_Send(&particles->n, 1, MPI_INT, node, REQ_SNDRCV_PART, comm_cart);
  MPI_Send(particles->part, particles->n*sizeof(Particle),
	   MPI_BYTE, node, REQ_SNDRCV_PART, comm_cart);

  init_intlist(&local_dyn);
  for (pc = 0; pc < particles->n; pc++) {
    Particle *p = &particles->part[pc];
    int size =  local_dyn.n + p->bl.n;
#ifdef EXCLUSIONS
    size += p->el.n;
#endif
    realloc_intlist(&local_dyn, size);
    memcpy(local_dyn.e + local_dyn.n, p->bl.e, p->bl.n*sizeof(int));
    local_dyn.n += p->bl.n;
#ifdef EXCLUSIONS
    memcpy(local_dyn.e + local_dyn.n, p->el.e, p->el.n*sizeof(int));
    local_dyn.n += p->el.n;
#endif
  }

  PART_TRACE(fprintf(stderr, "%d: send_particles sending %d bond ints\n", this_node, local_dyn.n));
  if (local_dyn.n > 0) {
    MPI_Send(local_dyn.e, local_dyn.n*sizeof(int),
	     MPI_BYTE, node, REQ_SNDRCV_PART, comm_cart);
    realloc_intlist(&local_dyn, 0);
  }

  /* remove particles from this nodes local list and free data */
  for (pc = 0; pc < particles->n; pc++) {
    local_particles[particles->part[pc].p.identity] = NULL;
    free_particle(&particles->part[pc]);
  }

  realloc_particlelist(particles, particles->n = 0);
}

void recv_particles(ParticleList *particles, int node)
{
  int transfer=0, read, pc;
  IntList local_dyn;

  PART_TRACE(fprintf(stderr, "%d: recv_particles from %d\n", this_node, node));

  MPI_Recv(&transfer, 1, MPI_INT, node,
	   REQ_SNDRCV_PART, comm_cart, MPI_STATUS_IGNORE);

  PART_TRACE(fprintf(stderr, "%d: recv_particles get %d\n", this_node, transfer));

  realloc_particlelist(particles, particles->n + transfer);
  MPI_Recv(&particles->part[particles->n], transfer*sizeof(Particle), MPI_BYTE, node,
	   REQ_SNDRCV_PART, comm_cart, MPI_STATUS_IGNORE);
  particles->n += transfer;

  init_intlist(&local_dyn);
  for (pc = particles->n - transfer; pc < particles->n; pc++) {
    Particle *p = &particles->part[pc];
    local_dyn.n += p->bl.n;
#ifdef EXCLUSIONS
    local_dyn.n += p->el.n;
#endif

    PART_TRACE(fprintf(stderr, "%d: recv_particles got particle %d\n", this_node, p->p.identity));
#ifdef ADDITIONAL_CHECKS
    if (local_particles[p->p.identity] != NULL) {
      fprintf(stderr, "%d: transmitted particle %d is already here...\n", this_node, p->p.identity);
      errexit();
    }
#endif
  }

  update_local_particles(particles);

  PART_TRACE(fprintf(stderr, "%d: recv_particles expecting %d bond ints\n", this_node, local_dyn.n));
  if (local_dyn.n > 0) {
    alloc_intlist(&local_dyn, local_dyn.n);
    MPI_Recv(local_dyn.e, local_dyn.n*sizeof(int), MPI_BYTE, node,
	     REQ_SNDRCV_PART, comm_cart, MPI_STATUS_IGNORE);
  }
  read = 0;
  for (pc = particles->n - transfer; pc < particles->n; pc++) {
    Particle *p = &particles->part[pc];
    if (p->bl.n > 0) {
      alloc_intlist(&p->bl, p->bl.n);
      memcpy(p->bl.e, &local_dyn.e[read], p->bl.n*sizeof(int));
      read += p->bl.n;
    }
    else
      p->bl.e = NULL;
#ifdef EXCLUSIONS
    if (p->el.n > 0) {
      alloc_intlist(&p->el, p->el.n);
      memcpy(p->el.e, &local_dyn.e[read], p->el.n*sizeof(int));
      read += p->el.n;
    }
    else
      p->el.e = NULL;
#endif
  }
  if (local_dyn.n > 0)
    realloc_intlist(&local_dyn, 0);
}

void add_partner(IntList *il, int i, int j, int distance)
{
    int k;
    if (j == i) return;
    for (k = 0; k < il->n; k += 2)
        if (il->e[k] == j)
            return;
    realloc_intlist(il, il->n + 2);
    il->e[il->n++] = j;
    il->e[il->n++] = distance;
}

#ifdef EXCLUSIONS

int change_exclusion(int part1, int part2, int delete)
{
  if (!particle_node)
    build_particle_node();

  if (part1 < 0 || part1 > max_seen_particle ||
      part2 < 0 || part2 > max_seen_particle ||
      part1 == part2 ||
      particle_node[part1] == -1 ||
      particle_node[part2] == -1)
    return ES_ERROR;

  mpi_send_exclusion(part1, part2, delete);
  return ES_OK;
}

void remove_all_exclusions()
{
  mpi_send_exclusion(-1, -1, 1);
}


void auto_exclusion(int distance)
{
  int count, p, i, j, p1, p2, p3, dist1, dist2;
  Bonded_ia_parameters *ia_params;
  Particle *part1;
  /* partners is a list containing the currently found excluded particles for each particle,
     and their distance, as a interleaved list */
  IntList *partners;

  updatePartCfg(WITH_BONDS);

  /* setup bond partners and distance list. Since we need to identify particles via their identity,
     we use a full sized array */
  partners    = malloc((max_seen_particle + 1)*sizeof(IntList));
  for (p = 0; p <= max_seen_particle; p++)
    init_intlist(&partners[p]);

  /* determine initial connectivity */
  for (p = 0; p < n_total_particles; p++) {
    part1 = &partCfg[p];
    p1    = part1->p.identity;
    for (i = 0; i < part1->bl.n;) {
      ia_params = &bonded_ia_params[part1->bl.e[i++]];
      if (ia_params->num == 1) {
	p2 = part1->bl.e[i++];
	/* you never know what the user does, may bond a particle to itself...? */
	if (p2 != p1) {
	  add_partner(&partners[p1], p1, p2, 1);
	  add_partner(&partners[p2], p2, p1, 1);
	}
      }
      else
	i += ia_params->num;
    }
  }

  /* calculate transient connectivity. For each of the current neighbors,
     also exclude their close enough neighbors.
  */
  for (count = 1; count < distance; count++) {
    for (p1 = 0; p1 <= max_seen_particle; p1++) {
      for (i = 0; i < partners[p1].n; i += 2) {
	p2 = partners[p1].e[i];
	dist1 = partners[p1].e[i + 1];
	if (dist1 > distance) continue;
	/* loop over all partners of the partner */
	for (j = 0; j < partners[p2].n; j += 2) {
	  p3 = partners[p2].e[j];
	  dist2 = dist1 + partners[p2].e[j + 1];
	  if (dist2 > distance) continue;
	  add_partner(&partners[p1], p1, p3, dist2);
	  add_partner(&partners[p3], p3, p1, dist2);
	}
      }
    }
  }

  /* setup the exclusions and clear the arrays. We do not setup the exclusions up there,
     since on_part_change clears the partCfg, so that we would have to restore it
     continously. Of course this could be optimized by bundling the exclusions, but this
     is only done once and the overhead is as much as for setting the bonds, which
     the user apparently accepted.
  */
  for (p = 0; p <= max_seen_particle; p++) {
    for (j = 0; j < partners[p].n; j++)
      if (p < partners[p].e[j]) change_exclusion(p, partners[p].e[j], 0);
    realloc_intlist(&partners[p], 0);
  }
  free(partners);
}

#endif


#ifdef GRANDCANONICAL 

int init_gc(void){
	if ( type_array == (TypeList *) NULL) {
	//stores the number of currently available type_list's 
	number_of_type_lists=10;

	Type.max_entry = 0;
	Index.max_entry = 0;

	type_array = (TypeList *) malloc(sizeof(TypeList) * number_of_type_lists);
	if ( type_array == (TypeList *) 0 )
		return ES_ERROR;

	GC_init = 1;
	Type_array_init = 0;
	}
	return ES_OK;
}

int init_type_array(int type){
	if (init_gc() == ES_ERROR)
		return ES_ERROR;

	updatePartCfg(WITHOUT_BONDS);

	if (!partCfg)
		return ES_ERROR;

	int type_index=-1;
	type_index= (Type.max_entry++);
	if ( type_index == number_of_type_lists ) {
		reallocate_global_type_list(number_of_type_lists*2);
	}

	Type.index = (int *) realloc ( (void *) Type.index, sizeof(int)*Type.max_entry);

	//reallocate the array that holds the particle type and points to the type index used for the type_list
	
	if ( type >= Index.max_entry ) { 
		Index.type= (int * ) realloc( (void *) Index.type, (type+1)*sizeof(int));
		Index.max_entry = type + 1;
	}
	for (int i=0; i<Type.max_entry; i++) 
		Index.type[i]=-1;

	if (Type.index == (int *) 0 || Index.type == (int *) 0)
		return ES_ERROR;

	//allocates a list for ids for as many entries as there are particles right now
	if ( !(partCfg) ||  type < 0 ) { 
		return ES_ERROR;
	}
	Type.index[type_index]=type;
	//fill in array type_index_of_type
	for (int i=0; i<Type.max_entry; i++ ) {
		Index.type[Type.index[i]] = i;
	}

	int t_c = 0; //index
	type_array[Index.type[type]].id_list = (int *) malloc (sizeof (int) * n_total_particles);
	for (int i=0; i<n_total_particles; i++) {
		if ( partCfg[i].p.type==type ) 
			type_array[Index.type[type]].id_list[t_c++]=partCfg[i].p.identity;
	}
	int max_size=n_total_particles;
	if ( t_c != 0 ) { 
		while ( t_c < (double) max_size/4.0) { 
			max_size= floor( (double ) max_size/2.0);
		}
		// now the array is shrinked to at least 4 times the highest entry
		type_array[Index.type[type]].id_list= (int *) realloc( (void *) type_array[Index.type[type]].id_list, sizeof(int)*2*max_size);
		type_array[Index.type[type]].max_entry = t_c;
		type_array[Index.type[type]].cur_size = max_size*2;
	} else {
		//no particles of the given type were found, so leave array size fixed at a reasonable start entry 64 ints in this case
		type_array[Index.type[type]].id_list= (int *) realloc( (void *) type_array[Index.type[type]].id_list, sizeof(int)*64);
		type_array[Index.type[type]].max_entry = t_c;
		type_array[Index.type[type]].cur_size = 64;
	}
	//fill remaining entries with -1
	for (int i=type_array[Index.type[type]].max_entry; i<type_array[Index.type[type]].cur_size; i++) {
		type_array[Index.type[type]].id_list[i] = -1;
	}
	Type_array_init = 1;
	return ES_OK;
}

int reallocate_type_array(int type){
	type_array[Index.type[type]].id_list = (int *) realloc ( (void *) type_array[Index.type[type]].id_list, sizeof (int) * type_array[Index.type[type]].cur_size * 2);	
	if (type_array[Index.type[type]].id_list == (int *) 0) {
		return ES_ERROR;
	}
	type_array[Index.type[type]].cur_size = type_array[Index.type[type]].cur_size*2;
	return ES_OK;
}

int remove_id_type_array(int part_id, int type){

	int l_err = 1;
	for ( int j = 0; j<Type.max_entry; j++){
		if ( Type.index[j] == type ) {
			l_err = 0;
			break;
		}
	}
	if ( l_err ) { 
		//there is no list which contains this type
		return ES_OK;
	}
	int in_type = Index.type[type];
	int temp_id = -1;
	int max = type_array[in_type].max_entry;
	for (int i=0; i<max; i++){
		if ( type_array[in_type].id_list[i] == part_id ) {
			temp_id = i;
			break;
		}
	}
	if ( temp_id == -1 ){
		//particle is not in the list
		return ES_OK;
	}
<<<<<<< HEAD
=======
	//for ( int i =0; i < type_array[in_type].cur_size; i++) {
	//	printf("%d\n", type_array[in_type].id_list[i]);
	//}
>>>>>>> 2bcb4bd6
	if ( temp_id == max - 1 ) { 
		type_array[in_type].id_list[temp_id] = -1;
	} else {
		int temp=type_array[in_type].id_list[max-1]; 
		type_array[in_type].id_list[max-1] = -1;
		type_array[in_type].id_list[temp_id]=temp;
	}
<<<<<<< HEAD
=======
//	for ( int i =0; i < type_array[in_type].cur_size; i++) {
//		printf("%d\n", type_array[in_type].id_list[i]);
//	}
//	printf("removed id: %d temp_id %d max %d type %d\n", part_id, temp_id, max, type);
>>>>>>> 2bcb4bd6
	type_array[in_type].max_entry--;
	return ES_OK;
}

int update_particle_array(int type) {
	updatePartCfg(WITHOUT_BONDS);
	if (!partCfg) 
		return ES_ERROR;

	int t_c = 0;
	for (int i=0; i<n_total_particles; i++) {
		if (partCfg[i].p.type == type ) {
			type_array[Index.type[type]].id_list[t_c++] = partCfg[i].p.identity;
		}	
		if ( t_c > (double) type_array[Index.type[type]].cur_size/2.0 ) {
			if ( reallocate_type_array(type) == ES_ERROR ) 
				return ES_ERROR;
		}
	}
	type_array[Index.type[type]].max_entry = t_c;
	for ( int i = t_c; i<type_array[Index.type[type]].cur_size; i++)
		type_array[Index.type[type]].id_list[i] = -1;

	return ES_OK;
}

int reallocate_global_type_list(int size){
	if (size <= 0 ) 
		return ES_ERROR;
	type_array = (TypeList *) realloc( (void *) type_array, sizeof(TypeList)*size);
	number_of_type_lists=size;
	if ( type_array == (TypeList *) 0)
		return ES_ERROR;

	return ES_OK;
}

int find_particle_type(int type, int *id){ 
	int l_err=1;
	// type i not indexed, so no list for this particle exists
	for (int i = 0; i<Type.max_entry; i++){
		if ( Type.index[i] == type ){
			l_err=0;
			break;
		}
	}
	if ( l_err ) {
		return ES_ERROR;
	}
	if ( type_array[Index.type[type]].max_entry == 0 ){ 
		return ES_ERROR;
	}
	int rand_index = i_random ( type_array[Index.type[type]].max_entry );
	*id = type_array[Index.type[type]].id_list[rand_index];

	return ES_OK;
}

int find_particle_type_id(int type, int *id, int *in_id ){
	int l_err=1;
	// type i not indexed, so no list for this particle exists
	for (int i = 0; i<Type.max_entry; i++){
		if ( Type.index[i] == type ){
			l_err=0;
			break;
		}
	}
	if ( l_err ) {
		return ES_ERROR;
	}
	if ( type_array[Index.type[type]].max_entry == 0 )
		return ES_ERROR;

	int rand_index = i_random ( type_array[Index.type[type]].max_entry );
	if (id == (int *) 0 && in_id == (int *) 0) 
		return ES_ERROR;
	else {
		*in_id = rand_index;
		*id = type_array[Index.type[type]].id_list[*in_id];
		return ES_OK;
	}
}

<<<<<<< HEAD
=======
//static int *find_particle_type(int type){
//	int *temp=(int *) malloc( sizeof(int)*2);
//	if (temp == (int *) 0)
//		return ES_ERROR;
//	int temp[1] = i_random ( type_array[type_index_of_type[type]].max_entry );
//	int temp[0] = type_array[type_index_of_type[type]]->id_list[temp[1]];
//	return temp;
//}

>>>>>>> 2bcb4bd6
int delete_particle_of_type(int type) { 
	int *p_id, *index_id;
	p_id=(int *) malloc (sizeof(int));
	index_id=(int *) malloc (sizeof(int));
	if (find_particle_type_id(type, p_id, index_id) == ES_ERROR )
		return ES_ERROR;

	int in_type = Index.type[type];
	// maximal possible index id
	int max = type_array[in_type].max_entry - 1;
	if ( max < 0 ) 
		return ES_ERROR;

	if ( remove_particle(*p_id) == ES_ERROR ) {
		// takes also care of removing the index from the array
		return ES_ERROR;
	}
<<<<<<< HEAD
=======
//	//update array:
//	printf ("delete part update array\n");
//
//	if ( *index_id == max ) { 
//		type_array[in_type].id_list[*index_id] = -1;
//	} else {
//		int temp=type_array[in_type].id_list[max]; 
//		type_array[in_type].id_list[max] = -1;
//		type_array[in_type].id_list[*index_id]=temp;
//	}
//	type_array[in_type].max_entry--;
//	free(p_id);
//	free(index_id);
//	printf ("returned ok\n");
>>>>>>> 2bcb4bd6
	return ES_OK;
}

int add_particle_to_list(int part_id, int type){
<<<<<<< HEAD
=======
//	Particle *cur_par = (Particle *) malloc(sizeof(Particle));
//	if (cur_par == (Particle *) 0 )
//		return ES_ERROR;
//	if (get_particle_data(part_id, cur_par) == ES_ERROR ) 
//		return ES_ERROR; 
//
//	int type = cur_par->p.type;
>>>>>>> 2bcb4bd6
	int l_err=1;
	int already_in = 0;
	int already_in_other_list = 0;
	// type i not indexed, so no list for this particle exists
	for (int i = 0; i<Type.max_entry; i++){
		if ( Type.index[i] == type ){
			l_err=0;
			break;
		}
	}
	if ( l_err ) {
		return NOT_INDEXED;
	}

	int in_type = Index.type[type];
	int max = type_array[in_type].max_entry;
	for ( int i=0; i<max; i++ ) {
		if ( type_array[in_type].id_list[i] == part_id ) {
			already_in = 1;
			break;
		}
	}
	if ( already_in ) { 
		return ES_OK;
	}
<<<<<<< HEAD
=======
//	int other_type_in = -1;
//	int other_list_id = -1;
//	for (int j=0; j<Type.max_entry; j++)
//		for (int i=0; i<type_array[j].max_entry; i++ ) {
//			if ( part_id == type_array[j].id_list[i] ) {
//				already_in_other_list = 1;
//				other_type_in = j;
//				other_list_id= i;
//				break;
//			}
//		}

// if particle is already in an other list remove it
//	if ( already_in_other_list ) {
//		remove_id_type_array(type_array[other_type_in].id_list[other_list_id], Type.index[other_type_in]) ;
//	}
>>>>>>> 2bcb4bd6

	if ( max >= (double ) type_array[in_type].cur_size/2.0 )
		if (reallocate_type_array(type)== ES_ERROR)
			return ES_ERROR;

	//add particle id to list:
	type_array[in_type].id_list[max]=part_id;
	type_array[in_type].max_entry++;
<<<<<<< HEAD
=======
//	free(cur_par);
//	printf("added part %d to type list of type %d\n", part_id, type);
>>>>>>> 2bcb4bd6
	return ES_OK;
}

int gc_status(int type){
	int l_err=1;
	// type i not indexed, so no list for this particle exists
	for (int i = 0; i<Type.max_entry; i++){
		if ( Type.index[i] == type ){
			l_err=0;
			break;
		}
	}
	if ( l_err ) {
		return ES_ERROR;
	}
	int in_type = Index.type[type];
<<<<<<< HEAD
=======
	//printf("ids of particles with type %d\n", type);
>>>>>>> 2bcb4bd6
	for (int i = 0; i<type_array[in_type].max_entry; i++) {
		printf("%d\n", type_array[in_type].id_list[i]);
	}
	return ES_OK;
}

int free_particle_lists(void){
	if (type_array == (TypeList *) 0 || Type.index == (int *) 0){
		return ES_OK;
	}
	for (int i=0; i<Type.max_entry; i++){
		free(type_array[i].id_list);
	}
	free(type_array);
	free(Type.index);
	free(Index.type);
	return ES_OK;
}


int number_of_particles_with_type(int type, int *number){
	int indexed=0;
	if ( type_array == (TypeList *) 0 ) 
		init_type_array(type);

	for ( int i = 0; i<Type.max_entry; i++) {
		if ( type == Type.index[i] ){
			indexed=1;
			break;
		}
	}
	if ( indexed ) {
		*number = type_array[Index.type[type]].max_entry;
		return ES_OK;
	}
	return NOT_INDEXED;
}
<<<<<<< HEAD
=======
//int init_particle_list(int type, ParticleList* plist, type_list* list){
//	struct type_list *root;
//	root=malloc (sizeof( struct type_list ));
//	// save root pointer of the list
//	root=list;
//	list->max=0;
//	for (int i=0; i<plist->n; i++){
//		if (plist->part[i]->type == type){
//			list->list->identifier=plist->part[i]->identity;
//			list->type=type;
//			list->list->next=malloc( sizeof (struct type_list) );
//			list->max++;
//		}
//	}
//	list->next= (type_list_item *)0;
//	// restore list to root pointer
//	list=root;
//	return ES_OK
//}

>>>>>>> 2bcb4bd6

#endif<|MERGE_RESOLUTION|>--- conflicted
+++ resolved
@@ -1620,12 +1620,6 @@
 		//particle is not in the list
 		return ES_OK;
 	}
-<<<<<<< HEAD
-=======
-	//for ( int i =0; i < type_array[in_type].cur_size; i++) {
-	//	printf("%d\n", type_array[in_type].id_list[i]);
-	//}
->>>>>>> 2bcb4bd6
 	if ( temp_id == max - 1 ) { 
 		type_array[in_type].id_list[temp_id] = -1;
 	} else {
@@ -1633,13 +1627,6 @@
 		type_array[in_type].id_list[max-1] = -1;
 		type_array[in_type].id_list[temp_id]=temp;
 	}
-<<<<<<< HEAD
-=======
-//	for ( int i =0; i < type_array[in_type].cur_size; i++) {
-//		printf("%d\n", type_array[in_type].id_list[i]);
-//	}
-//	printf("removed id: %d temp_id %d max %d type %d\n", part_id, temp_id, max, type);
->>>>>>> 2bcb4bd6
 	type_array[in_type].max_entry--;
 	return ES_OK;
 }
@@ -1723,18 +1710,6 @@
 	}
 }
 
-<<<<<<< HEAD
-=======
-//static int *find_particle_type(int type){
-//	int *temp=(int *) malloc( sizeof(int)*2);
-//	if (temp == (int *) 0)
-//		return ES_ERROR;
-//	int temp[1] = i_random ( type_array[type_index_of_type[type]].max_entry );
-//	int temp[0] = type_array[type_index_of_type[type]]->id_list[temp[1]];
-//	return temp;
-//}
-
->>>>>>> 2bcb4bd6
 int delete_particle_of_type(int type) { 
 	int *p_id, *index_id;
 	p_id=(int *) malloc (sizeof(int));
@@ -1752,37 +1727,10 @@
 		// takes also care of removing the index from the array
 		return ES_ERROR;
 	}
-<<<<<<< HEAD
-=======
-//	//update array:
-//	printf ("delete part update array\n");
-//
-//	if ( *index_id == max ) { 
-//		type_array[in_type].id_list[*index_id] = -1;
-//	} else {
-//		int temp=type_array[in_type].id_list[max]; 
-//		type_array[in_type].id_list[max] = -1;
-//		type_array[in_type].id_list[*index_id]=temp;
-//	}
-//	type_array[in_type].max_entry--;
-//	free(p_id);
-//	free(index_id);
-//	printf ("returned ok\n");
->>>>>>> 2bcb4bd6
 	return ES_OK;
 }
 
 int add_particle_to_list(int part_id, int type){
-<<<<<<< HEAD
-=======
-//	Particle *cur_par = (Particle *) malloc(sizeof(Particle));
-//	if (cur_par == (Particle *) 0 )
-//		return ES_ERROR;
-//	if (get_particle_data(part_id, cur_par) == ES_ERROR ) 
-//		return ES_ERROR; 
-//
-//	int type = cur_par->p.type;
->>>>>>> 2bcb4bd6
 	int l_err=1;
 	int already_in = 0;
 	int already_in_other_list = 0;
@@ -1808,25 +1756,6 @@
 	if ( already_in ) { 
 		return ES_OK;
 	}
-<<<<<<< HEAD
-=======
-//	int other_type_in = -1;
-//	int other_list_id = -1;
-//	for (int j=0; j<Type.max_entry; j++)
-//		for (int i=0; i<type_array[j].max_entry; i++ ) {
-//			if ( part_id == type_array[j].id_list[i] ) {
-//				already_in_other_list = 1;
-//				other_type_in = j;
-//				other_list_id= i;
-//				break;
-//			}
-//		}
-
-// if particle is already in an other list remove it
-//	if ( already_in_other_list ) {
-//		remove_id_type_array(type_array[other_type_in].id_list[other_list_id], Type.index[other_type_in]) ;
-//	}
->>>>>>> 2bcb4bd6
 
 	if ( max >= (double ) type_array[in_type].cur_size/2.0 )
 		if (reallocate_type_array(type)== ES_ERROR)
@@ -1835,11 +1764,6 @@
 	//add particle id to list:
 	type_array[in_type].id_list[max]=part_id;
 	type_array[in_type].max_entry++;
-<<<<<<< HEAD
-=======
-//	free(cur_par);
-//	printf("added part %d to type list of type %d\n", part_id, type);
->>>>>>> 2bcb4bd6
 	return ES_OK;
 }
 
@@ -1856,10 +1780,6 @@
 		return ES_ERROR;
 	}
 	int in_type = Index.type[type];
-<<<<<<< HEAD
-=======
-	//printf("ids of particles with type %d\n", type);
->>>>>>> 2bcb4bd6
 	for (int i = 0; i<type_array[in_type].max_entry; i++) {
 		printf("%d\n", type_array[in_type].id_list[i]);
 	}
@@ -1897,28 +1817,5 @@
 	}
 	return NOT_INDEXED;
 }
-<<<<<<< HEAD
-=======
-//int init_particle_list(int type, ParticleList* plist, type_list* list){
-//	struct type_list *root;
-//	root=malloc (sizeof( struct type_list ));
-//	// save root pointer of the list
-//	root=list;
-//	list->max=0;
-//	for (int i=0; i<plist->n; i++){
-//		if (plist->part[i]->type == type){
-//			list->list->identifier=plist->part[i]->identity;
-//			list->type=type;
-//			list->list->next=malloc( sizeof (struct type_list) );
-//			list->max++;
-//		}
-//	}
-//	list->next= (type_list_item *)0;
-//	// restore list to root pointer
-//	list=root;
-//	return ES_OK
-//}
-
->>>>>>> 2bcb4bd6
 
 #endif