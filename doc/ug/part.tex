% Copyright (C) 2010,2011,2012,2013 The ESPResSo project
% Copyright (C) 2002,2003,2004,2005,2006,2007,2008,2009,2010 
%   Max-Planck-Institute for Polymer Research, Theory Group
%  
% This file is part of ESPResSo.
%   
% ESPResSo is free software: you can redistribute it and/or modify it
% under the terms of the GNU General Public License as published by the
% Free Software Foundation, either version 3 of the License, or (at your
% option) any later version.
%  
% ESPResSo is distributed in the hope that it will be useful, but
% WITHOUT ANY WARRANTY; without even the implied warranty of
% MERCHANTABILITY or FITNESS FOR A PARTICULAR PURPOSE.  See the GNU
% General Public License for more details.
%  
% You should have received a copy of the GNU General Public License
% along with this program.  If not, see <http://www.gnu.org/licenses/>.
%
\chapter{Setting up particles}
\label{chap:part}

\section{\keyword{part}: Creating single particles}
\newescommand{part}

\subsection{Defining particle properties}
\label{ssec:particleproperties}

\begin{essyntax}
  part
  \var{pid}
  \opt{pos \var{x} \var{y} \var{z}}
  \opt{type \var{typeid}}
  \opt{v \var{vx} \var{vy} \var{vz}}
  \opt{f \var{fx} \var{fy} \var{fz}}
  \opt{bond \var{bondid} \var{pid2} \dots}
  \require{1}{\opt{q \var{charge}}}
  \require{2}{\opt{quat \var{q1} \var{q2} \var{q3} \var{q4}}}
  \require{2}{\opt{omega_body/lab \var{x} \var{y} \var{z}}}
  \require{2}{\opt{torque_body/lab \var{x} \var{y} \var{z}}}
  \require{2}{\opt{rinertia \var{x} \var{y} \var{z}}}
  \require{3}{\opt{\opt{un}fix \var{x} \var{y} \var{z}}}
  \require{3}{\opt{ext_force \var{x} \var{y} \var{z}}}
  \require{2,3}{\opt{ext_torque \var{x} \var{y} \var{z}}}
  \require{4}{\opt{exclude \var{pid2}\dots}}
  \require{4}{\opt{exclude delete \var{pid2}\dots}}
  \require{5}{\opt{mass \var{mass}}}
  \require{6}{\opt{dipm \var{moment}}}
  \require{6}{\opt{dip \var{dx} \var{dy} \var{dz}}}
  \require{7,8}{\opt{virtual \var{v}}}
  \require{8}{\opt{vs\_relative \var{pid} \par{distance}}}
  \require{8}{\opt{vs\_auto\_relate\_to \var{pid}}}
  \require{9}{\opt{temp \var{T}}}
  \require{9}{\opt{gamma \var{g}}}
  \require{10}{\opt{rotation \var{rot}}}
  \require{11}{\opt{solvation \var{lA} \var{kA} \var{lB} \var{kB}}}
  \require{12}{\opt{swimming \alt{v_swim \var{v\_swim} \asep f_swim \var{f\_swim} \asep off}}}
  \begin{features}
    \required[1]{ELECTROSTATICS} 
    \required[2]{ROTATION}
    \required[3]{EXTERNAL_FORCES}
    \required[4]{EXCLUSION}
    \required[5]{MASS}
    \required[6]{DIPOLES}
    \required[7]{VIRTUAL\_SITES\_COM}
    \required[8]{VIRTUAL\_SITES\_RELATIVE}
    \required[9]{LANGEVIN\_PER\_PARTICLE}
    \required[10]{ROTATION\_PER\_PARTICLE}
    \required[11]{SHANCHEN}
    \required[12]{ENGINE}
  \end{features}
\end{essyntax}

This command modifies particle data, namely position, type (monomer,
ion, \dots), charge, velocity, force and bonds. Multiple properties can
be changed at once. If you add a new particle the position has to be
set first because of the spatial decomposition.

\begin{arguments}
\item[\var{pid}]
\item[\opt{pos \var{x} \var{y} \var{z}}] Sets the position of this
  particle to $(x,y,z)$.
\item[\opt{type \var{typeid}}] Restrictions:
  $\var{typeid} \geq 0$.\\ The
  \var{typeid} is used in the \keyword{inter} command
  (see section \vref{tcl:inter}) to define the parameters of the non
  bonded interactions between different kinds of particles.
\item[\opt{v \var{vx} \var{vy} \var{vz}}] Sets the velocity of
  this particle to $(vx,vy,vz)$. The velocity remains variable and will be changed
  during integration.
\item[\opt{f \var{fx} \var{fy} \var{fz}}] Set the force acting on this particle
  to $(fx,fy,fz)$. The force remains variable and will be changed during integration. 
  However, whereas the velocity is modified with respect to the velocity you set
  upon integration, the force it recomputed during the integration step and any 
  force set in this way is lost during the integration step.
\item[\opt{bond \var{bondid} \var{pid2}\dots}]
  Restrictions: \var{bondid} $\geq 0$; \var{pid2} must
  be an existing particle.  The \var{bondid} is used for
  the inter command to define bonded interactions.
\item[bond delete] Will delete all bonds attached to this particle.
\item[\opt{q \var{charge}}] Sets the charge of this particle to $q$.
\item[\opt{quat \var{q1} \var{q2} \var{q3} \var{q4}}] Sets the
  quaternion representation of the rotational position of this
  particle.
\item[\opt{omega_body} \var{x} \var{y} \var{z} \alt \opt{omega_body}
  \var{x} \var{y} \var{z}] The command \opt{omega_body} sets the
  angular momentum of this particle in the particle's co-rotating
  frame (or body frame) and the command \opt{omega_lab} sets it for
  the particle in the fixed frame (or laboratory frame). If you set
  the angular momentum of the particle in the lab frame, the
  orientation of the particle (\opt{quat}) must be set before invoking
  \opt{omega_lab}, otherwise the conversion from lab to body frame
  will not be handled properly.
\item[\opt{torque_body/lab \var{x} \var{y} \var{z}}] The command
  \opt{torque_body} sets the torque of this particle in the particle's
  co-rotating frame (or body frame) and the command \opt{torque_lab}
  sets it for the particle in the fixed frame (or laboratory
  frame). If you set the torque of the particle in the lab frame, the
  orientation of the particle (\opt{quat}) must be set before invoking
  \opt{torque_lab}, otherwise the conversion from lab to body frame
  will not be handled properly.
\item[\opt{rinertia \var{x} \var{y} \var{z}}] Sets the diagonal
  elements of this particles rotational inertia tensor. These
  correspond with the inertial moments along the coordinate axes in
  the particle's co-rotating coordinate system. When the particle's
  quaternions are set to 1 0 0 0, the co-rotating and the fixed (lab)
  frame are co-aligned.
\item[\opt{fix \var{x} \var{y} \var{z}}] Fixes the particle in space.
  By supplying a set of 3 integers as arguments it is possible to fix
  motion in \var{x}, \var{y}, or \var{z} coordinates independently. For
  example \var{fix} 0 0 1 will fix motion only in z. Note that
  \var{fix} without arguments is equivalent to \var{fix} 1 1 1.
\item[\opt{unfix}] Release any external influence from the particle.
\item[\opt{ext_force \var{x} \var{y} \var{z}}]
  An additional external force is applied to the particle.
\item[\opt{ext_torque \var{x} \var{y} \var{z}}]
  An additional external torque is applied to the particle. This torque is specified
  in the laboratory frame!
\item[\opt{exclude \var{pid2}\dots+}] Restrictions:
  \var{pid2} must be an existing particle.  Between the
  current particle an the exclusion partner(s), no nonbonded
  interactions are calculated. Note that unlike bonds, exclusions are
  stored with both partners. Therefore this command adds the defined
  exclusions to both partners.
\item[\opt{exclude delete \var{pid2}\dots}] Searches for the
  given exclusion and deletes it. Again deletes the exclusion with
  both partners.
\item[\opt{mass \var{mass}}] Sets the mass of this particle to $mass$. If not
  set, all particles have a mass of 1 in reduced units.
\item[\opt{dipm \var{moment}}] Sets the dipol moment of this particle to $moment$.
\item[\opt{dip \var{dx} \var{dy} \var{dz}}] Sets the orientation of the
  dipole axis to $(dx,dy,dz)$.
\item[\opt{virtual \var{v}}] Declares the particles as virtual (1) or
  non-virtual (0, default). Please read chapter \ref{sec:virtual}
  before using virtual sites.
\item[\opt{vs\_auto\_relate\_to \var{pid}}] Automatically relates a
  virtual site to a non-virtual particle for the ``relative''
  implementation of virtual sites. \var{pid} is the id of the particle
  to which the virtual site should be related.
\item[\opt{vs\_relative \var{pid} \var{distance}}] Allows for manual
  access to the attributes of virtual sites in the ``relative''
  implementation. \var{pid} denotes the id of the particle to which
  this virtual site is related and \var{distance} the distance between
  non-virtual and virtual particle.
\item[\opt{temp \var{T}}] If used in combination with the Langevin
  thermostat (as documented in section \ref{sec:thermostat}), sets the
  temperature \var{T} individually for the particle with id
  \var{pid}. This allows to simulate systems containing particles of
  different temperatures. Caution: this has no influence on any other
  thermostat then the Langevin thermostat.
\item[\opt{gamma \var{g}}] If used in combination with the Langevin
  thermostat (as documented in section \ref{sec:thermostat}), sets the
  frictional coefficient \var{T} individually for the particle with id
  \var{pid}. This allows to simulate systems containing particles with
  different diffusion constants. Caution: this has no influence on any
  other thermostat then the Langevin thermostat.
\item[\opt{rotation \var{rot}}] Specifies whether a particle's
  rotational degrees of freedom are integrated (value of 1) or not
  (0). If set to zero, the content of the torque and omega variables
  are meaningless. The default is 1.
\item[\opt{solvation \var{lA} \var{kA} \var{lB} \var{kB}}] Sets the
  four solvation coupling constants for the two components of a
  Shan-Chen fluid, as documented in Section \ref{sec:scmd-coupling}.
\item[\opt{swimming \alt{v_swim \var{v\_swim} \asep f_swim \var{f\_swim} \asep off}}]% TODO: Comment in stuff as soon as pushers and pullers are implemented
%\item[\opt{swimming \alt{v_swim \var{v\_swim} \asep f_swim \var{f\_swim}} \alt{pusher \asep puller}}]
  Enables the particle to be self-propelled in the direction of its quaternion. For setting the quaternion of the particle see \keyword{quat}. The self-propelling will relax to either a constant velocity, when using it with \texttt{v_swim \var{v\_swim}} or to a constant force for \texttt{f_swim \var{f\_swim}}. You may only set one of the possibilities \texttt{\alt{v_swim \var{v\_swim} \asep f_swim \var{f\_swim}}} as you cannot relax to constant force \emph{and} constant velocity at the same time (only for rare special cases). The option \texttt{off} resets \var{v\_swim} and \var{f\_swim} both to $0.0$ and hence disables swimming.
  %In Lattice-Boltzmann self-propelling is less trivial than for normal MD, because it can happen in two ways --- \emph{pushing} and \emph{pulling}. You can specify if the particle pushes or pulls by \keyword{pusher} or \keyword{puller} right after the magnitude of \var{v\_swim} or \var{f\_swim}.
\end{arguments}

\warning{The options \opt{omega}, \opt{torque}, and \opt{tbf} are
  deprecated and will be removed in some future version.}

\subsection{Getting particle properties}

\begin{essyntax}
  \variant{1}
  part \var{pid} print
  \optlong{\alt{id \asep pos \asep type \asep folded_position \asep 
      type \asep q \asep v \asep f \asep torque_body \asep torque_lab 
<<<<<<< HEAD
      \asep fix \asep ext_force \asep ext_torque \asep bond \asep
      \asep exclusions \mbox{connections \opt{\var{range}}} \asep swimming}}\dots
=======
      \asep body_frame_velocity \asep fix \asep ext_force 
      \asep ext_torque \asep bond \asep exclusions 
      \mbox{connections \opt{\var{range}}}}}\dots
>>>>>>> a76a1fec
  \variant{2} part
\end{essyntax}

Variant \variant{1} will return a list of the specified properties of
particle \var{pid}, or all properties, if no keyword is
specified.  Variant \variant{2} will return a list of all properties
of all particles.

Note that there is a difference between the \keyword{*_body} and
\keyword{*_lab}.  The first prints the variable in the co-rotating
frame, whereas the second gives the variable in the stationary frame,
the body and laboratory frames, respectively. One would typically want
to output the variable in the laboratory frame, since it is the frame
of interest. However for some tests involving reading and writing the
variable it may be desireable to know it in the body frame as well. Be
careful with reading and writing, if you write in the lab frame, then
read in the lab frame. If you are setting the variable in the lab
frame, the orientation of the particle's \keyword{quat} must be set
before, otherwise the conversion from lab to body frame will not be
handled properly.  Also be careful about the order in which you write
and read in data from a blockfile, for instance if you output the
variable in both frames!

<<<<<<< HEAD
\begin{arguments}
\item[\opt{swimming}] % TODO: Comment in stuff as soon as pushers and pullers are implemented
  This will return a tuple
  (\var{v\_swim}, \var{f\_swim}) %, \var{push\_or\_pull})
  where one of \var{v\_swim} and \var{f\_swim} will always be $0$ because you can't set both simultaneously.
  % \var{push\_or\_pull} puts out if the particle is a pusher or a puller.
\end{arguments}
=======
The \keyword{body_frame_velocity} command is a print-only command that
gives the velocity in the body frame, which can be useful for 
determining the translational diffusion tensor of an anisotropic 
particle via the velocity auto-correlation (Green-Kubo) method.
>>>>>>> a76a1fec

\minisec{Example}
\begin{code}
part 40 print id pos q bonds
\end{code}
will return a list like
\begin{tclcode}
40 8.849 1.8172 1.4677 1.0 {}
\end{tclcode}
This routine is primarily intended for effective use in Tcl scripts.

When the keyword \keyword{connection} is specified, it returns the
connectivity of the particle up to \var{range} (defaults to 1). For
particle 5 in a linear chain the result up to \var{range} = 3 would
look like:
\begin{tclcode}
{ { 4 } { 6 } } { { 4 3 } { 6 7 } } { {4 3 2 } { 6 7 8 } } 
\end{tclcode}
The function is useful when you want to create bonded interactions to
all other particles a certain particle is connected to. Note that this
output can not be used as input to the part command. Check results if
you use them in ring structures.

If none of the options is specified, it returns all properties of the
particle, if it exists, in the form
\begin{tclcode}
  0 pos 2.1 6.4 3.1 type 0 q -1.0 v 0.0 0.0 0.0 f 0.0 0.0 0.0
  bonds { {0 480} {0 368} ... } 
\end{tclcode}
which may be used as an input to this function later on. The first
integer is the particle number.

Variant \variant{2} returns the properties of all stored particles in
a tcl-list with the same format as specified above:
\begin{tclcode}
{0 pos 2.1 6.4 3.1 type 0 q -1.0 v 0.0 0.0 0.0 f 0.0 0.0 0.0
 bonds{{0 480}{0 368}...}} 
{1 pos 1.0 2.0 3.0 type 0 q 1.0 v 0.0 0.0 0.0 f 0.0 0.0 0.0
 bonds{{0 340}{0 83}...}} 
{2...{{...}...}}
{3...{{...}...}}
...
\end{tclcode}

\subsection{Deleting  particles}
\label{tcl:part:delete}

\begin{essyntax}
  \variant{1} part \var{pid} delete
  \variant{2} part deleteall
\end{essyntax}

In variant \variant{1}, the particle \var{pid} is deleted
and all bonds referencing it.  Variant \variant{2} will delete all
particles currently present in the simulation. Variant \variant{3}
will delete all currently defined exclusions.

\subsection{Exclusions}

\begin{essyntax}
  \variant{1} part auto\_exclusions \opt{\var{range}}
  \variant{2} part delete\_exclusions
  \begin{features}
    \required{EXCLUSIONS} 
  \end{features}
\end{essyntax}


Variant \variant{1} will create exclusions for all particles pairs
connected by not more than \var{range} bonds (\var{range} defaults to
2). This is typically used in atomistic simulations, where nearest and
next nearest neighbour interactions along the chain have to be omitted
since they are included in the bonding potentials. For example, if the
system contains particles $0$ \dots $100$, where particle $n$ is
bonded to particle $n-1$ for $1 \leq n \leq 100$, then it will result
in the exclusions:
\begin{itemize}
  \item particle 1 does not interact with particles 2 and 3
  \item particle 2 does not interact with particles 1, 3 and 4
  \item particle 3 does not interact with particles 1, 2, 4 and 5
  \item ...
\end{itemize}

Variant \variant{2} deletes all exclusions currently present in the
system.

\section{Creating groups of particle}

\subsection{\texttt{polymer}: Setting up polymer chains}

\newescommand{polymer}
\begin{essyntax}
  polymer 
  \var{num\_polymers} \var{monomers\_per\_chain}
  \var{bond\_length}\\
  \opt{start \var{pid}} 
  \opt{pos \var{x} \var{y} \var{z}}
  \opt{mode \alt{RW \asep SAW \asep PSAW} 
    \opt{\var{shield} \opt{\var{try_\mathrm{max}}}}} 
  \require{1}{\opt{charge \var{q}}} 
  \require{1}{\opt{distance \var{d_\mathrm{charged}}}}
  \opt{types \var{typeid_\mathrm{neutral}}
    \opt{\var{typeid_\mathrm{charged}}}} 
  \opt{bond \var{bondid}} 
  \opt{angle \var{\phi} \opt{\var{\theta} \opt{\var{x} \var{y}
        \var{z}}}}
  \require{2}{\opt{constraints}}
  \begin{features}
    \required[1]{ELECTROSTATICS}
    \required[2]{CONSTRAINTS}
  \end{features}
\end{essyntax}

This command will create \var{num\_polymers} polymer or
polyelectrolyte chains with \var{monomers\_per\_chain} monomers per
chain. The length of the bond between two adjacent monomers will be
set up to be \var{bond\_length}.

\begin{arguments}
\item[\var{num\_polymers}] Sets the number of polymer chains.
\item[\var{monomers\_per\_chain}] Sets the number of monomers per
  chain.
\item[\var{bond\_length}] Sets the initial distance between two
  adjacent monomers. The distance during the course of the simulation
  depends on the applied potentials. For fixed bond length please
  refer to the Rattle Shake algorithm\cite{andersen83a}.  The algorithm
  is based on Verlet algorithm and satisfy internal constraints for
  molecular models with internal constrains, using Lagrange
  multipliers.
\item[\opt{start \var{pid}}] Sets the particle number of the
  start monomer to be used with the \keyword{part} command. This
  defaults to 0.

\item[\opt{pos \var{x} \var{y} \var{z}}] Sets the position of the
  first monomer in the chain to \var{x}, \var{y}, \var{z} (defaults to
  a randomly chosen value)
  
\item[\opt{mode \alt{RW  \asep  PSAW  \asep  SAW} \opt{\var{shield}
      \opt{\var{try_\mathrm{max}}}}}]
  Selects the setup mode:
  \begin{description}
  \item[\keyword{RW} (Random walk)] The monomers are
    randomly placed by a random walk with a steps size of
    \var{bond_length}.
  \item[\keyword{PSAW} (Pruned self-avoiding walk)] The position of a
    monomer is randomly chosen in a distance of \var{bond\_length} to
    the previous monomer. If the position is closer to another
    particle than \var{shield}, the attempt is repeated up to
    \var{try_\mathrm{max}} times. Note, that this is not a real
    self-avoiding random walk, as the particle distribution is not the
    same. If you want a real self-avoiding walk, use the \keyword{SAW}
    mode.  However, \keyword{PSAW} is several orders of magnitude
    faster than \keyword{SAW}, especially for long chains.
  \item[\keyword{SAW} (Self-avoiding random walk)] The positions of
    the monomers are chosen as in the plain random walk. However, if
    this results in a chain that has a monomer that is closer to
    another particle than \var{shield}, a new attempt of setting up
    the whole chain is done, up to \var{try_\mathrm{max}} times.
  \end{description}
  The default for the mode is \keyword{RW}, the default for the
  \var{shield} is $1.0$, and the default for \var{try_\mathrm{max}} is
  $30000$, which is usually enough for \keyword{PSAW}. Depending on
  the length of the chain, for the \keyword{SAW} mode,
  \var{try_\mathrm{max}} has to be increased by several orders of
  magnitude.
\item[\opt{charge \var{valency}}] Sets the valency of the charged
  monomers.  If the valency of the charged polymers \var{valency} is
  smaller than $10^{-10}$, the charge is assumed to be zero, and the
  types are set to $\var{typeid_\mathrm{charged}} =
  \var{typeid_\mathrm{neutral}}$. If charge is not set, it defaults to
  0.0.
\item[\opt{distance \var{d_\mathrm{charged}}}] Sets the stride
  between the indices of two charged monomers. This defaults defaults
  to 1, meaning that all monomers in the chain are charged.
\item[\opt{types \var{typeid_\mathrm{neutral}}
    \var{typeid_\mathrm{charged}}}] Sets the type ids of the neutral
    and charged monomer types to be used with the \keyword{part}
    command. If only \var{typeid_\mathrm{neutral}} is defined,
    \var{typeid_\mathrm{charged}} defaults to $1$. If the option is
    omitted, both monomer types default to $0$.
  \item[\opt{bond \var{bondid}}] Sets the type number of the bonded
    interaction to be set up between the monomers. This defaults to
    $0$.  Any bonded interaction, no matter how many bonding-partners
    needed, is stored with the second particle in this bond. See
    chapter \ref{sec:inter-bonded}.
  \item[\opt{angle \var{\phi} [\var{\theta} [\var{x} \var{y}
      \var{z}]]}] Allows for setting up helices or planar polymers:
    \var{\phi} and \var{theta} are the angles between adjacent bonds.
    \var{x}, \var{y} and \var{z} set the position of the second
    monomer of the first chain.
  \item[\opt{constraints}] If this option is specified, the particle setup-up
  tries to obey previously defined constraints (see section \vref{sec:constraint}).
\end{arguments}

\subsection{\texttt{counterions}: Setting up counterions}
\newescommand{counterions}
\begin{essyntax}
  counterions
  \var{N} 
  \opt{start \var{pid}} 
  \opt{mode \alt{SAW \asep RW} \opt{\var{shield} \opt{\var{try_\mathrm{max}} }}} 
  \require{1}{\opt{charge \var{val}}}
  \opt{type \var{typeid}}
  \begin{features}
    \required[1]{ELECTROSTATICS}
  \end{features}
\end{essyntax}
This command will create \var{N} counterions in the simulation box.
\begin{arguments}
\item[\opt{start \var{pid}}] Sets the particle id of the first
  counterion.  It defaults to the current number of particles, \ie
  counterions are placed after all previously defined particles.
\item[\opt{mode \alt{SAW \asep RW} \opt{\var{shield}
      \opt{\var{try_\mathrm{max}} }}}] Specifies the setup method to
  place the counterions. It defaults to \keyword{SAW}. See the
  \keyword{polymer} command for a detailed description.
\item[\opt{charge \var{val}}] Specifies the charge of the counterions.
  If not set, it defaults to $-1.0$.
\item[\opt{type \var{typeid}}] Specifies the particle type of the
  counterions. It defaults to $2$.
\end{arguments}

\smallskip
\subsection{\texttt{salt}: Setting up salt ions}
\newescommand{salt}
\begin{essyntax}
  salt 
  \var{N_+} \var{N_-} 
  \opt{start \var{pid}} 
  \opt{mode \alt{SAW \asep RW} \opt{\var{shield} \opt{\var{try_\mathrm{max}}}}}
  \require{1}{\opt{charges \var{val_+} \opt{\var{val_-}}}} 
  \opt{types \var{typeid_+} \opt{\var{typeid_-}}}
  \opt{rad \var{r}}
  \begin{features}
    \required[1]{ELECTROSTATICS}
  \end{features}
\end{essyntax}

Create \var{N_+} positively and \var{N_-} negatively charged salt ions
of charge \var{val_+} and \var{val_-} within the simulation box.
\begin{arguments}
\item[\opt{start \var{pid}}] Sets the particle id of the first
  (positively charged) salt ion. It defaults to the current number of
  particles.
\item[\opt{mode \alt{SAW \asep RW} \opt{\var{shield}
      \opt{\var{try_\mathrm{max}} }}}] Specifies the setup method to
  place the counterions. It defaults to \keyword{SAW}. See the
  \keyword{polymer} command for a detailed description.
\item[\opt{charge \var{val_+} \opt{\var{val_-}}}] Sets the charge of
  the positive salt ions to \var{val_+} and the one of the negatively
  charged salt ions to \var{val_-}. If not set, the values default to
  $1.0$ and $-1.0$, respectively.
\item[\opt{type \var{typeid_+} \opt{\var{typeid_-}}}] Specifies the
  particle type of the salt ions. It defaults to $3$ respectively $4$.
\item[\opt{rad \var{r}}] The salt ions are only placed in a
  sphere with radius \var{r} around the origin.
\end{arguments}


\subsection{\texttt{diamond}: Setting up diamond polymer networks}
\newescommand{diamond}
\begin{essyntax}
  diamond 
  \var{a} \var{bond\_length} \var{monomers\_per\_chain} 
  \opt{counterions \var{N_\mathrm{CI}}}\\ 
  \require{1}{\opt{charges \var{val_\mathrm{node}}
      \var{val_\mathrm{monomer}} \var{val_\mathrm{CI}}}}
  \require{1}{\opt{distance \var{d_\mathrm{charged}}}}
  \opt{nonet}
  \begin{features}
    \required[1]{ELECTROSTATICS}
  \end{features}
\end{essyntax}

Creates a diamond-shaped polymer network with 8 tetra-functional nodes
connected by $2*8$ polymer chains of length \var{monomers\_per\_chain} in 
a unit cell of length \var{a}. Chain monomers are placed at a mutual distance \var{bond\_length}
along the vector connecting network nodes.
The polymer is created starting from particle ID 0. Nodes are assigned type 0,
monomers (both charged and uncharged) are type 1 and counterions type 2.
For inter-particle bonds interaction $0$ is taken which must be a two-particle bond.

\begin{figure}[ht]
  \label{fig:diamond}
  \begin{center}
  \includegraphics[height=6cm]{figures/diamond}
  \caption{Diamond-like polymer network with \var{monomers\_per\_chain}=15.}
  \end{center}
\end{figure}

\begin{arguments}
\item[\var{a}] Determines the size of the of the unit cell.
\item[\var{bond\_length}] Specifies the bond length of the polymer
  chains connecting the 8 tetra-functional nodes.
\item[\var{monomers\_per\_chain}] Sets the number of chain monomers
  between the functional nodes.
\item[\opt{counterions \var{N_\mathrm{CI}}}] Adds \var{N_\mathrm{CI}}
  counterions to the system.
\item[\opt{charges \var{val_\mathrm{node}} \var{val_\mathrm{monomer}}
    \var{val_\mathrm{CI}}}] Sets the charge of the nodes to
  \var{val_\mathrm{node}}, the charge of the connecting monomers to
  \var{val_\mathrm{monomer}}, and the charge of the counterions to
  \var{val_\mathrm{CI}}.
\item[\opt{distance \var{d_\mathrm{charged}}}] Specifies the distance
  between charged monomers along the interconnecting chains. If
  $\var{d_\mathrm{charged}} > 1$ the remaining chain monomers are
  uncharged.
  \item[\opt{nonet}] Do not create bonds between the chains.
\end{arguments}


\subsection{\texttt{icosaeder}: Setting up an icosaeder}
\newescommand{icosaeder}
\begin{essyntax}
  icosaeder 
  \var{a} \var{monomers\_per\_chain} 
  \opt{counterions \var{N_\mathrm{CI}}} 
  \require{1}{\opt{charges \var{val_\mathrm{monomers}} \var{val_\mathrm{CI}}}}
  \require{1}{\opt{distance \var{d_\mathrm{charged}}}}
  \begin{features}
    \required[1]{ELECTROSTATICS}
  \end{features}
\end{essyntax}

Creates a modified icosaeder to model a fullerene (or soccer ball).
The edges are modeled by polymer chains connected at the corners of
the icosaeder. For inter-particle bonds interaction $0$ is taken which
must be a two-particle bond. Two particle types are used for the
pentagons and the interconnecting links. For an example, see figure \ref{fig:fullerene}.

\begin{figure}[ht]
 \begin{center}
  \includegraphics[height=6cm]{figures/fullerene}
  \caption{Icosaeder with \var{monomers\_per\_chain}=15.}
  \label{fig:fullerene}
  \end{center}
\end{figure}

\begin{arguments}
\item[\var{a}] Length of the links. Defines the size of the icosaeder.
\item[\var{monomers\_per\_chain}] Specifies the number of chain monomers along one edge.
\item[\opt{counterions \var{N_\mathrm{CI}}}] Specifies the number of
  counterions to be placed into the system.
\item[\opt{charges \var{val_\mathrm{monomers}} \var{val_\mathrm{CI}}}]
  Set the charges of the monomers to \var{val_\mathrm{monomers}} and
  the charges of the counterions to \var{val_\mathrm{CI}}.
\item[\opt{distance \var{d_\mathrm{charged}}}] Specifies the distance
  between two charged monomer along the edge. If
  $\var{d_\mathrm{charged}} > 1$ the remaining monomers are uncharged.
\end{arguments}

\subsection{\texttt{crosslink}: Cross-linking polymers}
\newescommand{crosslink}
\begin{essyntax}
  crosslink 
  \var{num\_polymer} \var{monomers\_per\_chain} 
  \opt{start \var{pid}} 
  \opt{catch \var{r_\mathrm{catch}}}
  \opt{distLink \var{link\_dist}} 
  \opt{distChain \var{chain\_dist}} 
  \opt{FENE \var{bondid}} 
  \opt{trials \var{try_\mathrm{max}}} 
\end{essyntax}

Attempts to end-crosslink the current configuration of
\var{num\_polymer} equally long polymers with
\var{monomers\_per\_chain} monomers each, returning how many ends are
successfully connected.

\begin{arguments}
\item[\opt{start \var{pid}}] \var{pid} specifies the first monomer of
  the chains to be linked. It has to be specified if the polymers do
  not start at id 0.
\item[\opt{catch \var{r_catch}}] Set the radius around each monomer
  which is searched for possible new monomers to connect to.
  \var{r_\mathrm{catch}} defaults to $1.9$.
\item[\opt{distLink \var{link\_dist}}] The minimal distance of two
  interconnecting links. It defaults to $2$.
\item[\opt{distChain \var{chain\_dist}}] The minimal distance for an
  interconnection along the same chain. It defaults to $0$. If set to
  \var{monomers\_per\_chain}, no interchain connections are created.
\item[\opt{FENE \var{bondid}}] Sets the bond type for the connections
  to \var{bondid}.
\item[\opt{trials \var{try_\mathrm{max}}}] If not specified,
  \var{try_\mathrm{max}} defaults to $30000$.
\end{arguments}

\subsection{\texttt{copy\_particles}: copying a set of particles}
\newescommand[copy-particles]{copy\_particles}
\begin{essyntax}
  copy_particles
  \opt{set \var{id1} \var{id2} \dots \asep range \var{from} {to} \dots} 
  \opt{shift \var{s\_x} \var{s\_y} \var{s\_z}}
\end{essyntax}

Copy a group of particles including their bonds. Positions can be
\opt{shift}ed by an offset $(\var{s\_x}, \var{s\_y}, \var{s\_z})$,
otherwise the copied set is at exactly the same position as the
original set. The particles can be given as a combination of
\opt{list}s or \opt{range}s. The new particles obtain in any case
consecutive identities after the largest current identity. The mapping
of the particles is returned as a list of old-new pairs, which can be
conveniently read into an array:
\begin{tclcode}
array set newidentities [copy_particles ...]
puts "particle 42 is now at position $newidentities(42)"
\end{tclcode} %$

Bonds within the defined particle set are copied with translated identities,
but not bonds with particles outside the list. That is, if the
particle set corresponds to a molecule, intramolecular bonds are
preserved, but not intermolecular ones.

Examples of use:\\
\begin{tclcode}
  copy_particles set {1 2 3 4} shift 0.0 0.0 0.0
  copy_particles set {1 2} set {3 4}
  copy_particles range 1 4
\end{tclcode}
All these examples do the same - making exact copies of particles 1 through 4.

\section{\texttt{constraint}: Setting up constraints}\label{sec:constraint}
\newescommand{constraint}

\begin{essyntax}
  \variant{1} 
  constraint wall normal \var{n_x} \var{n_y} \var{n_z} 
  dist \var{d} type \var{id} \opt{penetrable \var{flag}} \opt{reflecting \var{flag}} \opt{only_positive \var{flag}}
  
  \variant{2}
  constraint sphere center \var{c_x} \var{c_y} \var{c_z} 
  radius \var{rad} direction \var{direction} type \var{id} \opt{penetrable \var{flag}} \opt{reflecting \var{flag}}
  
  \variant{3}
  constraint cylinder center \var{c_x} \var{c_y} \var{c_z} 
  axis \var{n_x} \var{n_y} \var{n_z} 
  radius \var{rad} length \var{length} 
  direction \var{direction} 
  type \var{id}  \opt{penetrable \var{flag}} \opt{reflecting \var{flag}}
  
  \variant{4}
  constraint rhomboid corner \var{p_x} \var{p_y} \var{p_z} 
  a \var{a_x} \var{a_y} \var{a_z} 
  b \var{b_x} \var{b_y} \var{b_z} \\
  c \var{c_x} \var{c_y} \var{c_z} 
  direction \var{direction} 
  type \var{id}  \opt{penetrable \var{flag}} \opt{reflecting \var{flag}}
  
  \variant{5}
  constraint maze nsphere \var{n} 
  dim \var{d} sphrad \var{r_s} cylrad \var{r_c}
  type \var{id} \opt{penetrable \var{flag}}
  
  \variant{6}  
  constraint pore center \var{c_x} \var{c_y} \var{c_z} 
  axis \var{n_x} \var{n_y} \var{n_z} 
  radius \var{rad} length \var{length} 
  type \var{id} 

  \variant{7}
  constraint stomatocyte center \var{x} \var{y} \var{z} orientation \var{ox} \var{oy} \var{oz}
  outer_radius \var{Ro} inner_radius \var{Ri} layer_width \var{w} direction \var{direction} 
  type \var{id} \opt{penetrable \var{flag}} \opt{reflecting \var{flag}}
  
  \variant{8}
  constraint slitpore
  pore_mouth \var{z} \
             channel_width \var{c} \
             pore_width \var{w} \
             pore_length \var{l} \
             upper_smoothing_radius \var{us} \
             lower_smoothing_radius \var{ls} 
  
  
  \require{1}{%
    \variant{9}
    constraint rod center \var{c_x} \var{c_y} 
    lambda \var{lambda}
  } 
  
  \require{1}{%
    \variant{10}
    constraint plate height \var{h}
    sigma \var{sigma} 
  }
  
  \require{2,3}{%
    \variant{11}
    constraint ext_magn_field \var{f_x} \var{f_y} \var{f_z} 
  }
  
  \variant{12} 
  constraint plane cell \var{x} \var{y} \var{z} 
  type \var{id}

  \variant{13}
  constraint mindist_position \var{x} \var{y} \var{z} 

  \begin{features}
    \required{CONSTRAINTS}
    \required[1]{ELECTROSTATICS}
    \required[2]{ROTATION}
    \required[3]{DIPOLES}
  \end{features}
\end{essyntax}

The \codebox{constraint} command offers a variety of surfaces that can be
defined to interact with desired particles. Variants \variant{1} to \variant{7}
create interactions via a non-bonded interaction potential, where the distance
between the two particles is replaced by the
distance of the center of the particle to the surface. The constraints are
identified like a particle via its type for the non-bonded interaction. 
After a type is defined for each constraint one has
to define
the interaction of all different particle types with the constraint using
the \codebox{inter} command. In variants \variant{1} to \variant{7}, constraints
 are able to be penetrated if \var{flag} is set to 1. Otherwise, when the
 penetrable option is ignored or \var{flag} is set to 0, the constraint
 cannot be violated, i.e. no particle can go through the constraint surface.
 In variants \variant{1} to \variant{4} and \variant{7} it is also possible to specify a flag 
 indicating if the constraints should be reflecting. The flags can equal 1 or 2.
 The flag 1 corresponds to a reflection process where the normal component of the 
 velocity is reflected and the tangential component remains unchanged. If the
 flag is 2, also the tangential component is turned around, so that a bounce back
 motion is performed. The second variant is useful for boundaries of DPD.
 The reflection property is only activated if an interaction is defined between
 a particular particle and the constraint! This will usually be a lennard-jones
 interaction with $\epsilon=0$, but finite interaction range.
 In variant \variant{1} if the \codebox{only_positive} flag is set to 1, interactions are
 only calculated if the particle is on the side of the wall in which the normal
 vector is pointing. This has only an effect for penetrable walls.

Variants \variant{9} and \variant{10} create interactions based on electrostatic
interactions. The corresponding force acts in direction of the normal vector of the
surface and applies to all charged particles.

Variant \variant{11} does not define a surface but is based on magnetic
dipolar interaction with an external magnetic field. It applies to all particles
with a dipole moment.

Variant \variant{12} is essential for the use of tunable-slip boundary
interactions for microchannel flows like the Plane Poiseuille or Plane Couette
Flow.

Variant \variant{13} calculates the smallest distance to all non-penetrable
constraints, that can be repulsive (wall, cylinder, sphere, rhomboid, maze, pore, slitpore).
Negative distances mean that the position is ``within'' the area that
particles should not access. Helpful to find initial configurations.) 

The resulting surface in variant \variant{1} is a plane defined by the
normal vector \var{n_x} \var{n_y} \var{n_z} and the distance
\var{d} from the origin. The force acts in direction of the normal. 
Note that the \var{d} describes the distance from the origin in units
of the normal vector so that the product of $d$ and $n$ is a point on the
surface. Therefore negative distances are quite common!

The resulting surface in variant
\variant{2} is a sphere with center \var{c_x} \var{c_y} \var{c_z} and radius
\var{rad}. The \var{direction} determines the force direction, -1 or
\opt{inside} for inward and +1 or \opt{outside} for outward. 

The resulting surface
in variant \variant{3} is a cylinder with center \var{c_x} \var{c_y}
\var{c_z} and radius \var{rad}. The \var{length} parameter is \textbf{half} 
of the cylinder length. The \var{axis} is a
vector along the cylinder axis, which is normalized in the program.
The \var{direction} is defined the same way as for the spherical
constraint. 

The resulting surface in variant \variant{4} is a rhomboid, defined by one 
corner located at \var{p_x} \var{p_y} \var{p_z} and three adjacent edges, 
defined by the three vectors connecting the corner p with it's three neighboring
corners, a (\var{a_x} \var{a_y} \var{a_z}), b (\var{b_x} \var{b_y} \var{b_z}) 
and c (\var{c_x} \var{c_y} \var{c_z}).

The resulting surface in variant \variant{5} is \var{n}
spheres of radius \var{r_s} along each dimension, connected by
cylinders of radius \var{r_c}. The spheres have simple cubic
symmetry. The spheres are distributed evenly by dividing the
\var{box_l} by \var{n}.  Dimension of the maze can be controlled by
\var{d}: 0 for one dimensional, 1 for two dimensional and 2 for three
dimensional maze.

Variant \variant{6} sets up a cylindrical pore similar to variant
\variant{3} with a center \var{c_x} \var{c_y} \var{c_z} and radius
\var{rad}. The \var{length} parameter is \textbf{half} of the cylinder
length. The \var{axis} is a vector along the cylinder axis, which is
normalized in the program. The argument \codebox{radius \var{rad}} 
can be replaced by the argument \codebox{ radii \var{rad1} \var{rad2}}
to obtain a pore with a conical shape and corresponding opening radii.
The first radius is in the direction opposite to the axis vector.

Variant \variant{7} creates a stomatocyte shaped boundary. This command
should be used with care. The position can be any point in the simulation
box, and the orientation of the (cylindrically symmetric) stomatocyte is
given by a vector, which points in the direction of the symmetry axis, it
does not need to be normalized. The parameters: outer_radius \var{Ro},
inner_radius \var{Ri}, and layer_width \var{w}, specify the shape of the
stomatocyte. Here inappropriate choices of these parameters can yield 
undersired results. The width is used as a scaling parameter. That is,
a stomatocyte given by \var{Ro}:\var{Ri}:\var{w} = 7:3:1 is half the size
of the stomatocyte given by 7:3:2. Not all choices of the parameters give
reasonable values for the shape of the stomatocyte, but the combination
7:3:1 is a good point to start from when trying to modify the shape. 

In variant \variant{8}, a slit-shaped pore in a T-orientation to a flat channel
is created. 
The geometry is depicted in Fig.~\ref{fig:slitpore}.
It translationally invariant in y direction.
The pore (lower vertical part) extends in z-direction, and the channel (upper
horizontal part). The pore mouth is defined as the z-coordinate, where the lower
plane of the channel and the slit pore intersect. It is always centered in the
x-direction. A corresponding \codebox{dielectric} command decorates the surface
with surface charges that can be calculated with the ICC$\star$ algorithm.
\begin{figure}[ht]
  \label{fig:slitpore}
  \begin{center}
  \includegraphics[height=6cm]{figures/slitpore.pdf}
  \caption{The slitpore created by the \codebox{constraint slitpore.}}
  \end{center}
\end{figure}

Variant \variant{8} specifies an electrostatic interaction between the
charged particles in the system to an infinitely long rod with a line
charge of \var{lambda} which is alinge along the z-axis and centered
at \var{c_x} and \var{c_y}.

Variant \variant{9} specifies the electrostatic interactinos between
the charged particles in the system and an inifinitely large plate in
the x-y-plane at height \var{h}. The plate carries a charge density of
\var{sigma}.
  
Variant \variant{10} specifies the dipolar coupling of particles with a
dipolar moment to an external field \var{f_x} \var{f_y} \var{f_z}.

Variant \variant{11} creates an infinite plane at a fixed position. For
non-initializing a direction of the constraint values of the positions
have to be negative. For the tunable-slip boundary interactions you
have to set \emph{two} constraints.

\minisec{Example}
To create an infinite plane in $z$-direction at $z=20.0$ of type id 1,
use:
\begin{code}
  constraint plane cell -10 -10 20 type 1
\end{code}

\subsection{Deleting a constraint}
\begin{essyntax}
  constraint delete \opt{\var{num}} 
\end{essyntax}

This command will delete constraints. If \var{num} is specified only this
constraint will deleted, otherwise all constraints will be removed from the
system. 

\subsection{Getting the force on a constraint}
\begin{essyntax}
constraint force \var{n} 
\end{essyntax}
Returns the force acting on the \var{n}th constraint. Note, however, that this
are only forces due to interactions with particles, not with other constraints.
Also, these forces still do not mean that the constraints move, they are just
the negative of the sum of forces acting on all particles due to this constraint.
Similarly, the total energy does not containt constraint-constraint contributions.


\subsection{Getting the currently defined constraints}
\begin{essyntax}
constraint  \opt{\var{num}} 
\end{essyntax}
Prints out all constraint information. If \var{num} is specified only this
constraint is displayed, otherwise all constraints will be printed.

\subsection{\texttt{harmonic_force}: Creating a harmonic trap}
 \newescommand{harmonic-force}
 \begin{essyntax}
   harmonic_force \{ \var{x} \var{y} \var{z} \} \var{k}
  \begin{features}
    \required{CUDA}
  \end{features}
 \end{essyntax}

 Calculates a spring force for all particles, where the equilibrium position
 of the spring is at \var{x y z} and it's force constant is \var{k}. A more
 flexible trap can be constructed with constraints, but this one runs on the GPU.

\section{Virtual sites}
\label{sec:virtual}
\index{virtual sites|mainindex}

Virtual sites are particles, the positions and velocities of which are
not obtained by integrating an equation of motion.  Rather, their
coordinates are obtained from the position (and orientation) of one or
more other particles. In this way, rigid arrangements of particles can
be constructed and a particle can be placed in the center of mass of a
set of other particles.  Virtual sites can interact with other
particles in the system by means of interactions. Forces are added to
them according to their respective particle type. Before the next
integration step, the forces accumulated on a virtual site are
distributed back to those particles, from which the virtual site was
derived.

There are two distinct types of virtual sites, described in the
following.

\subsection{Virtual sites in the center of mass of a molecule}

To activate this implementation, enable the feature
\feature{VIRTUAL_SITES_COM} (sec. \ref{sec:myconfig}).  Virtual sites
are then placed in the center of mass of a set of particles (as
defined below). Their velocity will also be that of the center of
mass. Forces accumulating on the virtual sites are distributed back to
the particles which form the molecule.  To place a virtual site at the
center of a molecule, perform the following steps in that order
\begin{enumerate}
\item Create a particle of the desired type for each molecule. It
  should be placed at least roughly in the center of the molecule to
  make sure, it's on the same node as the other particles forming the
  molecule, in a simulation with more than one cpu.
\item Make it a virtual site using 
  \begin{essyntaxbox}
    part \var{pid} virtual 1
  \end{essyntaxbox}
\item Declare the list of molecules and the particles they consist of:
  \begin{essyntaxbox}
    eval analyze set \{\var{molid} \{\var{list of particle ids ..}\} ...\}
  \end{essyntaxbox}
  The lists of particles in a molecule comprise the non-virtual
  particles and the virtual site.
\item Assign to all particles that belong to the same molecule a
  common molecule id
  \begin{essyntaxbox}
    part \var{pid} mol \var{molid}
  \end{essyntaxbox}
\item Update the position of all virtual particles (optional)
  \begin{essyntaxbox}
    integrate 0
  \end{essyntaxbox}
\end{enumerate}
Please note that the use of virtual sites requires that the particles are numbered consecutively. I.e., the particle ids should go from zero to $N-1$, where $N$ is the number of particles.


\subsection{Rigid arrangements of particles}

The ``relative'' implementation of virtual sites allows for the
simulation of rigid arrangements of particles. It can be used, \eg,
for extended dipoles and raspberry-particles, but also for more
complex configurations.  Position and velocity of a virtual site are
obtained from the position and orientation of exactly one non-virtual
particle, which has to be placed in the center of mass of the rigid
body. Several virtual sites can be related to one and the same
non-virtual particle.  The position of the virtual site is given by
\begin{equation}
\vec{x_v} =\vec{x_n} +O_n (O_v \vec{E_z}) d,
\end{equation}
where $\vec{x_n}$ is the position of the non-virtual particle, $O_n$
is the orientation of the non-virtual particle, $O_v$ denotes the
orientation of the vector $\vec{x_v}-\vec{x_n}$ with respect to the
non-virtual particle's body fixed frame and $d$ the distance between
virtual and non-virtual particle.  In words: The virtual site is
placed at a fixed distance from the non-virtual particle. When the
non-virtual particle rotates, the virtual sites rotates on an orbit
around the non-virtual particle's center.

To use this implementation of virtual sites, activate the feature
\feature{VIRTUAL_SITES_RELATIVE} (see sec. \ref{sec:myconfig}).  To
set up a virtual site,
\begin{enumerate}
\item Place the particle to which the virtual site should be
  related. It needs to be in the center of mass of the rigid
  arrangement of particles you create. Let its particle id be n.
\item Place a particle at the desired relative position, make it
  virtual and relate it to the first particle
  \begin{essyntaxbox}
    part \var{v} pos \var{pos} virtual 1 vs_auto_relate \var{n}
  \end{essyntaxbox}
\item Repeat the previous step with more virtual sites, if desired.
\item To update the positions of all virtual sites, call
  \begin{essyntaxbox}
    integrate 0
  \end{essyntaxbox}
\end{enumerate}

Please note:
\begin{itemize}
\item The relative position of the virtual site is defined by its
  distance from the non-virtual particle, the id of the non-virtual
  particle and a quaternion which defines the vector from non-virtual
  particle to virtual site in the non-virtual particle's body-fixed
  frame. The first two are saved in the virtual site's
  vs\_relative-attribute, while the latter is saved in the quaternion
  attribute. Take care, not to overwrite these after using
  vs\_auto\_relate.
\item Virtual sites can not be placed relative to other virtual sites,
  as the order in which the positions of virtual sites are updated is
  not guaranteed. Always relate a virtual site to a non-virtual
  particle placed in the center of mass of the rigid arrangement of
  particles.
\item Don't forget to declare the particle virtual in addition to
  calling vs\_auto\_relate
\item In case you know the correct quaternions, you can also setup a
  virtual site using
  \begin{essyntaxbox}
    part \var{v} virtual 1 quat \var{q} vs_relative \var{n} \var{d}
  \end{essyntaxbox}
  where n is the id of the non-virtual particle and d is its distance
  from the virtual site.
\item In a simulation on more than one CPU, the effective cell size
  needs to be larger than the largest distance between a non-virtual
  particle and its associated virtual sites. To this aim, you need to
  set the global variable \var{min\_global\_cut} to this largest
  distance. \es issues a warning when creating a virtual site with
  \lit{vs_auto_relate_to} and the cutoff is insufficient.
\item If the virtual sites represent actual particles carrying a mass,
  the inertia tensor of the non-virtual particle in the center of mass
  needs to be adapted.
\item The presence of rigid bodies constructed by means of virtual
  sites adds a contribution to the pressure and stress tensor.
\item The use of virtual sites requires that the particles are
  numbered consecutively, \ie, the particle ids should go from zero to
  $N-1$, where $N$ is the number of particles.
\end{itemize}

\subsection{Additional features}

The behaviour of virtual sites can be fine-tuned with the following
switches in \texttt{myconfig.hpp} (sec. \ref{sec:myconfig})
\begin{itemize}
\item \feature{VIRTUAL_SITES_NO_VELOCITY} specifies that the velocity
  of virtual sites is not computed
\item \feature{VIRTUAL_SITES_THERMOSTAT} specifies that the Langevin
  thermostat should also act on virtual sites
\item \feature{THERMOSTAT_IGNORE_NON_VIRTUAL} specifies that the
  thermostat does not act on non-virtual particles
\end{itemize}

\section{Grand canonical feature}
For using \es conveniently for simulations in the grand canonical ensemble, or
other purposes, when particles of certain types are created and deleted frequently.

\begin{essyntax}
part gc
\alt{\var{type} \asep \alt{\alt{find \asep delete \asep
status \asep number} \var{type}}}
\begin{features}
\required{GRANDCANONICAL}
\end{features}

\end{essyntax}
By giving only a particle type as an argument, \es will initialize
arrays on the c-level which will keep track of particles of the given
type. When using the keyword \texttt{find} and a particle type, the
command will return a randomly chosen particle id, for a particle of
the given type. Similarly using the \texttt{delete} variant will
delete a randomly chosen particle of the given type.  Notice however,
that changing the type of an existing particle will not change the
arrays. If the change is permanent, then re-initializing the arrays of
the involved types will remove this inconsistency.  The keyword
\texttt{status} will return a list with all particles with the given
type, similarly giving \texttt{number} as argument will return the
number of particles which sharing the given type.

%%% Local Variables: 
%%% mode: latex
%%% TeX-master: "ug"
%%% End: <|MERGE_RESOLUTION|>--- conflicted
+++ resolved
@@ -197,14 +197,9 @@
   part \var{pid} print
   \optlong{\alt{id \asep pos \asep type \asep folded_position \asep 
       type \asep q \asep v \asep f \asep torque_body \asep torque_lab 
-<<<<<<< HEAD
-      \asep fix \asep ext_force \asep ext_torque \asep bond \asep
-      \asep exclusions \mbox{connections \opt{\var{range}}} \asep swimming}}\dots
-=======
       \asep body_frame_velocity \asep fix \asep ext_force 
       \asep ext_torque \asep bond \asep exclusions 
-      \mbox{connections \opt{\var{range}}}}}\dots
->>>>>>> a76a1fec
+      \mbox{connections \opt{\var{range}}} \asep swimming}}\dots
   \variant{2} part
 \end{essyntax}
 
@@ -228,7 +223,11 @@
 and read in data from a blockfile, for instance if you output the
 variable in both frames!
 
-<<<<<<< HEAD
+The \keyword{body_frame_velocity} command is a print-only command that
+gives the velocity in the body frame, which can be useful for 
+determining the translational diffusion tensor of an anisotropic 
+particle via the velocity auto-correlation (Green-Kubo) method.
+
 \begin{arguments}
 \item[\opt{swimming}] % TODO: Comment in stuff as soon as pushers and pullers are implemented
   This will return a tuple
@@ -236,12 +235,6 @@
   where one of \var{v\_swim} and \var{f\_swim} will always be $0$ because you can't set both simultaneously.
   % \var{push\_or\_pull} puts out if the particle is a pusher or a puller.
 \end{arguments}
-=======
-The \keyword{body_frame_velocity} command is a print-only command that
-gives the velocity in the body frame, which can be useful for 
-determining the translational diffusion tensor of an anisotropic 
-particle via the velocity auto-correlation (Green-Kubo) method.
->>>>>>> a76a1fec
 
 \minisec{Example}
 \begin{code}
