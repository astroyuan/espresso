{
 "cells": [
  {
   "cell_type": "markdown",
   "metadata": {},
   "source": [
    "# Tutorial 5: Raspberry Electrophoresis"
   ]
  },
  {
   "cell_type": "markdown",
   "metadata": {},
   "source": [
    "## 1 Tutorial Outline"
   ]
  },
  {
   "cell_type": "markdown",
   "metadata": {},
   "source": [
    "Welcome to the raspberry electrophoresis **ESPResSo** tutorial! This tutorial assumes some basic knowledge of **ESPResSo**.\n",
    "The first step is compiling **ESPResSo** with the appropriate flags, as listed in Sec. 2.\n",
    "The tutorial starts by discussing how to build a colloid out of a series of MD beads. These particles typically\n",
    "resemble a raspberry as can be seen in Fig. 1. After covering the construction of a raspberry colloid, we then\n",
    "briefly discuss the inclusion of hydrodynamic interactions via a lattice-Boltzmann fluid. Finally we will cover\n",
    "including ions via the restrictive primitive model (hard sphere ions) and the addition of an electric field\n",
    "to measure the electrokinetic properties. this script will run a raspberry electrophoresis simulation and write the time and position of the colloid out to a file named <tt>posVsTime.dat</tt> in the same directory.\n",
    "A sample set of data is included in the file <tt>posVsTime\\_sample.dat</tt>."
   ]
  },
  {
   "cell_type": "markdown",
   "metadata": {},
   "source": [
    "## 2 Compiling ESPResSo for this Tutorial"
   ]
  },
  {
   "cell_type": "markdown",
   "metadata": {},
   "source": [
    "The first thing with any **ESPResSo** project is to compile **ESPResSo** with all of the necessary features.\n",
    "The following <tt>myconfig.hpp</tt> example contains all of the flags needed for running the accompanying Python script.\n",
    "Please compile **ESPResSo** using this <tt>myconfig.hpp</tt> before starting this tutorial."
   ]
  },
  {
   "cell_type": "markdown",
   "metadata": {},
   "source": [
    "```\n",
    "#define ELECTROSTATICS\n",
    "#define ROTATION\n",
    "#define ROTATIONAL_INERTIA\n",
    "#define EXTERNAL_FORCES\n",
    "#define MASS\n",
    "#define VIRTUAL_SITES_RELATIVE\n",
    "#define LB_GPU\n",
    "#define LENNARD_JONES\n",
    "```"
   ]
  },
  {
   "cell_type": "markdown",
   "metadata": {},
   "source": [
    "## 3 Global MD Variables"
   ]
  },
  {
   "cell_type": "markdown",
   "metadata": {},
   "source": [
    "The first thing in any **ESPResSo** simulation is to import our espressomd features and set a few global simulation parameters:"
   ]
  },
  {
   "cell_type": "code",
   "execution_count": null,
   "metadata": {},
   "outputs": [],
   "source": [
    "import espressomd\n",
    "espressomd.assert_features([\"ELECTROSTATICS\", \"ROTATION\", \"ROTATIONAL_INERTIA\", \"EXTERNAL_FORCES\", \n",
    "                            \"MASS\", \"VIRTUAL_SITES_RELATIVE\", \"LB_GPU\", \"LENNARD_JONES\"])\n",
    "from espressomd import interactions\n",
    "from espressomd import electrostatics\n",
    "from espressomd import lb\n",
    "from espressomd.virtual_sites import VirtualSitesRelative\n",
    "\n",
    "import sys\n",
    "import numpy as np\n",
    "\n",
    "\n",
    "# Print enabled features\n",
    "print(espressomd.features())\n",
    "\n",
    "# System parameters\n",
    "#############################################################\n",
    "box_l = 40. # size of the simulation box\n",
    "\n",
    "skin      = 0.3 # Skin parameter for the Verlet lists\n",
    "time_step = 0.01\n",
    "eq_tstep  = 0.001\n",
    "\n",
    "n_cycle     = 1000\n",
    "integ_steps = 150\n",
    "\n",
    "# Interaction parameters (Lennard Jones for raspberry)\n",
    "#############################################################\n",
    "radius_col = 3.\n",
    "harmonic_radius = 3.0\n",
    "\n",
    "# the subscript c is for colloid and s is for salt (also used for the surface beads)\n",
    "eps_ss  = 1.  # LJ epsilon between the colloid's surface particles.\n",
    "sig_ss  = 1.  # LJ sigma between the colloid's surface particles.\n",
    "eps_cs  = 48. # LJ epsilon between the colloid's central particle and surface particles. \n",
    "sig_cs  = radius_col # LJ sigma between the colloid's central particle and surface particles (colloid's radius). \n",
    "a_eff   = 0.32 # effective hydrodynamic radius of a bead due to the discreteness of LB.\n",
    "\n",
    "# System setup\n",
    "#############################################################\n",
    "system = espressomd.System(box_l=[box_l]*3)\n",
    "system.set_random_state_PRNG()\n",
    "system.time_step = time_step"
   ]
  },
  {
   "cell_type": "markdown",
   "metadata": {},
   "source": [
    "The parameter $box\\_l$ sets the size of the simulation box. In general, one should check for finite\n",
    "size effects which can be surprisingly large in simulations using hydrodynamic interactions. They\n",
    "also generally scale as $box\\_l^{-1}$ or $box\\_l^{-3}$ depending on the transport mechanism\n",
    "which sometimes allows for the infinite box limit to be extrapolated to, instead of using an\n",
    "excessively large simulation box. As a rule of thumb, the box size should be five times greater than the characteristic\n",
    "length scale of the object. Note that this example uses a small box \n",
    "to provide a shorter simulation time.\n",
    "\n"
   ]
  },
  {
   "cell_type": "code",
   "execution_count": null,
   "metadata": {},
   "outputs": [],
   "source": [
    "system.cell_system.skin = skin"
   ]
  },
  {
   "cell_type": "markdown",
   "metadata": {},
   "source": [
    "The skin is used for constructing\n",
    "the Verlet lists and is purely an optimization parameter. Whatever value provides the fastest\n",
    "integration speed should be used. For the type of simulations covered in this tutorial, this value turns out\n",
    "to be $skin \\approx 0.3$."
   ]
  },
  {
   "cell_type": "code",
   "execution_count": null,
   "metadata": {},
   "outputs": [],
   "source": [
    "system.periodicity = [1, 1, 1]"
   ]
  },
  {
   "cell_type": "markdown",
   "metadata": {},
   "source": [
    "The $periodicity$ parameter indicates that the system is periodic in all three\n",
    "dimensions. Note that the lattice-Boltzmann algorithm requires periodicity in all three directions (although\n",
    "this can be modified using boundaries, a topic not covered in this tutorial). "
   ]
  },
  {
   "cell_type": "markdown",
   "metadata": {},
   "source": [
    "## 4 Setting up the Raspberry"
   ]
  },
  {
   "cell_type": "markdown",
   "metadata": {},
   "source": [
    "Setting up the raspberry is a non-trivial task. The main problem lies in creating a relatively\n",
    "uniform distribution of beads on the surface of the colloid. In general one should take about 1 bead per lattice-Boltzmann grid\n",
    "point on the surface to ensure that there are no holes in the surface. The behavior of the colloid can be further improved by placing\n",
    "beads inside the colloid, though this is not done in this example script. In our example\n",
    "we first define a harmonic interaction causing the surface beads to be attracted\n",
    "to the center, and a Lennard-Jones interaction preventing the beads from entering the colloid. There is also a Lennard-Jones\n",
    "potential between the surface beads to get them to distribute evenly on the surface. \n"
   ]
  },
  {
   "cell_type": "code",
   "execution_count": null,
   "metadata": {},
   "outputs": [],
   "source": [
    "#the LJ potential with the central bead keeps all the beads from simply collapsing into the center\n",
    "system.non_bonded_inter[1, 0].lennard_jones.set_params(\n",
    "    epsilon=eps_cs, sigma=sig_cs,\n",
    "    cutoff=sig_cs*np.power(2.,1./6.), shift=\"auto\")\n",
    "#the LJ potential (WCA potential) between surface beads causes them to be roughly equidistant on the colloid surface\n",
    "system.non_bonded_inter[1, 1].lennard_jones.set_params(\n",
    "    epsilon=eps_ss, sigma=sig_ss,\n",
    "    cutoff=sig_ss*np.power(2.,1./6.), shift=\"auto\")\n",
    "\n",
    "#the harmonic potential pulls surface beads towards the central colloid bead\n",
    "col_center_surface_bond = interactions.HarmonicBond(k=3000., r_0=harmonic_radius)\n",
    "system.bonded_inter.add(col_center_surface_bond)\n"
   ]
  },
  {
   "cell_type": "markdown",
   "metadata": {},
   "source": [
    "We set up the central bead and the other beads are initialized at random positions on the surface of the colloid. The beads are then allowed to relax using\n",
    "an integration loop where the forces between the beads are capped. \n"
   ]
  },
  {
   "cell_type": "code",
   "execution_count": null,
   "metadata": {},
   "outputs": [],
   "source": [
    "#for the warmup we use a Langevin thermostat with an extremely low temperature and high friction coefficient\n",
    "#such that the trajectories roughly follow  the gradient of the potential while not accelerating too much\n",
    "system.thermostat.set_langevin(kT=0.00001, gamma=40.)\n",
    "\n",
    "print(\"# Creating raspberry\")\n",
    "center = system.box_l /2 \n",
    "colPos = center\n",
    "\n",
    "# Charge of the colloid\n",
    "q_col = -40\n",
    "# Number of particles making up the raspberry (surface particles + the central particle).\n",
    "n_col_part = int(4*np.pi*np.power(radius_col,2) + 1)\n",
    "\n",
    "# Place the central particle \n",
    "system.part.add(id=0, pos=colPos, type=0, q=q_col, fix=(1,1,1),rotation=(1,1,1)) # Create central particle\n",
    "\n",
    "# this loop create n_col_part surface beads randomly placed on a spherical shell Rvec away from the central bead\n",
    "# create surface beads uniformly distributed over surface of a sphere with radius=radius_col\n",
    "for i in range(1,n_col_part):\n",
    "    colSurfPos=np.random.randn(3)\n",
    "    colSurfPos=colSurfPos/np.linalg.norm(colSurfPos)*radius_col+colPos\n",
    "    system.part.add(id=i, pos=colSurfPos, type=1)\n",
    "    system.part[i].add_bond((col_center_surface_bond, 0))\n",
    "print(\"# Number of colloid beads = {}\".format(n_col_part))\n",
    "\n",
    "#here we let the bead positions relax. The LJ potential with the central bead combined with the\n",
    "#harmonic bond keep the monomers roughly radius_col away from the central bead. The LJ\n",
    "#between the surface beads cause them to distribute more or less evenly on the surface.\n",
    "system.force_cap = 1000\n",
    "system.time_step=eq_tstep\n",
    "\n",
    "print(\"Relaxation of the raspberry surface particles\")\n",
    "for i in range(n_cycle):\n",
    "    system.integrator.run(integ_steps)\n",
    "\n",
    "# Remove the bond between the centeral particle and the surface particles\n",
    "# Note that surface particle ids start at 1.system.part[1:].bonds=()# Restore time step\n",
    "system.time_step = time_step"
   ]
  },
  {
   "cell_type": "markdown",
   "metadata": {},
   "source": [
    "The best way to ensure a relatively uniform distribution\n",
    "of the beads on the surface is to simply take a look at a VMD snapshot of the system after this integration. Such a snapshot is shown in Fig. 1."
   ]
  },
  {
   "cell_type": "markdown",
   "metadata": {},
   "source": [
    "<figure>\n",
    "    <img src='figures/raspberry_snapshot.png' alt='missing' style=\"width: 600px;\"/>\n",
    "    <center>\n",
    "    <figcaption>Figure 1: A snapshot of the simulation consisting of positive salt ions (yellow spheres), negative salt ions (grey spheres) and surface beads (blue spheres). There is also a central bead in the middle of the colloid bearing a large negative  charge.</figcaption>\n",
    "</figure>"
   ]
  },
  {
   "cell_type": "markdown",
   "metadata": {},
   "source": [
    "In order to make the colloid perfectly round, we now adjust the bead's positions to be exactly $radius\\_col$ away\n",
    "from the central bead."
   ]
  },
  {
   "cell_type": "code",
   "execution_count": null,
   "metadata": {},
   "outputs": [],
   "source": [
    "#this loop moves the surface beads such that they are once again exactly radius_col away from the center\n",
    "#For the scalar distance, we use system.distance() which considers periodic boundaires\n",
    "#and the minimum image convention\n",
    "colPos = system.part[0].pos\n",
    "for p in system.part[1:]:\n",
    "    p.pos=(p.pos-colPos)/np.linalg.norm(system.distance(p,system.part[0]))*radius_col+colPos\n",
    "    p.pos=(p.pos-colPos)/np.linalg.norm(p.pos-colPos)*radius_col+colPos\n"
   ]
  },
  {
   "cell_type": "markdown",
   "metadata": {},
   "source": [
    "Now that the beads are arranged in the shape of a raspberry, the surface beads are made virtual particles\n",
    "using the VirtualSitesRelative scheme. This converts the raspberry to a rigid body\n",
    "in which the surface particles follow the translation and rotation of the central particle.\n",
    "Newton's equations of motion are only integrated for teh central particle.\n",
    "It is given an appropriate mass and moment of inertia tensor (note that the inertia tensor\n",
    "is given in the frame in which it is diagonal.)"
   ]
  },
  {
   "cell_type": "code",
   "execution_count": null,
   "metadata": {},
   "outputs": [],
   "source": [
    "# Select the desired implementation for virtual sites\n",
    "system.virtual_sites=VirtualSitesRelative(have_velocity=True)\n",
    "#setting min_global_cut is necessary when there is no interaction defined with a range larger than the colloid\n",
    "\n",
    "#such that the virtual particles are able to communicate their forces to the real particle at the center of the colloid\n",
    "\n",
    "system.min_global_cut = radius_col\n",
    "\n",
    "\n",
    "\n",
    "#here we calculate the center of mass position (com) and the moment of inertia (momI) of the colloid\n",
    "\n",
    "com=np.average(system.part[1:].pos,0) # system.part[:].pos returns an n-by-3 array \n",
    "\n",
    "momI=0\n",
    "\n",
    "for i in range(n_col_part):\n",
    "\n",
    "    momI+=np.power(np.linalg.norm(com-system.part[i].pos),2)\n",
    "\n",
    "\n",
    "\n",
    "#note that the real particle must be at the center of mass of the colloid because of the integrator\n",
    "\n",
    "print(\"\\n# moving central particle from {} to {}\".format(system.part[0].pos, com))\n",
    "\n",
    "system.part[0].fix=0,0,0\n",
    "\n",
    "system.part[0].pos=com\n",
    "\n",
    "system.part[0].mass=n_col_part\n",
    "\n",
    "system.part[0].rinertia=np.ones(3)*momI\n",
    "\n",
    "\n",
    "\n",
    "# Convert the surface particles to virtual sites related to the central particle\n",
    "# The id of the central particles is 0, the ids of the surface particles start at 1.\n",
    "for p in system.part[1:]:\n",
    "    p.vs_auto_relate_to(0)"
   ]
  },
  {
   "cell_type": "markdown",
   "metadata": {},
   "source": [
    "## 5 Inserting Counterions and Salt Ions"
   ]
  },
  {
   "cell_type": "markdown",
   "metadata": {},
   "source": [
    "Next we insert enough ions at random positions (outside the radius of the colloid) with opposite charge to the colloid such that the system is electro-neutral. In addition, ions\n",
    "of both signs are added to represent the salt in the solution."
   ]
  },
  {
   "cell_type": "code",
   "execution_count": null,
   "metadata": {},
   "outputs": [],
   "source": [
    "print(\"# Adding the positive ions\")\n",
    "salt_rho = 0.001 # Number density of ions\n",
    "volume = system.volume()\n",
    "N_counter_ions = int(round((volume*salt_rho) + abs(q_col)))\n",
    "\n",
    "i=0\n",
    "while i<N_counter_ions:\n",
    "    pos=np.random.random(3) * system.box_l\n",
    "    #make sure the ion is placed outside of the colloid\n",
    "    if (np.power(np.linalg.norm(pos-center),2) > np.power(radius_col,2)+1):\n",
    "        system.part.add(pos=pos, type=2, q=1)\n",
    "        i+=1\n",
    "\n",
    "print(\"# Added {} positive ions\".format(N_counter_ions))\n",
    "\n",
    "print(\"\\n# Adding the negative ions\")\n",
    "\n",
    "N_co_ions = N_counter_ions - abs(q_col)\n",
    "i=0\n",
    "while i<N_co_ions:\n",
    "    pos=np.random.random(3) * system.box_l\n",
    "    #make sure the ion is placed outside of the colloid\n",
    "    if (np.power(np.linalg.norm(pos-center),2) > np.power(radius_col,2)+1):\n",
    "        system.part.add(pos=pos, type=3, q=-1)\n",
    "        i+=1\n",
    "\n",
    "print(\"# Added {} negative ions\".format(N_co_ions))\n"
   ]
  },
  {
   "cell_type": "markdown",
   "metadata": {},
   "source": [
    "We then check that charge neutrality is maintained"
   ]
  },
  {
   "cell_type": "code",
   "execution_count": null,
   "metadata": {},
   "outputs": [],
   "source": [
    "# Check charge neutrality\n",
    "assert np.abs(np.sum(system.part[:].q)) < 1E-10"
   ]
  },
  {
   "cell_type": "markdown",
   "metadata": {},
   "source": [
    "A WCA potential acts between all of the ions. This potential represents a purely repulsive\n",
    "version of the Lennard-Jones potential, which approximates hard spheres of diameter $\\sigma$. The ions also interact through a WCA potential\n",
    "with the central bead of the colloid, using an offset of around $radius\\_col-\\sigma +a_\\mathrm{grid}/2$. This makes\n",
    "the colloid appear as a hard sphere of radius roughly $radius\\_col+a_\\mathrm{grid}/2$ to the ions, which is approximately equal to the\n",
    "hydrodynamic radius of the colloid"
   ]
  },
  {
   "cell_type": "code",
   "execution_count": null,
   "metadata": {},
   "outputs": [],
   "source": [
    "# WCA interactions for the ions, essentially giving them a finite volume\n",
    "system.non_bonded_inter[0, 2].lennard_jones.set_params(\n",
    "    epsilon=eps_ss, sigma=sig_ss,\n",
    "    cutoff=sig_ss*pow(2.,1./6.), shift=\"auto\", offset=sig_cs-1+a_eff)\n",
    "system.non_bonded_inter[0, 3].lennard_jones.set_params(\n",
    "    epsilon=eps_ss, sigma=sig_ss,\n",
    "    cutoff=sig_ss*pow(2.,1./6.), shift=\"auto\", offset=sig_cs-1+a_eff)\n",
    "system.non_bonded_inter[2, 2].lennard_jones.set_params(\n",
    "    epsilon=eps_ss, sigma=sig_ss,\n",
    "    cutoff=sig_ss*pow(2.,1./6.), shift=\"auto\")\n",
    "system.non_bonded_inter[2, 3].lennard_jones.set_params(\n",
    "    epsilon=eps_ss, sigma=sig_ss,\n",
    "    cutoff=sig_ss*pow(2.,1./6.), shift=\"auto\")\n",
    "system.non_bonded_inter[3, 3].lennard_jones.set_params(\n",
    "    epsilon=eps_ss, sigma=sig_ss,\n",
    "    cutoff=sig_ss*pow(2.,1./6.), shift=\"auto\")"
   ]
  },
  {
   "cell_type": "markdown",
   "metadata": {},
   "source": [
    "After inserting the ions, again a short integration is performed with a force cap to\n",
    "prevent strong overlaps between the ions."
   ]
  },
  {
   "cell_type": "code",
   "execution_count": null,
   "metadata": {},
   "outputs": [],
   "source": [
    "print(\"\\n# Equilibrating the ions (without electrostatics):\")\n",
    "# Langevin thermostat for warmup before turning on the LB.\n",
    "temperature=1.0\n",
    "system.thermostat.set_langevin(kT=temperature, gamma=1.)\n",
    "\n",
    "print(\"Removing overlap between ions\")\n",
    "ljcap = 100\n",
    "CapSteps = 100\n",
    "for i in range(CapSteps):\n",
    "    system.force_cap = ljcap\n",
    "    system.integrator.run(integ_steps)\n",
    "    ljcap+=5\n",
    " \n",
    "system.force_cap = 0\n"
   ]
  },
  {
   "cell_type": "markdown",
   "metadata": {},
   "source": [
    "## 6 Electrostatics"
   ]
  },
  {
   "cell_type": "markdown",
   "metadata": {},
   "source": [
    "Electrostatics are simulated using the Particle-Particle Particle-Mesh (P3M) algorithm. In **ESPResSo** this can be added to the simulation rather trivially:"
   ]
  },
  {
   "cell_type": "code",
   "execution_count": null,
   "metadata": {},
   "outputs": [],
   "source": [
    "# Turning on the electrostatics\n",
    "# Note: Production runs would typically use a target accuracy of 10^-4errorCoulomb = 0.001\n",
    "print(\"\\n# p3m starting...\")\n",
    "bjerrum = 2.\n",
    "p3m = electrostatics.P3M(prefactor=bjerrum*temperature, accuracy=0.001)\n",
    "system.actors.add(p3m)\n",
    "print(\"# p3m started!\")"
   ]
  },
  {
   "cell_type": "markdown",
   "metadata": {},
   "source": [
    "Generally a Bjerrum length of $2$ is appropriate when using WCA interactions with $\\sigma=1$, since a typical ion has a radius of $0.35 \\mathrm{ nm}$, while the Bjerrum\n",
    "length in water is around $0.7 \\mathrm{ nm}$."
   ]
  },
  {
   "cell_type": "markdown",
   "metadata": {},
   "source": [
    "The external electric field is simulated by simply adding a constant force equal to the simulated field times the particle charge. Generally the electric field is set to $0.1$ in MD units,\n",
    "which is the maximum field before the response becomes nonlinear. Smaller fields are also possible, but the required simulation time is considerably larger. Sometimes, Green-Kubo methods\n",
    "are also used, but these are generally only feasible in cases where there is either no salt or a very low salt concentration."
   ]
  },
  {
   "cell_type": "code",
   "execution_count": null,
   "metadata": {},
   "outputs": [],
   "source": [
    "Efield=np.array((0.1,0,0)) #an electric field of 0.1 is the upper limit of the linear response regime for this model\n",
    "for p in system.part:    p.ext_force=p.q *Efield"
   ]
  },
  {
   "cell_type": "markdown",
   "metadata": {},
   "source": [
    "## 7 Lattice-Boltzmann"
   ]
  },
  {
   "cell_type": "markdown",
   "metadata": {},
   "source": [
    "Before creating the LB fluid it is a good idea to set all of the particle velocities to zero.\n",
    "This is necessary to set the total momentum of the system to zero. Failing to do so will lead to an unphysical drift of the system, which\n",
    "\n",
    "will change the values of the measured velocities."
   ]
  },
  {
   "cell_type": "code",
   "execution_count": null,
   "metadata": {},
   "outputs": [],
   "source": [
    "system.part[:].v=(0,0,0)"
   ]
  },
  {
   "cell_type": "markdown",
   "metadata": {},
   "source": [
    "The important parameters for the LB fluid are the density, the viscosity, the time step,\n",
    "and the friction coefficient used to couple the particle motion to the fluid.\n",
    "The time step should generally be comparable to the MD time step. While\n",
    "\n",
    "large time steps are possible, a time step of $0.01$ turns out to provide more reasonable values for the root mean squared particle velocities. Both density and viscosity\n",
    "\n",
    "should be around $1$, while the friction should be set around $20.$ The grid spacing should be comparable to the ions' size."
   ]
  },
  {
   "cell_type": "code",
   "execution_count": null,
   "metadata": {},
   "outputs": [],
   "source": [
    "lb=espressomd.lb.LBFluidGPU(kT=temperature, seed=42, dens=1., visc=3., agrid=1., tau=system.time_step)\n",
    "system.actors.add(lb)\n"
   ]
  },
  {
   "cell_type": "markdown",
   "metadata": {},
   "source": [
    "A logical way of picking a specific set of parameters is to choose them such that the hydrodynamic radius of an ion roughly matches its physical radius determined by the\n",
    "WCA potential ($R=0.5\\sigma$). Using the following equation:\n",
    "\\begin{equation}\n",
    "\\frac{1}{\\Gamma}=\\frac{1}{6\\pi \\eta R_{\\mathrm{H0}}}=\\frac{1}{\\Gamma_0} \n",
    "+\\frac{1}{g\\eta a} \n",
    " \\label{effectiveGammaEq}\n",
    "\\end{equation}\n",
    "one can see that the set of parameters grid spacing $a=1\\sigma$, fluid density $\\rho=1$, a \n",
    "kinematic viscosity of $\\nu=3 $ and a friction of $\\Gamma_0=50$ leads to a hydrodynamic radius\n",
    "of approximately $0.5\\sigma$."
   ]
  },
  {
   "cell_type": "markdown",
   "metadata": {},
   "source": [
    "The last step is to first turn off all other thermostats, followed by turning on the LB thermostat. The temperature is typically set to 1, which is equivalent to setting\n",
    "$k_\\mathrm{B}T=1$ in molecular dynamics units."
   ]
  },
  {
   "cell_type": "code",
   "execution_count": null,
   "metadata": {},
   "outputs": [],
   "source": [
    "system.thermostat.turn_off()\n",
<<<<<<< HEAD
    "system.thermostat.set_lb(LB_fluid=lb, seed=123, friction=20.0)"
=======
    "system.thermostat.set_lb(LB_fluid=lb, seed=123, gamma=20.0)"
>>>>>>> f9d50357
   ]
  },
  {
   "cell_type": "markdown",
   "metadata": {},
   "source": [
    "## 8 Simulating Electrophoresis"
   ]
  },
  {
   "cell_type": "markdown",
   "metadata": {},
   "source": [
    "Now the main simulation can begin! The only important thing is to make sure the system has enough time to equilibrate. There are two separate equilibration times: 1) The time for the ion distribution to stabilize, and 2) The time\n",
    "needed for the fluid flow profile to equilibrate. In general, the ion distribution equilibrates fast, so the needed warmup time is largely determined by the fluid relaxation time, which can be calculated via $\\tau_\\mathrm{relax} = box\\_length^2/\\nu$. This means for a box of size 40 with a kinematic viscosity of 3 as in our example script, the relaxation time is $\\tau_\\mathrm{relax} = 40^2/3 = 533 \\tau_\\mathrm{MD}$, or 53300 integration steps. In general it is a good idea to run for many relaxation times before starting to use the simulation results for averaging observables. To be on the safe side $10^6$ integration steps is a reasonable equilibration time. Please feel free to modify the provided script and try and get some interesting results!"
   ]
  },
  {
   "cell_type": "code",
   "execution_count": null,
   "metadata": {},
   "outputs": [],
   "source": [
    "# Reset the simulation clock\n",
    "system.time = 0\n",
    "initial_pos=system.part[0].pos\n",
    "\n",
    "posVsTime = open('posVsTime.dat', 'w')# file where the raspberry position will be written\n",
    "\n",
    "for i in range(1000):\n",
    "\n",
    "    system.integrator.run(1000)\n",
    "\n",
    "    pos=system.part[0].pos - initial_pos\n",
    "\n",
    "    posVsTime.write(\"%.2f %.4f %.4f %.4f\\n\" % (system.time,pos[0],pos[1],pos[2]))\n",
    "\n",
    "    posVsTime.flush()\n",
    "    print(\"# time: {}, col_pos: {}\".format(system.time,pos))\n",
    "\n",
    "posVsTime.close()\n",
    "\n",
    "print(\"\\n# Finished\")"
   ]
  }
 ],
 "metadata": {
  "kernelspec": {
   "display_name": "Python 2",
   "language": "python",
   "name": "python2"
  },
  "language_info": {
   "codemirror_mode": {
    "name": "ipython",
    "version": 2
   },
   "file_extension": ".py",
   "mimetype": "text/x-python",
   "name": "python",
   "nbconvert_exporter": "python",
   "pygments_lexer": "ipython2",
   "version": "2.7.12"
  }
 },
 "nbformat": 4,
 "nbformat_minor": 1
}<|MERGE_RESOLUTION|>--- conflicted
+++ resolved
@@ -640,11 +640,7 @@
    "outputs": [],
    "source": [
     "system.thermostat.turn_off()\n",
-<<<<<<< HEAD
-    "system.thermostat.set_lb(LB_fluid=lb, seed=123, friction=20.0)"
-=======
     "system.thermostat.set_lb(LB_fluid=lb, seed=123, gamma=20.0)"
->>>>>>> f9d50357
    ]
   },
   {
