{
 "cells": [
  {
   "cell_type": "markdown",
   "metadata": {},
   "source": [
    "# Tutorial 4 : The Lattice Boltzmann Method in ESPResSo - Part 2"
   ]
  },
  {
   "cell_type": "markdown",
   "metadata": {},
   "source": [
    "## 5 Polymer Diffusion"
   ]
  },
  {
   "cell_type": "markdown",
   "metadata": {},
   "source": [
    "In these exercises we want to use the LBM-MD-Hybrid to reproduce a classic result of polymer physics: The dependence of the diffusion coefficient of a polymer on its chain length. If no hydrodynamic interactions are present, one expects a scaling law $D \\propto N −1$ and if they are present, a scaling law $D \\propto N −\\nu $ is expected. Here ν is the Flory exponent\n",
    "that plays a very prominent role in polymer physics. It has a value of $∼ 3/5$ in good\n",
    "solvent conditions in 3D. Discussions of these scaling laws can be found in polymer\n",
    "physics textbooks like [4–6].  \n",
    "The reason for the different scaling law is the following: When being transported, every monomer creates a flow field that follows the direction of its motion. This flow field makes it easier for other monomers to follow its motion. This makes a polymer long enough diffuse more like compact object including the fluid inside it, although it does not have clear boundaries. It can be shown that its motion can be described by its\n",
    "hydrodynamic radius. It is defined as:  \n"
   ]
  },
  {
   "cell_type": "markdown",
   "metadata": {},
   "source": [
    "\\begin{equation}\n",
    "  \\langle \\frac{1}{R_h} \\rangle = \\langle \\frac{1}{N^2}\\sum_{i\\neq j} \\frac{1}{\\left| r_i - r_j \\right|} \\rangle\n",
    "\\end{equation}"
   ]
  },
  {
   "cell_type": "markdown",
   "metadata": {},
   "source": [
    "This hydrodynamic radius exhibits the scaling law  $R_h \\propto N^{\\nu}$\n",
    "and the diffusion coefficient of long polymer is proportional to its inverse.  \n",
    "For shorter polymers there is a transition region. It can be described\n",
    "by the Kirkwood-Zimm model:\n",
    "\\begin{equation}\n",
    "  D=\\frac{D_0}{N} + \\frac{k_B T}{6 \\pi \\eta } \\langle \\frac{1}{R_h} \\rangle\n",
    "\\end{equation}"
   ]
  },
  {
   "cell_type": "markdown",
   "metadata": {},
   "source": [
    "Here $D_0$ is the monomer diffusion coefficient and $\\eta$ the \n",
    "viscosity of the fluid. For a finite system size the second part of the\n",
    "diffusion is subject of a $1/L$ finite size effect, because\n",
    "hydrodynamic interactions are proportional to the inverse\n",
    "distance and thus long ranged. It can be taken into account\n",
    "by a correction:"
   ]
  },
  {
   "cell_type": "markdown",
   "metadata": {},
   "source": [
    "\\begin{equation}\n",
    "  D=\\frac{D_0}{N} + \\frac{k_B T}{6 \\pi \\eta } \\langle \\frac{1}{R_h} \\rangle \\left( 1- \\langle\\frac{R_h}{L} \\rangle \\right)\n",
    "\\end{equation}\n",
    "It is quite difficult to prove this formula with good accuracy. It will \n",
    "need quite some computer time and a careful analysis. So please don't be\n",
    "too disappointed if you don't manage to do so.  \n",
    "We want to determine the diffusion coefficient from the mean square\n",
    "distance that a particle travels in the time $t$. For large $t$ it is\n",
    "be proportional to the time and the diffusion coefficient occurs as \n",
    "prefactor: \n",
    "\\begin{equation}\n",
    "  \\frac{\\partial \\langle r^2 \\left(t\\right)\\rangle}{\\partial t} = 2 d D. \n",
    "\\end{equation}\n",
    "Here $d$ denotes the dimensionality of the system, in our case 3.This equation can be\n",
    "found in virtually any simulation textbook, like [7]. We will therefore set up a polymer\n",
    "in an LB fluid, simulate for an appropriate amount of time, calculate the mean square\n",
    "displacement as a function of time and obtain the diffusion coefficient from a linear\n",
    "fit. However we make a couple of steps in between and divide the full problem into\n",
    "subproblems that allow to (hopefully) fully understand the process."
   ]
  },
  {
   "cell_type": "markdown",
   "metadata": {},
   "source": [
    "### 5.1 Step 1: Diffusion of a single particle"
   ]
  },
  {
   "cell_type": "markdown",
   "metadata": {},
   "source": [
    "Our first step is to investigate the diffusion of a single particle that is coupled to an LB fluid by the point coupling method. Take a look at the script <tt>single_particle_diffusion.py</tt>. The script takes the LB-friction coefficient as an argument. Start with an friction coefficient of 1.0:"
   ]
  },
  {
   "cell_type": "code",
   "execution_count": null,
   "metadata": {},
   "outputs": [],
   "source": [
    "# The friction coefficient has to be changed inside the code as sys.argv[1]\n",
    "# does not work in iPython.\n",
    "from espressomd import System, lb\n",
    "from espressomd.observables import ParticlePositions\n",
    "from espressomd.accumulators import Correlator\n",
    "\n",
    "import numpy as np\n",
    "import sys\n",
    "\n",
    "# Constants\n",
    "\n",
    "loops = 40000\n",
    "steps = 10\n",
    "time_step = 0.01\n",
    "runtime = loops*steps*time_step\n",
    "box_l = 16\n",
    "\n",
    "lb_friction = 1.0 # The friction has been set to be 1.0 as default\n",
    "                  # Change this value for further simulations\n",
    "\n",
    "\n",
    "# System setup\n",
    "system = System(box_l = [box_l] * 3)\n",
    "system.set_random_state_PRNG()\n",
    "np.random.seed(seed = system.seed)\n",
    "system.time_step = time_step\n",
    "system.cell_system.skin = 0.4\n",
    "\n",
    "\n",
    "lbf = lb.LBFluidGPU(kT=1, seed=132, agrid=1, dens=1, visc=5, tau=0.01)\n",
    "system.actors.add(lbf)\n",
<<<<<<< HEAD
    "system.thermostat.set_lb(LB_fluid=lbf, seed=123, friction=lb_friction)\n",
=======
    "system.thermostat.set_lb(LB_fluid=lbf, seed=123, gamma=lb_friction)\n",
>>>>>>> f9d50357
    "\n",
    "system.part.add(pos=[0, 0, 0])\n",
    "\n",
    "\n",
    "## perform a couple of steps to come to equilbrium\n",
    "print(\"Equilibrating the system.\")\n",
    "system.integrator.run(1000)\n",
    "print(\"Equlibration finished.\")\n",
    "\n",
    "# Setup observable correlator\n",
    "pos = ParticlePositions(ids=(0,))\n",
    "c = Correlator(obs1=pos, tau_lin = 16, tau_max = 1000, delta_N = 1,\n",
    "        corr_operation=\"square_distance_componentwise\", compress1=\"discard1\")\n",
    "system.auto_update_accumulators.add(c)\n",
    "\n",
    "print(\"Sampling started.\")\n",
    "for i in range(loops):\n",
    "    system.integrator.run(steps)\n",
    "\n",
    "    if i % 1e2 == 0:\n",
    "        sys.stdout.write(\"\\rSampling: %05i\"%i)\n",
    "        sys.stdout.flush()\n",
    "\n",
    "print(\"Sampling finished.\")\n",
    "\n",
    "c.finalize()\n",
    "corrdata = c.result()\n",
    "corr = np.zeros((corrdata.shape[0],2))\n",
    "corr[:,0] = corrdata[:,0]\n",
    "corr[:,1] = (corrdata[:,2] + corrdata[:,3] + corrdata[:,4]) / 3\n",
    "\n",
    "np.savetxt(\"./msd_\"+str(lb_friction)+\".dat\", corr)\n"
   ]
  },
  {
   "cell_type": "markdown",
   "metadata": {},
   "source": [
    "In this script an LB fluid and a single particle are created and thermalized. The\n",
    "random forces on the particle and within the LB fluid will cause the particle to move.\n",
    "The mean squared displacement is calculated during the simulation via a multiple-tau\n",
    "correlator. Run the simulation script and plot the output data <tt>msd_1.0.dat</tt>. To load the file into a numpy array, one can use <tt>numpy.loadtxt</tt>. Zoom in on the origin of the\n",
    "plot. What do you see for short times? What do you see on a longer time scale? Produce\n",
    "a double-logarithmic plot to assess the power law."
   ]
  },
  {
   "cell_type": "markdown",
   "metadata": {},
   "source": [
    "<figure>\n",
    "<img src='figures/msd.png', style=\"width: 500px;\"/>\n",
    "<center>\n",
    "<figcaption>*Mean squared displacement of a single particle for different values of LB friction\n",
    "coefficient.*</figcaption>\n",
    "</figure>"
   ]
  },
  {
   "cell_type": "markdown",
   "metadata": {},
   "source": [
    "Can you give an explanation for the quadratic time dependency for short times? Use the function <tt>curve_fit</tt> from the module <tt>scipy.optimize</tt> to produce a fit for the linear regime and determine the diffusion coefficient. Run the simulation again with different values for the friction coefficient, e.g., 1, 2, 4, and 10. Calculate the diffusion coefficient for all cases and plot them as a function of γ. What relation do you observe?"
   ]
  },
  {
   "cell_type": "markdown",
   "metadata": {},
   "source": [
    "## References"
   ]
  },
  {
   "cell_type": "markdown",
   "metadata": {},
   "source": [
    "[1] S Succi. *The lattice Boltzmann equation for fluid dynamics and beyond. *Clarendon Press, Oxford, 2001.  \n",
    "[2] B. Dünweg and A. J. C. Ladd. *Advanced Computer Simulation Approaches for Soft Matter Sciences III*, chapter II, pages 89–166. Springer, 2009.  \n",
    "[3] B. Dünweg, U. Schiller, and A.J.C. Ladd. Statistical mechanics of the fluctuating lattice-boltzmann equation. *Phys. Rev. E*, 76:36704, 2007.  \n",
    "[4] P. G. de Gennes. *Scaling Concepts in Polymer Physics*. Cornell University Press, Ithaca, NY, 1979.  \n",
    "[5] M. Doi. *Introduction do Polymer Physics.* Clarendon Press, Oxford, 1996.  \n",
    "[6] Michael Rubinstein and Ralph H. Colby. *Polymer Physics.* Oxford University Press, Oxford, UK, 2003.  \n",
    "[7] Daan Frenkel and Berend Smit. *Understanding Molecular Simulation.* Academic Press, San Diego, second edition, 2002."
   ]
  },
  {
   "cell_type": "code",
   "execution_count": null,
   "metadata": {},
   "outputs": [],
   "source": []
  }
 ],
 "metadata": {
  "kernelspec": {
   "display_name": "Python 2",
   "language": "python",
   "name": "python2"
  },
  "language_info": {
   "codemirror_mode": {
    "name": "ipython",
    "version": 2
   },
   "file_extension": ".py",
   "mimetype": "text/x-python",
   "name": "python",
   "nbconvert_exporter": "python",
   "pygments_lexer": "ipython2",
   "version": "2.7.12"
  }
 },
 "nbformat": 4,
 "nbformat_minor": 1
}<|MERGE_RESOLUTION|>--- conflicted
+++ resolved
@@ -136,11 +136,7 @@
     "\n",
     "lbf = lb.LBFluidGPU(kT=1, seed=132, agrid=1, dens=1, visc=5, tau=0.01)\n",
     "system.actors.add(lbf)\n",
-<<<<<<< HEAD
-    "system.thermostat.set_lb(LB_fluid=lbf, seed=123, friction=lb_friction)\n",
-=======
     "system.thermostat.set_lb(LB_fluid=lbf, seed=123, gamma=lb_friction)\n",
->>>>>>> f9d50357
     "\n",
     "system.part.add(pos=[0, 0, 0])\n",
     "\n",
