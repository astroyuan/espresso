--- conflicted
+++ resolved
@@ -73,14 +73,6 @@
 #define HALO_DEBUG
 #define P3M_DEBUG
 #define THERMO_DEBUG
-<<<<<<< HEAD
-#define GHOST_FORCE_DEBUG
-#define STAT_DEBUG
-#define POLY_DEBUG
-#define PTENSOR_DEBUG
-#define LB_DEBUG
-=======
->>>>>>> 2a32c8e3
 #define VIRTUAL_SITES_DEBUG
 #ifdef CUDA
 #define CUDA_DEBUG
