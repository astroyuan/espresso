--- conflicted
+++ resolved
@@ -122,11 +122,7 @@
     cp $myconfig_file $builddir/myconfig.hpp
 fi
 
-<<<<<<< HEAD
-cmd "cmake ${cmake_params} ${srcdir}" || exit $?
-=======
 cmd "cmake $cmake_params $srcdir" || exit 1
->>>>>>> 8f049970
 end "CONFIGURE"
 
 # BUILD
