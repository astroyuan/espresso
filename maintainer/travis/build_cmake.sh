#!/usr/bin/env bash
# Copyright (C) 2016 The ESPResSo project
# Copyright (C) 2014 Olaf Lenz
#
# Copying and distribution of this file, with or without modification,
# are permitted in any medium without royalty provided the copyright
# notice and this notice are preserved.  This file is offered as-is,
# without any warranty.

# HELPER FUNCTIONS

# output value of env variables
function outp {
    for p in $*; do
        echo "  $p=${!p}"
    done
}

# start a block
function start {
    echo "=================================================="
    echo "START $1"
    echo "=================================================="
}

# end a block
function end {
    echo "=================================================="
    echo "END $1"
    echo "=================================================="
}

# execute and output a command
function cmd {
    echo ">$1"
    eval $1
}

# handle environment variables
[ -z "$insource" ] && insource="false"
[ -z "$srcdir" ] && srcdir=`pwd`
[ -z "$cmake_params" ] && cmake_params=""
[ -z "$with_fftw" ] && with_fftw="true"
[ -z "$with_python_interface" ] && with_python_interface="true"
[ -z "$with_coverage" ] && with_coverage="false"
[ -z "$myconfig" ] && myconfig="default"
[ -z "$check_procs" ] && check_procs=2
[ -z "$build_procs" ] && build_procs=2
[ -z "$make_check" ] && make_check="true"

cmake_params="-DTEST_NP:INT=$check_procs $cmake_params"

if $insource; then
    builddir=$srcdir
elif [ -z "$builddir" ]; then
    builddir=$srcdir/build
fi

outp insource srcdir builddir \
    cmake_params with_fftw \
    with_python_interface with_coverage myconfig check_procs build_procs

# check indentation of python files
pep8 --filename=*.pyx,*.pxd,*.py --select=E111 $srcdir/src/python/espressomd/
ec=$?
if [ $ec -eq 0 ]; then
    echo ""
    echo "Indentation in Python files correct..."
    echo ""
else
    echo ""
    echo "Error: Python files are not indented the right way. Please use 4 spaces per indentation level!"
    echo ""
    exit $ec
fi
# enforce style rules
grep 'class[^_].*[^\)]\s*:\s*$' $(find . -name '*.py*') && echo -e "\nOld-style classes found.\nPlease convert to new-style:\nclass C: => class C(object):\n" && exit 1

if ! $insource; then
    if [ ! -d $builddir ]; then
        echo "Creating $builddir..."
        mkdir -p $builddir
    fi
fi

if ! $insource; then
    cd $builddir
fi

# load MPI module if necessary
grep -q suse /etc/os-release && source /etc/profile.d/modules.sh && module load gnu-openmpi
grep -q rhel /etc/os-release && source /etc/profile.d/modules.sh && module load mpi

# CONFIGURE
start "CONFIGURE"

if [ $with_fftw = "true" ]; then
    cmake_params="$cmake_params"
else
    cmake_params="-DCMAKE_DISABLE_FIND_PACKAGE_FFTW3=ON $cmake_params"
fi

if [ $with_python_interface = "true" ]; then
    cmake_params="-DWITH_PYTHON=ON $cmake_params"
else
    cmake_params="-DWITH_PYTHON=OFF $cmake_params"
fi

if [ $with_coverage = "true" ]; then
    cmake_params="-DWITH_COVERAGE=ON $cmake_params"
fi

MYCONFIG_DIR=$srcdir/maintainer/configs
if [ "$myconfig" = "default" ]; then
    echo "Using default myconfig."
else
    myconfig_file=$MYCONFIG_DIR/$myconfig.hpp
    if [ ! -e "$myconfig_file" ]; then
        echo "$myconfig_file does not exist!"
        exit 1
    fi
    echo "Copying $myconfig.hpp to $builddir/myconfig.hpp..."
    cp $myconfig_file $builddir/myconfig.hpp
fi

cmd "cmake $cmake_params $srcdir" || exit 1
end "CONFIGURE"

# BUILD
start "BUILD"

cmd "make -j${build_procs}" || exit $?

end "BUILD"

if $make_check; then
    start "TEST"

    cmd "make -j${build_procs} check_python $make_params" || exit 1
    cmd "make -j${build_procs} check_unit_tests $make_params" || exit 1

    end "TEST"
else
    start "TEST"

<<<<<<< HEAD
    cmd "mpiexec -n $check_procs ./pypresso $srcdir/testsuite/python/particle.py" || exit 1
=======
    cmd "mpiexec -n $check_procs ./pypresso $srcdir/testsuite/particle.py" || exit 1
>>>>>>> 8673af53

    end "TEST"
fi

if $with_coverage; then
    cd $builddir
    lcov --directory . --capture --output-file coverage.info # capture coverage info
    lcov --remove coverage.info '/usr/*' --output-file coverage.info # filter out system
    lcov --remove coverage.info '*/doc/*' --output-file coverage.info # filter out docs
    lcov --remove coverage.info '*/unit_tests/*' --output-file coverage.info # filter out unit test
    lcov --list coverage.info #debug info
    # Uploading report to CodeCov
    bash <(curl -s https://codecov.io/bash) || echo "Codecov did not collect coverage reports"
fi<|MERGE_RESOLUTION|>--- conflicted
+++ resolved
@@ -143,11 +143,7 @@
 else
     start "TEST"
 
-<<<<<<< HEAD
-    cmd "mpiexec -n $check_procs ./pypresso $srcdir/testsuite/python/particle.py" || exit 1
-=======
     cmd "mpiexec -n $check_procs ./pypresso $srcdir/testsuite/particle.py" || exit 1
->>>>>>> 8673af53
 
     end "TEST"
 fi
