--- conflicted
+++ resolved
@@ -24,7 +24,7 @@
 	case "$image" in
 		python3)
 			brew install python3
-            pip3 install h5py
+			pip3 install h5py
 			pip3 install cython
 			pip3 install numpy
 			pip3 install pep8
@@ -33,7 +33,7 @@
 		;;
 		*)
 			brew install python
-            pip install h5py
+			pip install h5py
 			pip install cython
 			pip install numpy
 			pip install pep8
@@ -41,39 +41,7 @@
 	esac
 	brew install boost-mpi
 	brew install fftw
-<<<<<<< HEAD
 	brew install homebrew/science/hdf5 --with-mpi --without-cxx
-    # The binary version of Boost comes without MPI support, so we have to
-    # compile it ourselves.
-	# Boost takes a long time to install, so we have Travis-CI cache it.
-	BOOST_VERSION=$(brew info --json=v1 boost | python -m json.tool | grep linked_keg | awk -F '"' '{print $4}')
-	brew unlink boost
-	brew info --json=v1 boost | python -m json.tool | grep -B 4 "\"version\": \"$BOOST_VERSION\"" | grep -q 'with-mpi' || brew uninstall --ignore-dependencies boost
-	brew install boost --without-single --with-mpi &
-	BOOST_PID=$!
-	START_TIME=$(date +%s)
-	while kill -0 $BOOST_PID; do
-		# boost takes a while to compile, during which there 
-		# is no output, causing Travis-CI to abort eventually
-		echo "Boost is being built..."
-		sleep 30
-	done
-	brew link boost
-	if [ "$(echo $(date +%s)-$START_TIME | bc)" -gt 600 ]; then
-		# Boost was built, i.e. it took more than 10 minutes, so
-		# abort build because we won't be able to complete it
-		# within the time limit
-		echo
-		echo "============================================================================="
-		echo "Boost was built from source, but this took so long that we won't have time to"
-		echo "finish the actual build process before the Travis timeout kills it.
-		echo "Please manually retry the current Travis build!
-		echo "============================================================================="
-		echo
-		exit 2
-	fi
-=======
->>>>>>> e50cee82
 
 	maintainer/travis/build_cmake.sh
 fi