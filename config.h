/*
  Copyright (C) 2010 The ESPResSo project
  Copyright (C) 2002,2003,2004,2005,2006,2007,2008,2009,2010 Max-Planck-Institute for Polymer Research, Theory Group, PO Box 3148, 55021 Mainz, Germany
  
  This file is part of ESPResSo.
  
  ESPResSo is free software: you can redistribute it and/or modify
  it under the terms of the GNU General Public License as published by
  the Free Software Foundation, either version 3 of the License, or
  (at your option) any later version.
  
  ESPResSo is distributed in the hope that it will be useful,
  but WITHOUT ANY WARRANTY; without even the implied warranty of
  MERCHANTABILITY or FITNESS FOR A PARTICULAR PURPOSE.  See the
  GNU General Public License for more details.
  
  You should have received a copy of the GNU General Public License
  along with this program.  If not, see <http://www.gnu.org/licenses/>. 
*/
#ifndef CONFIG_H
#define CONFIG_H

/** \file config.h

    This file contains the defaults for Espresso. To modify them, add
    an appropriate line in myconfig.h. To find a list of features that
    can be compiled into Espresso, refer to myconfig-sample.h or to
    \ref tcl_features "the documentation of the features".
 */

/* Include the defines created by configure. */
#include <acconfig.h>

/************************************************/
/** \name Default Parameter Settings            */
/************************************************/
/*@{*/

/** CELLS: Default value for the maximal number of cells per node. */
#define CELLS_MAX_NUM_CELLS 32768

/** P3M: Default for number of interpolation points of the charge
    assignment function. */
#define P3M_N_INTERPOL 32768

/** P3M: Default for boundary condition: Epsilon of the surrounding
    medium. */
#define P3M_EPSILON 0.0

/** P3M: Default for boundary condition in magnetic calculations */
#define P3M_EPSILON_MAGNETIC 1.0

/** P3M: Default for offset of first mesh point from the origin (left
    down corner of the simulation box. */
#define P3M_MESHOFF 0.5

/** P3M: Default for the number of Brillouin zones taken into account
    in the calculation of the optimal influence function (aliasing
    sums). */
#define P3M_BRILLOUIN 1

/** P3M: Maximal mesh size that will be checked. The current setting
         limits the memory consumption to below 1GB, which is probably
	 reasonable for a while. */
#define P3M_MAX_MESH 128

/** Whether to use the approximation of Abramowitz/Stegun
    AS_erfc_part() for \f$\exp(d^2) erfc(d)\f$, or the C function erfc
    in P3M and Ewald summation. */
#define USE_ERFC_APPROXIMATION 1

/** Precision for capture of round off errors. */
#define ROUND_ERROR_PREC 1.0e-14

/** Tiny angle cutoff for sinus calculations */
#define TINY_SIN_VALUE 1e-10
/** Tiny angle cutoff for cosine calculations */
#define TINY_COS_VALUE 0.9999999999
/** Tiny length cutoff */
#define TINY_LENGTH_VALUE 0.0001


/** maximal number of iterations in the RATTLE algorithm before it bails out. */
#define SHAKE_MAX_ITERATIONS 1000

/*@}*/


#ifdef MYCONFIG_H
#include MYCONFIG_H
#endif

//inter_rf needs ELECTROSTATICS
#ifdef INTER_RF
#ifndef ELECTROSTATICS
#define ELECTROSTATICS
#endif
#endif

#ifdef GAY_BERNE
#ifndef ROTATION
#define ROTATION
#endif
#endif

/* activate P3M only with FFTW */
#if defined(ELECTROSTATICS) && defined(FFTW)
#define ELP3M
#endif


/* activate dipolar P3M only with FFTW */
#if defined(MAGNETOSTATICS) && defined(FFTW)
#define ELP3M
#ifndef DIPOLES
#define DIPOLES
#endif
#endif


/* MAGNETOSTATICS implies the use of DIPOLES */
#if defined(MAGNETOSTATICS)
#ifndef DIPOLES
#define DIPOLES
#endif
#endif

/* LB_ELECTROHYDRODYNAMICS needs LB, obviously... */
<<<<<<< HEAD
#if defined(LB_ELECTROHYDRODYNAMICS) && !defined(LB)
=======
#ifdef LB_ELECTROHYDRODYNAMICS
#ifndef LB
>>>>>>> 68f7f707
#define LB
#endif
#endif

/* LB_BOUNDARIES need constraints, obviously... */
#if defined(LB_BOUNDARIES) && !defined(CONSTRAINTS)
#define CONSTRAINTS 
#endif

/* Lattice Boltzmann needs lattice structures and temporary particle data */
#ifdef LB
#define USE_TEMPORARY
#define LATTICE
//#define ALTERNATIVE_INTEGRATOR
#endif

//adress needs mol_cut
#ifdef ADRESS
#ifndef MOL_CUT
#define MOL_CUT
#endif
#endif

//mol_cut needs virtual sites
#ifdef MOL_CUT
#ifndef VIRTUAL_SITES
#define VIRTUAL_SITES
#endif
#endif

#if defined(DPD_MASS_RED) || defined(DPD_MASS_LIN)
#ifndef DPD_MASS
#define DPD_MASS
#endif
#endif

/*DPD with mass needs MASS and DPD */
#ifdef DPD_MASS
#ifndef MASS
#define MASS
#endif
#endif

/*Transversal DPD -> needs normal DPD*/
#ifdef TRANS_DPD
#ifndef DPD
#define DPD
#endif
#endif

/* If any bond angle potential is activated, actiavte the whole bond angle code */
#if defined(BOND_ANGLE_HARMONIC) || defined(BOND_ANGLE_COSINE) || defined(BOND_ANGLE_COSSQUARE)
#define BOND_ANGLE
#endif

/* If any bond angledist potential is activated, activate the whole bond angle code and constraints */
#if defined(BOND_ANGLEDIST_HARMONIC)
#define BOND_ANGLEDIST
#define CONSTRAINTS
#endif

#if defined(BOND_ENDANGLEDIST_HARMONIC)
#define BOND_ENDANGLEDIST
#define CONSTRAINTS
#endif

/********************************************/
/* \name exported functions of config.c     */
/********************************************/
/*@{*/
#include <tcl.h>

/** callback for version status. */
int tclcallback_version(Tcl_Interp *interp);

/** callback for compilation status. */
int tclcallback_compilation(Tcl_Interp *interp);
/*@}*/

#endif<|MERGE_RESOLUTION|>--- conflicted
+++ resolved
@@ -126,12 +126,8 @@
 #endif
 
 /* LB_ELECTROHYDRODYNAMICS needs LB, obviously... */
-<<<<<<< HEAD
-#if defined(LB_ELECTROHYDRODYNAMICS) && !defined(LB)
-=======
 #ifdef LB_ELECTROHYDRODYNAMICS
 #ifndef LB
->>>>>>> 68f7f707
 #define LB
 #endif
 #endif
