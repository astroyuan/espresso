import sys
import numpy as np
import unittest as ut
import espressomd
import espressomd.observables
import espressomd.lb
from espressomd import utils
import tests_common


@ut.skipIf(
    not espressomd.has_features('LB_GPU') or espressomd.has_features('SHANCHEN'),
    "LB_GPU not compiled in or SHANCHEN activated, can not check functionality.")
class TestCylindricalLBObservable(ut.TestCase):
    """
    Testcase for the CylindricalFluxDensityObservable.

    """
    system = espressomd.System(box_l=(10,10,10))
    system.time_step = 0.01
    system.cell_system.skin = 0.4
    positions = []

    params = {
        'ids': range(10),
        'center': [5.0, 5.0, 5.0],  # center of the histogram
        'axis': 'y',
        'n_r_bins': 10,  # number of bins in r
        'n_phi_bins': 2,  # -*- in phi
        'n_z_bins': 2,  # -*- in z
        'min_r': 0.0,
        'min_phi': -np.pi,
        'min_z': -5.0,
        'max_r': 5.0,
        'max_phi': np.pi,
        'max_z': 5.0,
    }

    @classmethod
    def setUpClass(self):
        self.lbf = espressomd.lb.LBFluidGPU(agrid=1.0, fric=1.0, dens=1.0, visc=1.0, tau=0.01)
    
    def setUp(self):
        self.system.actors.add(self.lbf)

    def tearDown(self):
<<<<<<< HEAD
        self.lbf[np.array(self.position, dtype=int)].velocity = [0.0, 0.0, 0.0]
=======
        self.system.actors.remove(self.lbf)
        del self.positions[:]
>>>>>>> 18557beb

    def swap_axis(self, arr, axis):
        if axis == 'x':
            arr = np.dot(tests_common.rotation_matrix(
                [0, 1, 0], np.pi / 2.0), arr)
        elif axis == 'y':
            arr = np.dot(tests_common.rotation_matrix(
                [1, 0, 0], -np.pi / 2.0), arr)
        return arr

    def swap_axis_inverse(self, arr, axis):
        if axis == 'x':
            arr = np.dot(tests_common.rotation_matrix(
                [0, 1, 0], -np.pi / 2.0), arr)
        elif axis == 'y':
            arr = np.dot(tests_common.rotation_matrix(
                [1, 0, 0], np.pi / 2.0), arr)
        return arr

    def pol_coords(self):
        positions = np.zeros((len(self.positions), 3))
        for i, p in enumerate(self.positions):
            tmp = p - np.array(self.params['center'])
            tmp = self.swap_axis_inverse(tmp, self.params['axis'])
            positions[i, :] = tests_common.transform_pos_from_cartesian_to_polar_coordinates(
                tmp)
        return positions

    def set_particles(self):
        self.system.part.clear()
        self.system.part.add(pos=self.positions)

    def set_fluid_velocity(self):
        # Choose the cartesian velocities such that each particle gets the same
        # v_r, v_phi and v_z, respectively.
        self.v_r = .75
        self.v_phi = 2.5
        self.v_z = 1.5
        node_positions = np.arange(-4.5, 5.0, 1.0)
        for i, value in enumerate(node_positions):
            position = np.array(
                [node_positions[i], node_positions[i], node_positions[i]])
            v_y = (position[0] * np.sqrt(position[0]**2.0 + position[1]**2.0) * self.v_phi +
                   position[1] * self.v_r) / np.sqrt(position[0]**2.0 + position[1]**2.0)
            v_x = (self.v_r * np.sqrt(position[0]**2.0 + position[1] **
                                      2.0) - position[1] * v_y) / position[0]
            velocity = np.array([v_x, v_y, self.v_z])
            velocity = self.swap_axis(velocity, self.params['axis'])
<<<<<<< HEAD
            self.position = self.swap_axis(position, self.params['axis'])
            self.position += np.array(self.params['center'])
            self.system.part.add(id=i, pos=self.position)
            self.lbf[np.array(self.position, dtype=int)].velocity = velocity
=======
            position = self.swap_axis(position, self.params['axis'])
            position += np.array(self.params['center'])
            self.positions.append(position)
            self.lbf[np.array(position, dtype=int)].velocity = velocity

    def set_fluid_velocity_on_all_nodes(self):
        self.system.part.clear()
        self.v_r = .75
        self.v_phi = 2.5
        self.v_z = 1.5
        node_positions = np.arange(-4.5, 5.0, 1.0)
        for x in node_positions:
            for y in node_positions:
                for z in node_positions:
                    position = np.array([x, y, z])
                    v_y = (position[0] * np.sqrt(position[0]**2.0 + position[1]**2.0) * self.v_phi +
                           position[1] * self.v_r) / np.sqrt(position[0]**2.0 + position[1]**2.0)
                    v_x = (self.v_r * np.sqrt(position[0]**2.0 + position[1] **
                                      2.0) - position[1] * v_y) / position[0]
                    velocity = np.array([v_x, v_y, self.v_z])
                    velocity = self.swap_axis(velocity, self.params['axis'])
                    position = self.swap_axis(position, self.params['axis'])
                    position += np.array(self.params['center'])
                    self.positions.append(position)
                    self.lbf[np.array(position, dtype=int)].velocity = velocity
>>>>>>> 18557beb

    def normalize_with_bin_volume(self, histogram):
        bin_volume = tests_common.get_cylindrical_bin_volume(
            self.params['n_r_bins'],
            self.params['n_phi_bins'],
            self.params['n_z_bins'],
            self.params['min_r'],
            self.params['max_r'],
            self.params['min_phi'],
            self.params['max_phi'],
            self.params['min_z'],
            self.params['max_z'])
        # Normalization
        for i in range(self.params['n_r_bins']):
            histogram[i, :, :] /= bin_volume[i]
        return histogram

    def LB_fluxdensity_profile_test(self):
        self.set_fluid_velocity()
        self.set_particles()
        # Set up the Observable.
        p = espressomd.observables.CylindricalLBFluxDensityProfileAtParticlePositions(
            **self.params)
        core_hist = np.array(
            p.calculate()).reshape(
            self.params['n_r_bins'],
            self.params['n_phi_bins'],
            self.params['n_z_bins'],
            3)
        core_hist_v_r = core_hist[:, :, :, 0]
        core_hist_v_phi = core_hist[:, :, :, 1]
        core_hist_v_z = core_hist[:, :, :, 2]
        self.pol_positions = self.pol_coords()
        np_hist, _ = np.histogramdd(self.pol_positions, bins=(self.params['n_r_bins'],
                                                              self.params['n_phi_bins'],
                                                              self.params['n_z_bins']),
                                    range=[(self.params['min_r'],
                                            self.params['max_r']),
                                           (self.params['min_phi'],
                                            self.params['max_phi']),
                                           (self.params['min_z'],
                                            self.params['max_z'])])
        np_hist = self.normalize_with_bin_volume(np_hist)
        np.testing.assert_array_almost_equal(np_hist * self.v_r, core_hist_v_r)
        np.testing.assert_array_almost_equal(
            np_hist * self.v_phi, core_hist_v_phi)
        np.testing.assert_array_almost_equal(np_hist * self.v_z, core_hist_v_z)

    def LB_velocity_profile_at_particle_positions_test(self):
        self.set_fluid_velocity()
        self.set_particles()
        # Set up the Observable.
        p = espressomd.observables.CylindricalLBVelocityProfileAtParticlePositions(
            **self.params)
        core_hist = np.array(
            p.calculate()).reshape(
            self.params['n_r_bins'],
            self.params['n_phi_bins'],
            self.params['n_z_bins'],
            3)
        core_hist_v_r = core_hist[:, :, :, 0]
        core_hist_v_phi = core_hist[:, :, :, 1]
        core_hist_v_z = core_hist[:, :, :, 2]
        self.pol_positions = self.pol_coords()
        np_hist, _ = np.histogramdd(self.pol_positions, bins=(self.params['n_r_bins'],
                                                              self.params['n_phi_bins'],
                                                              self.params['n_z_bins']),
                                    range=[(self.params['min_r'],
                                            self.params['max_r']),
                                           (self.params['min_phi'],
                                            self.params['max_phi']),
                                           (self.params['min_z'],
                                            self.params['max_z'])])
        for x in np.nditer(np_hist, op_flags=['readwrite']):
            if x[...] > 0.0:
                x[...] /= x[...]
        np.testing.assert_array_almost_equal(np_hist * self.v_r, core_hist_v_r)
        np.testing.assert_array_almost_equal(np_hist * self.v_phi, core_hist_v_phi)
        np.testing.assert_array_almost_equal(np_hist * self.v_z, core_hist_v_z)
    
    def LB_velocity_profile_test(self):
        self.set_fluid_velocity_on_all_nodes()
        self.set_particles()
        # Set up the Observable.
        local_params = self.params.copy()
        del local_params['ids']
        local_params['sampling_delta_x'] = 1
        local_params['sampling_delta_y'] = 1
        local_params['sampling_delta_z'] = 1
        local_params['sampling_offset_x'] = 0.5
        local_params['sampling_offset_y'] = 0.5
        local_params['sampling_offset_z'] = 0.5
        local_params['allow_empty_bins'] = True
        p = espressomd.observables.CylindricalLBVelocityProfile(
            **local_params)
        core_hist = np.array(
            p.calculate()).reshape(
            self.params['n_r_bins'],
            self.params['n_phi_bins'],
            self.params['n_z_bins'],
            3)
        core_hist_v_r = core_hist[:, :, :, 0]
        core_hist_v_phi = core_hist[:, :, :, 1]
        core_hist_v_z = core_hist[:, :, :, 2]
        self.pol_positions = self.pol_coords()
        np_hist, _ = np.histogramdd(self.pol_positions, bins=(self.params['n_r_bins'],
                                                              self.params['n_phi_bins'],
                                                              self.params['n_z_bins']),
                                    range=[(self.params['min_r'],
                                            self.params['max_r']),
                                           (self.params['min_phi'],
                                            self.params['max_phi']),
                                           (self.params['min_z'],
                                            self.params['max_z'])])
        for x in np.nditer(np_hist, op_flags=['readwrite']):
            if x[...] > 0.0:
                x[...] /= x[...]
        np.testing.assert_array_almost_equal(np_hist * self.v_r, core_hist_v_r)
        np.testing.assert_array_almost_equal(np_hist * self.v_phi, core_hist_v_phi)
        np.testing.assert_array_almost_equal(np_hist * self.v_z, core_hist_v_z)

    def test_x_axis(self):
        self.params['axis'] = 'x'
        self.LB_fluxdensity_profile_test()
        self.LB_velocity_profile_at_particle_positions_test()
        self.LB_velocity_profile_test()

    def test_y_axis(self):
        self.params['axis'] = 'y'
        self.LB_fluxdensity_profile_test()
        self.LB_velocity_profile_at_particle_positions_test()
        self.LB_velocity_profile_test()

    def test_z_axis(self):
        self.params['axis'] = 'z'
        self.LB_fluxdensity_profile_test()
        self.LB_velocity_profile_at_particle_positions_test()
        self.LB_velocity_profile_test()


if __name__ == "__main__":
    suite = ut.TestSuite()
    suite.addTests(ut.TestLoader().loadTestsFromTestCase(
        TestCylindricalLBObservable))
    result = ut.TextTestRunner(verbosity=4).run(suite)
    sys.exit(not result.wasSuccessful())<|MERGE_RESOLUTION|>--- conflicted
+++ resolved
@@ -44,12 +44,8 @@
         self.system.actors.add(self.lbf)
 
     def tearDown(self):
-<<<<<<< HEAD
-        self.lbf[np.array(self.position, dtype=int)].velocity = [0.0, 0.0, 0.0]
-=======
         self.system.actors.remove(self.lbf)
         del self.positions[:]
->>>>>>> 18557beb
 
     def swap_axis(self, arr, axis):
         if axis == 'x':
@@ -98,12 +94,6 @@
                                       2.0) - position[1] * v_y) / position[0]
             velocity = np.array([v_x, v_y, self.v_z])
             velocity = self.swap_axis(velocity, self.params['axis'])
-<<<<<<< HEAD
-            self.position = self.swap_axis(position, self.params['axis'])
-            self.position += np.array(self.params['center'])
-            self.system.part.add(id=i, pos=self.position)
-            self.lbf[np.array(self.position, dtype=int)].velocity = velocity
-=======
             position = self.swap_axis(position, self.params['axis'])
             position += np.array(self.params['center'])
             self.positions.append(position)
@@ -129,7 +119,6 @@
                     position += np.array(self.params['center'])
                     self.positions.append(position)
                     self.lbf[np.array(position, dtype=int)].velocity = velocity
->>>>>>> 18557beb
 
     def normalize_with_bin_volume(self, histogram):
         bin_volume = tests_common.get_cylindrical_bin_volume(
