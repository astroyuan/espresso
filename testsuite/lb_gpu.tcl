# Copyright (C) 2010,2011 The ESPResSo project
# Copyright (C) 2002,2003,2004,2005,2006,2007,2008,2009,2010 
#   Max-Planck-Institute for Polymer Research, Theory Group
#  
# This file is part of ESPResSo.
#  
# ESPResSo is free software: you can redistribute it and/or modify
# it under the terms of the GNU General Public License as published by
# the Free Software Foundation, either version 3 of the License, or
# (at your option) any later version.
#  
# ESPResSo is distributed in the hope that it will be useful,
# but WITHOUT ANY WARRANTY; without even the implied warranty of
# MERCHANTABILITY or FITNESS FOR A PARTICULAR PURPOSE.  See the
# GNU General Public License for more details.
#  
# You should have received a copy of the GNU General Public License
# along with this program.  If not, see <http://www.gnu.org/licenses/>. 

#############################################################
#                                                           #
# Basic tests of the Lattice Boltzmann implementation       #
#                                                           #
# 1) check conservation of fluid mass                       #
# 2) check conservation of total momentum                   #
# 3) measure temperature of colloid (no auto-check so far)  #
#                                                           #
#############################################################
source "tests_common.tcl"

require_feature "LB_GPU"
require_feature "LENNARD_JONES"

puts "----------------------------------------"
puts "- Testcase lb_gpu.tcl running on [format %02d [setmd n_nodes]] nodes  -"
puts "----------------------------------------"

#############################################################
# Procedures                                                #
#############################################################

proc read_data {file} {
    set f [open $file "r"]
    while {![eof $f]} {blockfile $f read auto}
    close $f
}

proc write_data {file} {
    set f [open $file "w"]
    blockfile $f write interactions
    blockfile $f write particles {id type q pos v f}
    blockfile $f write bonds
    close $f
}

#############################################################
# Parameters                                                #
#############################################################
set errf [lindex $argv 1]

<<<<<<< HEAD
require_feature "LB_GPU"
#require_feature "LB"

=======
>>>>>>> dcc75e50
# Integration parameters
#############################################################
set int_steps     	1
puts $int_steps
set int_times		1000
puts $int_times

set time_step     0.01
set tau           0.01

set agrid         1.0

set box_l         128
set box_l_x       128.0

set dens          1.0
set viscosity     3.0
#set bulk_viscosity 0.1
set friction      5.0
#equ velo 0.025
set temp          1.0

set skin          0.5

#set mom_prec      1.e-3
#set mass_prec     1.e-3
#set temp_prec     5.e-3

# Other parameters
#############################################################

if { [ catch {
#############################################################
# System Setup                                              #
#############################################################

setmd time_step $time_step
setmd skin $skin
puts [setmd time_step]
# Simulation boxlo
#############################################################
setmd box_l $box_l $box_l $box_l
puts [setmd box_l]
setmd periodic 1 1 1
cellsystem domain_decomposition -no_verlet_list
#cellsystem nsquare

#inter 0 0 lennard-jones 1 1 12.5 0 0
#puts [inter]

puts [setmd cell_grid]
#part 0 pos 10 10 10
# Fluid
#############################################################
lbfluid gpu dens $dens visc $viscosity agrid $agrid tau $tau friction $friction ext_force 1 0 0
#bulk_viscosity $bulk_viscosity ext_force 0.03 0 0
thermostat lb $temp

#lbnode_exf_gpu 0 0 0 set force 10 0 0
#	for { set i 0 } { $i < 32 } { incr i } {
#		for { set j 0 } { $j < 32 } { incr j } {
#		lbnode_exf_gpu 0 $i $j set force 1 0 0
#		}
#	}
lbboundary wall normal 0 0 1 dist 0
lbboundary wall normal 0 0 -1 dist [expr -$box_l+1]

lbboundary wall normal 0 1 0 dist 0
lbboundary wall normal 0 -1 0 dist [expr -$box_l+1]
# Particles
#############################################################
# load colloid from file
#read_data "~/espresso/testsuite/lb_system.data"

#part 0 pos 10 10 10
#part 0 v 0. 0. -10.5
#set k	0
#set m	5
#for { set m 0 } { $m < 1 } { incr m } {
#	for { set i 0 } { $i < 64 } { incr i } {
#		for { set j 0 } { $j < 64 } { incr j } {
#			
		 	#if {sqrt(pow($j-15., 2) + pow($i-15.,2)) < 4.} { continue }
#			part $k pos $m. $i. $j.
#			incr k
#		}
#	}
#}
#part deleteall
#part 0 pos 0 5 15
#puts [setmd n_part]
# here you can create the necessary snapshot
#write_data "lb_system.data"

# give the colloid a kick
#for { set i 0 } { $i < [setmd n_part] } { incr i } { 
#	part $i fix 
#        part $i v 0. 0. 0.
#puts "fixing part [ part 0 print fix ]"
 #   set vx [lindex [part $i print v] 0]
  #  set vy [lindex [part $i print v] 1]
   # set vz [lindex [part $i print v] 2]
    #part $i v [expr 1.0+$vx] $vy $vz
#}

# determine initial fluid mass and total momentum (fluid is at rest)
set fluidmass [expr $dens*pow($box_l,3)]
set tot_mom { 0.0 0.0 0.0 }
#for { set i 0 } { $i < [setmd n_part] } { incr i } {
#    lset tot_mom 0 [expr [lindex $tot_mom 0]+[lindex [part $i print v] 0]]
#    lset tot_mom 1 [expr [lindex $tot_mom 1]+[lindex [part $i print v] 1]]
#    lset tot_mom 2 [expr [lindex $tot_mom 2]+[lindex [part $i print v] 2]]
#}

set max_dmass 0.0
set max_dmx   0.0
set max_dmy   0.0
set max_dmz   0.0

#############################################################
# Integration                                               #
#############################################################
puts "Running at temperature T=[setmd temp] [thermostat]"

set max_dmass 0.0
set max_dmx   0.0
set max_dmy   0.0
set max_dmz   0.0

set avg_temp  0.0
set var_temp  0.0

#puts "fluid: [analyze fluid momentum]"
#puts "parts: [analyze momentum particles]"
#prepare_vmd_connection "vmd_data"
#after 3000
puts [time {
for { set i 1 } { $i <= $int_times } { incr i } {

    #puts -nonewline "Loop $i of $int_times starting at time [format %f [setmd time]]\n"; flush stdout
#\n
#puts [part 0 print pos v force]
	#for { set k 0 } { $k < $box_l } { incr k } {
	#	for { set j 0 } { $j < $box_l } { incr j } {
	#		lbnode_exf_gpu 5 $k $j set force 0.01 0 0
	#	}
	#}
	#lbprint field lb_field/datei$i.vtk
    integrate $int_steps
    #puts [part 0 print pos]
    #puts -nonewline [analyze energy]

#imd positions
#after 50
    # check fluid mass conservation
    #set dmass [expr abs([analyze fluid mass]-$fluidmass)]
    #if { $dmass > $mass_prec } {
#	error "mass deviation too large $dmass"
 #   }
  #  if { $dmass > $max_dmass } { set max_dmass $dmass }

    # check total momentum conservation
    #set mom [analyze momentum]
    #puts "fluid: [analyze fluid momentum]"
    #puts "parts: [analyze momentum particles]"
   # set dmx [expr abs([lindex $mom 0]-[lindex $tot_mom 0])]
    #set dmy [expr abs([lindex $mom 1]-[lindex $tot_mom 1])]
    #set dmz [expr abs([lindex $mom 2]-[lindex $tot_mom 2])]
    #if { $dmx > $mom_prec || $dmy > $mom_prec || $dmz > $mom_prec } {
#	error "momentum deviation too large $mom $tot_mom $dmx $dmy $dmz"
 #   }
  #  if { $dmx > $max_dmx } { set max_dmx $dmx }
   # if { $dmy > $max_dmy } { set max_dmy $dmy }
    #if { $dmz > $max_dmz } { set max_dmz $dmz }

    # temperature of the colloid
    #set temp [expr 2.0/3.0*[analyze energy kinetic]/[setmd n_part]]
    #set avg_temp [expr $avg_temp+$temp]
    #set var_temp [expr $var_temp+$temp*$temp]

    # temperature of the fluid
    #set fluid_temp [analyze fluid temp]

}    
puts "\n"
}]
#############################################################
# Analysis and Verification                                 #
#############################################################
#set avg_temp [expr $avg_temp/$int_times]
#set var_temp [expr $var_temp/$int_times - $avg_temp*$avg_temp]
#set rel_temp_error [expr abs(($avg_temp-[setmd temp])/[setmd temp])]
#lbprint v vtk /home/dominic/espresso/testsuite/field.vtk
puts "\n"
#puts "Maximal mass deviation $max_dmass"
#puts "Maximal momentum deviation in x $max_dmx, in y $max_dmy, in z $max_dmz"

#puts "\nAverage temperature $avg_temp (relative deviation $rel_temp_error)\n"
#if { $rel_temp_error > $temp_prec } {
#    error "relative temperature deviation too large"
#}

} res ] } {
    error_exit $res
}

exec rm -f $errf
#after 10000
exit 0

#############################################################<|MERGE_RESOLUTION|>--- conflicted
+++ resolved
@@ -58,12 +58,10 @@
 #############################################################
 set errf [lindex $argv 1]
 
-<<<<<<< HEAD
+
 require_feature "LB_GPU"
 #require_feature "LB"
 
-=======
->>>>>>> dcc75e50
 # Integration parameters
 #############################################################
 set int_steps     	1
