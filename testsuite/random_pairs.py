--- conflicted
+++ resolved
@@ -15,12 +15,9 @@
        repeated for all valid combination of periodicities.
 
     """
-<<<<<<< HEAD
-    s = espressomd.System(box_l = 3 * [10.])
-    s.seed = s.cell_system.get_state()['n_nodes'] * [1234]
-=======
     system = espressomd.System(box_l = 3 * [10.])
->>>>>>> 7c7f08c9
+    system.seed  = system.cell_system.get_state()['n_nodes'] * [1234]
+    np.random.seed(system.seed)
         
     def setUp(self):
         s = self.system
