--- conflicted
+++ resolved
@@ -8,16 +8,12 @@
 @ut.skipIf(not espressomd.has_features("LENNARD_JONES"),"Skipped because LENNARD_JONES turned off.")
 class test_minimize_energy(ut.TestCase):
     system = espressomd.System()
-<<<<<<< HEAD
-    system.seed = system.cell_system.get_state()['n_nodes'] * [1234]
-=======
     system.seed = range(system.cell_system.get_state()["n_nodes"])
 
     @classmethod
     def setUpClass(cls):
         np.random.seed(42)
 
->>>>>>> 2b3ae1fa
     box_l = 10.0
     density = 0.6
     vol = box_l * box_l *box_l
