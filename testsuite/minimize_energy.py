from __future__ import print_function
import sys
import unittest as ut
import numpy as np
import espressomd
from espressomd.interactions import *

@ut.skipIf(not espressomd.has_features("LENNARD_JONES"),"Skipped because LENNARD_JONES turned off.")
class test_minimize_energy(ut.TestCase):
<<<<<<< HEAD
    system = espressomd.System(box_l=[1.0, 1.0, 1.0])
=======
    system = espressomd.System(box_l=[10.0, 10.0, 10.0])
>>>>>>> 18557beb
    system.seed = range(system.cell_system.get_state()["n_nodes"])

    @classmethod
    def setUpClass(cls):
        np.random.seed(42)

    box_l = 10.0
    density = 0.6
    vol = box_l * box_l *box_l
    n_part = int( vol * density )

    lj_eps = 1.0
    lj_sig = 1.0
    lj_cut = 1.12246

    def setUp(self):
        self.system.box_l = [self.box_l, self.box_l, self.box_l]
        self.system.cell_system.skin = 0.4
        self.system.time_step = 0.01
        self.system.non_bonded_inter[0, 0].lennard_jones.set_params(
            epsilon=self.lj_eps, sigma=self.lj_sig,
            cutoff=self.lj_cut, shift="auto")

    def tearDown(self):
        self.system.part.clear()
        self.system.integrator.set_vv()

    def test_relaxation(self):
        for i in range(self.n_part):
            self.system.part.add(id=i, pos=np.random.random(3) * self.system.box_l)

        self.assertNotAlmostEqual(self.system.analysis.energy()["total"], 0, places=10)

        self.system.integrator.set_steepest_descent(f_max=0.0, gamma=0.1, max_displacement=0.001)

        self.system.integrator.run(1000)

        self.assertAlmostEqual(self.system.analysis.energy()["total"], 0, places=10)
        np.testing.assert_allclose(np.copy(self.system.part[:].f), 0.)

    def test_rescaling(self):
        self.system.part.add(pos=[5.,5.,4.9], type = 0)
        self.system.part.add(pos=[5.,5.,5.1], type = 0)

        self.system.non_bonded_inter[0, 0].lennard_jones.set_params(
            epsilon=self.lj_eps, sigma=self.lj_sig,
            cutoff=self.lj_cut, shift="auto")

        self.system.integrator.run(0)
        f_old = np.copy(self.system.part[:].f)

        # No-op, because gamma = 0.
        self.system.integrator.set_steepest_descent(f_max=0.0, gamma=0.0, max_displacement=0.001)
        self.system.integrator.run(1)

        np.testing.assert_allclose(f_old,np.copy(self.system.part[:].f))

if __name__ == "__main__":
    print("Features: ", espressomd.features())
    ut.main()<|MERGE_RESOLUTION|>--- conflicted
+++ resolved
@@ -7,11 +7,7 @@
 
 @ut.skipIf(not espressomd.has_features("LENNARD_JONES"),"Skipped because LENNARD_JONES turned off.")
 class test_minimize_energy(ut.TestCase):
-<<<<<<< HEAD
-    system = espressomd.System(box_l=[1.0, 1.0, 1.0])
-=======
     system = espressomd.System(box_l=[10.0, 10.0, 10.0])
->>>>>>> 18557beb
     system.seed = range(system.cell_system.get_state()["n_nodes"])
 
     @classmethod
