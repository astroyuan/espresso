--- conflicted
+++ resolved
@@ -26,16 +26,13 @@
               tabulated.py
               writevtf.py
               lb_stokes_sphere_gpu.py
-<<<<<<< HEAD
-	      pairs.py
-=======
+	            pairs.py
               ek_eof_one_species_x.py
               ek_eof_one_species_y.py
               ek_eof_one_species_z.py
               ek_eof_one_species_x_nonlinear.py
               ek_eof_one_species_y_nonlinear.py
               ek_eof_one_species_z_nonlinear.py
->>>>>>> d47f8bfd
 )
 if(PY_H5PY)
   set(py_tests ${py_tests} h5md.py)
