--- conflicted
+++ resolved
@@ -65,11 +65,7 @@
         self.system.lbboundaries.add(
             espressomd.lbboundaries.LBBoundary(shape=wall_shape1))
         self.system.lbboundaries.add(
-<<<<<<< HEAD
             espressomd.lbboundaries.LBBoundary(shape=wall_shape2, velocity=velocity))
-=======
-            espressomd.lbboundaries.LBBoundary(shape=wall_shape2, velocity=[0.0, 0.0, V_BOUNDARY]))
->>>>>>> ab64ad02
 
     def test_interpolated_velocity(self):
         """
@@ -77,14 +73,9 @@
         node and first fluid node.
 
         """
-<<<<<<< HEAD
         self.system.lbboundaries.clear()
-        self.set_boundaries([0.0, 0.0, 1.0])
-        self.system.integrator.run(1000)
-=======
-        self.set_boundaries()
+        self.set_boundaries([0.0, 0.0, V_BOUNDARY])
         self.system.integrator.run(3000)
->>>>>>> ab64ad02
         # Shear plane for boundary 1
         #for pos in itertools.product((AGRID,), np.arange(0.5 * AGRID, BOX_L, AGRID), np.arange(0.5 * AGRID, BOX_L, AGRID)):
         #    np.testing.assert_almost_equal(self.lbf.get_interpolated_velocity(pos)[2], 0.0)
@@ -102,7 +93,7 @@
         Assert that the mach number check fires an exception.
 
         """
-        max_vel = 0.3 * AGRID / TAU
+        max_vel = 0.31 * AGRID / TAU
         self.system.lbboundaries.clear()
         self.set_boundaries([0.0, 0.0, max_vel])
         with self.assertRaises(Exception):
