--- conflicted
+++ resolved
@@ -28,11 +28,7 @@
          for x in [mode, mode.split('.')[0]]}
 
 LB = (espressomd.has_features('LB') and 'LB.CPU' in modes or
-<<<<<<< HEAD
-      espressomd.has_features('LB_GPU') and 'LB.GPU' in modes)
-=======
       espressomd.gpu_available() and espressomd.has_features('LB_GPU') and 'LB.GPU' in modes)
->>>>>>> 31292d64
 
 
 class CheckpointTest(ut.TestCase):
