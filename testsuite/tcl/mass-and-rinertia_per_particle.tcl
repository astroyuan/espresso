--- conflicted
+++ resolved
@@ -38,13 +38,10 @@
     
     # Decelleration
     setmd skin 0
-    setmd time_step 0.007
+    setmd time_step 0.01
     thermostat langevin 0 $gamma0 
-<<<<<<< HEAD
-=======
     cellsystem nsquare 
     #-no_verlet_lists
->>>>>>> eddac1cf
     set J "10 10 10"
 
     part deleteall
@@ -81,27 +78,18 @@
             part 1 gamma $gamma1 temp 0.0
         }
     }
-<<<<<<< HEAD
-    
-    # In case of an anisotropic body and after a correct nonzero values 
-    # definition (in the source code, "rotation.cpp") of the nonlinear 
-    # parts of Euler's rotational equations, it seems that exponential
-    # expected behaviour is a not correct assumption.
-    # At least, nonlinear differential equations do not give
-    # exponent-like behaviour (usually). Such anisotropic
-    # decelleration should be validated using other equations.
-    # This is why we've made a [set J "10 10 10"] above
-    # as a quick solution.
-=======
     setmd time 0
-
->>>>>>> eddac1cf
     for {set i 0} {$i <100} {incr i} {
         for {set k 0} {$k <3} {incr k} {
-            if { abs([lindex [part 0 print omega_body] $k] -exp(-$gamma0*[setmd time] /[lindex $J $k])) >0.01 ||
-                 abs([lindex [part 1 print omega_body] $k] -exp(-$gamma1*[setmd time] /[lindex $J $k])) >0.01
+            set deviation0 [expr [lindex [part 0 print omega_body] $k] -exp(-$gamma0*[setmd time] /[lindex $J $k])]
+            set deviation1 [expr [lindex [part 1 print omega_body] $k] -exp(-$gamma1*[setmd time] /[lindex $J $k])]
+            set omega_sim_0 [expr [lindex [part 0 print omega_body] $k]]
+            set omega_th [expr exp(-$gamma0*[setmd time] /[lindex $J $k])]
+            if {
+                 abs($deviation0) >0.01 ||
+                 abs($deviation1) >0.01
             } {
-                error_exit "Friction Deviation in omega too large. $i $k"
+                error_exit "Friction Deviation in omega too large. $i $k $omega_sim_0 $omega_th"
             }
         }
         integrate 10
@@ -138,11 +126,7 @@
 
     # no need to rebuild Verlet lists, avoid it
     setmd skin 1.0
-<<<<<<< HEAD
-    setmd time_step 0.005
-=======
     setmd time_step 0.008
->>>>>>> eddac1cf
 
     set n 200
     set mass [expr [t_random] *20]
@@ -170,18 +154,13 @@
         set oz2($k) 0.
     }
 
-
-<<<<<<< HEAD
-    set loops 1000
-=======
     set loops 50
->>>>>>> eddac1cf
     puts "Thermalizing..."
-    integrate 10000
+    integrate 1000
     puts "Measuring..."
 
     for {set i 0} {$i <$loops} {incr i} {
-        integrate 30
+        integrate 100
         # Get kinetic energy in each degree of freedom for all particles
         for {set p 0} {$p <$n} {incr p} {
             for {set k 0} {$k<2} {incr k} {
