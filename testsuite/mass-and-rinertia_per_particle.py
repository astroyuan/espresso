from __future__ import print_function
import unittest as ut
import numpy as np
from numpy.random import random, seed
import espressomd
import math
import tests_common as tc

@ut.skipIf(not espressomd.has_features(["MASS",
                                        "PARTICLE_ANISOTROPY",
                                        "ROTATIONAL_INERTIA",
                                        "LANGEVIN_PER_PARTICLE"]),
           "Features not available, skipping test!")
class ThermoTest(ut.TestCase):
    longMessage = True
    # Handle for espresso system
    es = espressomd.System(box_l=[1.0E5, 1.0E5, 1.0E5])
    rot_flag = 0
    
    def set_thermo_all(self, test_case, kT, gamma_global, gamma_global_rot):
        if test_case < 4:
            self.es.thermostat.set_langevin(
                kT=kT,
                gamma=[
                    gamma_global[0],
                    gamma_global[1],
                    gamma_global[2]])
        elif test_case == 4 and self.rot_flag == 1:
            self.es.thermostat.set_langevin(
                kT=kT,
                gamma=[
                    gamma_global[0],
                    gamma_global[1],
                    gamma_global[2]],
                gamma_rotation=[
                    gamma_global_rot[0],
                    gamma_global_rot[1],
                    gamma_global_rot[2]])
        elif test_case < 8 + self.rot_flag:
            if "BROWNIAN_DYNAMICS" in espressomd.features():
                # Brownian thermostat activation
                self.es.thermostat.turn_off()
                self.es.thermostat.set_brownian(
                    kT=kT,
                    gamma=[
                        gamma_global[0],
                        gamma_global[1],
                        gamma_global[2]])
        elif test_case == 9:
            if "BROWNIAN_DYNAMICS" in espressomd.features():
                # Brownian thermostat activation
                self.es.thermostat.turn_off()
                self.es.thermostat.set_brownian(
                    kT=kT,
                    gamma=[
                        gamma_global[0],
                        gamma_global[1],
                        gamma_global[2]],
                    gamma_rotation=[
                        gamma_global_rot[0],
                        gamma_global_rot[1],
                        gamma_global_rot[2]])

    def run_test_case(self, test_case):
        seed(2)
        # Decelleration
        self.es.time_step = 0.007
<<<<<<< HEAD
        box = 1.0E5
        self.es.box_l = [box, box, box]
        if espressomd.has_features(("PARTIAL_PERIODIC")):
            self.es.periodicity = 0, 0, 0
=======
        self.es.part.clear()
>>>>>>> cc8327a9
        # gamma_tran/gamma_rot matrix: [2 types of particless] x [3 dimensions
        # X Y Z]
        gamma_tran = np.zeros((2, 3))
        gamma_tr = np.zeros((2, 3))
        gamma_rot = np.zeros((2, 3))
        gamma_rot_validate = np.zeros((2, 3))
        # The translational gamma isotropy is required here. See comments below.
        # Global gamma for tests without particle-specific gammas:
        # gamma_global = np.ones((3))
        gamma_global = np.zeros((3))
        gamma_global[0] = np.array((0.5 + np.random.random()) * 2.0 / 3.0)
        gamma_global[1] = gamma_global[0]
        gamma_global[2] = gamma_global[0]
        # Additional test case (5th) for the specific global rotational gamma set.
        gamma_global_rot = np.array((0.5 + np.random.random(3)) * 2.0 / 3.0)
        # Per-paricle values for the remaining decelleration tests:
        # Either translational friction isotropy is required
        # or both translational and rotational ones.
        # Otherwise these types of motion will interfere.
        # ..Let's test both cases depending on the particle index.
        gamma_tran[0, 0] = np.array(0.5 + np.random.random())
        gamma_tran[0, 1] = gamma_tran[0, 0]
        gamma_tran[0, 2] = gamma_tran[0, 0]
        if test_case < 4 + self.rot_flag:
            gamma_rot[0, :] = np.array((0.5 + random(3)) * 2.0 / 3.0)
        else:
            if "BROWNIAN_DYNAMICS" in espressomd.features():
                # Isotropy is required here for the drag tests (see below)
                gamma_rot[0, 0] = np.array((0.5 + random(1)) * 2.0 / 3.0)
                gamma_rot[0, 1] = gamma_rot[0, 0]
                gamma_rot[0, 2] = gamma_rot[0, 0]
        
        gamma_tran[1, 0] = np.array(0.5 + np.random.random())
        gamma_tran[1, 1] = gamma_tran[1, 0]
        gamma_tran[1, 2] = gamma_tran[1, 0]
        gamma_rot[1, 0] = np.array((0.5 + np.random.random()) * 2.0 / 3.0)
        gamma_rot[1, 1] = gamma_rot[1, 0]
        gamma_rot[1, 2] = gamma_rot[1, 0]
        
        self.set_thermo_all(test_case, 0.0, gamma_global, gamma_global_rot)

        self.es.cell_system.skin = 5.0
        mass = 12.74
        J = [10.0, 10.0, 10.0]

        for i in range(len(self.es.part)):
            self.es.part[i].remove()

        for i in range(2):
            self.es.part.add(rotation=(1,1,1), pos=np.array([0.0, 0.0, 0.0]), id=i)
            self.es.part[i].v = np.array([1.0, 1.0, 1.0])
            if "ROTATION" in espressomd.features():
                self.es.part[i].omega_body = np.array([1.0, 1.0, 1.0])
            self.es.part[i].mass = mass
            self.es.part[i].rinertia = np.array(J)

        print("\n")

        for k in range(2):
            if test_case == 0:
                if (k == 0):
                    print("================================================")
                    print("Langevin thermostat test cases")
                    print("================================================")
                    print("------------------------------------------------")
                    print("Test " + str(test_case) + ": no particle specific values")
                    print("------------------------------------------------")
                # No assignments are needed.
    
            if test_case == 1:
                if (k == 0):
                    print("------------------------------------------------")
                    print("Test " + str(test_case) +
                        ": particle specific gamma but not temperature")
                    print("------------------------------------------------")
                self.es.part[k].gamma = gamma_tran[k, :]
                if "ROTATION" in espressomd.features():
                    self.es.part[k].gamma_rot = gamma_rot[k, :]
    
            if test_case == 2:
                if (k == 0):
                    print("------------------------------------------------")
                    print("Test " + str(test_case) +
                        ": particle specific temperature but not gamma")
                    print("------------------------------------------------")
                self.es.part[k].temp = 0.0
    
            if test_case == 3:
                if (k == 0):
                    print("------------------------------------------------")
                    print("Test " + str(test_case) +
                        ": both particle specific gamma and temperature")
                    print("------------------------------------------------")
                self.es.part[k].temp = 0.0
                self.es.part[k].gamma = gamma_tran[k, :]
                if "ROTATION" in espressomd.features():
                    self.es.part[k].gamma_rot = gamma_rot[k, :]
            
            if test_case == 4 and self.rot_flag == 1:
                if (k == 0):
                    print("------------------------------------------------")
                    print("Test " + str(test_case) + ": no particle specific values.")
                    print("Rotational specific global thermostat")
                    print("------------------------------------------------")
                    # No assignments are needed.

        if "BROWNIAN_DYNAMICS" in espressomd.features():
            for k in range(2):
                if test_case == 4 + self.rot_flag:
                    if (k == 0):
                        print("================================================")
                        print("Brownian thermostat test cases")
                        print("================================================")
                        print("------------------------------------------------")
                        print("Test " + str(test_case) + ": no particle specific values")
                        print("------------------------------------------------")
                    # No assignments are needed.
        
                if test_case == 5 + self.rot_flag:
                    if (k == 0):
                        print("------------------------------------------------")
                        print("Test " + str(test_case) +
                            ": particle specific gamma but not temperature")
                        print("------------------------------------------------")
                    if "PARTICLE_ANISOTROPY" in espressomd.features():
                        self.es.part[k].gamma = gamma_tran[k, :]
                    else:
                        self.es.part[k].gamma = gamma_tran[k, 0]
                    if "ROTATION" in espressomd.features():
                        self.es.part[k].gamma_rot = gamma_rot[k, :]
        
                if test_case == 6 + self.rot_flag:
                    if (k == 0):
                        print("------------------------------------------------")
                        print("Test " + str(test_case) +
                            ": particle specific temperature but not gamma")
                        print("------------------------------------------------")
                    self.es.part[k].temp = 0.0
        
                if test_case == 7 + self.rot_flag:
                    if (k == 0):
                        print("------------------------------------------------")
                        print("Test " + str(test_case) +
                            ": both particle specific gamma and temperature")
                        print("------------------------------------------------")
                    self.es.part[k].temp = 0.0
                    if "PARTICLE_ANISOTROPY" in espressomd.features():
                        self.es.part[k].gamma = gamma_tran[k, :]
                    else:
                        self.es.part[k].gamma = gamma_tran[k, 0]
                    if "ROTATION" in espressomd.features():
                        self.es.part[k].gamma_rot = gamma_rot[k, :]
                        
                if test_case == 8 + self.rot_flag:
                    if (k == 0):
                        if (k == 0):
                            print("------------------------------------------------")
                            print("Test " + str(test_case) + ": no particle specific values.")
                            print("Rotational specific global thermostat")
                            print("------------------------------------------------")
                        # No assignments are needed.

        if test_case == 1 or test_case == 3 or test_case == (5 + self.rot_flag) or test_case == (7 + self.rot_flag):
            gamma_tr = gamma_tran
            gamma_rot_validate = gamma_rot
        else:
            for k in range(2):
                gamma_tr[k, :] = gamma_global[:]
                if (test_case == 4 or test_case == 9) and self.rot_flag == 1:
                    gamma_rot_validate[k, :] = gamma_global_rot[:]
                else:
                    gamma_rot_validate[k, :] = gamma_global[:]

        if test_case < 4 + self.rot_flag:
        # Langevin thermostat only. Brownian thermostat is defined
        # over larger time-step by its concept.
            self.es.time = 0.0
            tol = 1.25E-4
            for i in range(100):
                for k in range(2):
                    for j in range(3):
                        # Note: velocity is defined in the lab frame of reference
                        # while gamma_tr is defined in the body one.
                        # Hence, only isotropic gamma_tr could be tested here.
                        self.assertLess(
                            abs(self.es.part[k].v[j] - math.exp(- gamma_tr[k, j] * self.es.time / mass)), tol)
                        if "ROTATION" in espressomd.features():
                            self.assertLess(abs(
                                self.es.part[k].omega_body[j] - math.exp(- gamma_rot_validate[k, j] * self.es.time / J[j])), tol)
                self.es.integrator.run(10)
        # The drag terminal velocity tests
        ##################################
        #..aka the drift in case of the electrostatics
        
        # Isotropic reassignment is required here for the drag tests
        gamma_global_rot = np.zeros((3))
        gamma_global_rot[0] = np.array((0.5 + np.random.random()) * 2.0 / 3.0)
        gamma_global_rot[1] = gamma_global_rot[0]
        gamma_global_rot[2] = gamma_global_rot[0]
        # Second particle already has isotropic gamma_rot
        # A correction is needed for the 1st one:
        gamma_rot[0, 0] = np.array((0.5 + random(1)) * 2.0 / 3.0)
        gamma_rot[0, 1] = gamma_rot[0, 0]
        gamma_rot[0, 2] = gamma_rot[0, 0]
        
        if test_case == 1 or test_case == 3 or test_case == (5 + self.rot_flag) or test_case == (7 + self.rot_flag):
            gamma_tr = gamma_tran
            gamma_rot_validate = gamma_rot
            # A correction is needed for the 1st particle only:
            if "ROTATION" in espressomd.features():
                self.es.part[0].gamma_rot = gamma_rot[0, :]
        else:
            for k in range(2):
                gamma_tr[k, :] = gamma_global[:]
                if (test_case == 4 or test_case == 9) and self.rot_flag == 1:
                    gamma_rot_validate[k, :] = gamma_global_rot[:]
                else:
                    gamma_rot_validate[k, :] = gamma_global[:]

        self.set_thermo_all(test_case, 0.0, gamma_global, gamma_global_rot)

        self.es.time = 0.0
        self.es.time_step = 7E-5
        # The terminal velocity is starting since t >> t0 = mass / gamma
        t0_max = -1.0
        for k in range(2):
            t0_max = max(t0_max, max(mass / gamma_tr[k, :]), max(J[:] / gamma_rot_validate[k, :]))
        drag_steps_0 = int(math.floor(20 * t0_max / self.es.time_step))
        print("drag_steps_0 = {0}".format(drag_steps_0))

        tol = 7E-3
        if "EXTERNAL_FORCES" in espressomd.features():
            for k in range(2):
                self.es.part[k].pos = np.array([0.0, 0.0, 0.0])
                self.es.part[k].v = np.array([0.0, 0.0, 0.0])
                self.es.part[k].omega_body = np.array([0.0, 0.0, 0.0])
            f0 = np.array([-1.2, 58.3578, 0.002])
            f1 = np.array([-15.112, -2.0, 368.0])
            self.es.part[0].ext_force = f0
            self.es.part[1].ext_force = f1
            if "ROTATION" in espressomd.features():
                tor0 = np.array([12, 0.022, 87])
                tor1 = np.array([-0.03, -174, 368])
                self.es.part[0].ext_torque = tor0
                self.es.part[1].ext_torque = tor1
                # Let's set the dipole perpendicular to the torque
                if "DIPOLES" in espressomd.features():
                    dip0 = np.array([0.0, tor0[2], -tor0[1]])
                    dip1 = np.array([-tor1[2], 0.0, tor1[0]])
                    self.es.part[0].dip = dip0
                    self.es.part[1].dip = dip1
                    tmp_axis0 = np.cross(tor0, dip0) / (np.linalg.norm(tor0) * np.linalg.norm(dip0))
                    tmp_axis1 = np.cross(tor1, dip1) / (np.linalg.norm(tor1) * np.linalg.norm(dip1))
            self.es.integrator.run(drag_steps_0)
            self.es.time = 0.0
            for k in range(2):
                self.es.part[k].pos = np.array([0.0, 0.0, 0.0])
            if "DIPOLES" in espressomd.features():
                    self.es.part[0].dip = dip0
                    self.es.part[1].dip = dip1
            for i in range(100):
                self.es.integrator.run(10)
                for k in range(3):
                    self.assertLess(
                        abs(self.es.part[0].v[k] - f0[k] / gamma_tr[0, k]), tol)
                    self.assertLess(
                        abs(self.es.part[1].v[k] - f1[k] / gamma_tr[1, k]), tol)
                    self.assertLess(
                        abs(self.es.part[0].pos[k] - self.es.time * f0[k] / gamma_tr[0, k]), tol)
                    self.assertLess(
                        abs(self.es.part[1].pos[k] - self.es.time * f1[k] / gamma_tr[1, k]), tol)
                    if "ROTATION" in espressomd.features():
                        self.assertLess(abs(
                            self.es.part[0].omega_lab[k] - tor0[k] / gamma_rot_validate[0, k]), tol)
                        self.assertLess(abs(
                            self.es.part[1].omega_lab[k] - tor1[k] / gamma_rot_validate[1, k]), tol)
                if "ROTATION" in espressomd.features() and "DIPOLES" in espressomd.features():
                    cos_alpha0 = np.dot(dip0,self.es.part[0].dip) / (np.linalg.norm(dip0) * self.es.part[0].dipm)
                    cos_alpha0_test = np.cos(self.es.time * np.linalg.norm(tor0) / gamma_rot_validate[0, 0])
                    sgn0 = np.sign(np.dot(self.es.part[0].dip, tmp_axis0))
                    sgn0_test = np.sign(np.sin(self.es.time * np.linalg.norm(tor0) / gamma_rot_validate[0, 0]))
                    
                    cos_alpha1 = np.dot(dip1,self.es.part[1].dip) / (np.linalg.norm(dip1) * self.es.part[1].dipm)
                    cos_alpha1_test = np.cos(self.es.time * np.linalg.norm(tor1) / gamma_rot_validate[1, 0])
                    sgn1 = np.sign(np.dot(self.es.part[1].dip, tmp_axis1))
                    sgn1_test = np.sign(np.sin(self.es.time * np.linalg.norm(tor1) / gamma_rot_validate[1, 0]))
                    
                    #print("cos_alpha0 = {0}, cos_alpha0_test={1}".format(cos_alpha0, cos_alpha0_test))
                    #print("dip0 = {0}, self.es.part[0].dip={1}".format(dip0, self.es.part[0].dip))
                    self.assertLess(abs(cos_alpha0 - cos_alpha0_test), tol)
                    self.assertLess(abs(cos_alpha1 - cos_alpha1_test), tol)
                    self.assertEqual(sgn0, sgn0_test)
                    self.assertEqual(sgn1, sgn1_test)

        for i in range(len(self.es.part)):
            self.es.part[i].remove()

        # thermalization
        # Checks if every degree of freedom has 1/2 kT of energy, even when
        # mass and inertia tensor are active

        # 2 different langevin parameters for particles
        temp = np.array([2.5, 2.0])
        D_tr = np.zeros((2, 3))
        D_rot = np.zeros((2, 3))
        for k in range(2):
            gamma_tran[k, :] = np.array((0.4 + np.random.random(3)) * 10)
            gamma_rot[k, :] = np.array((0.2 + np.random.random(3)) * 20)

        box = 10.0
        self.es.box_l = [box, box, box]
        if espressomd.has_features(("PARTIAL_PERIODIC",)):
            self.es.periodicity = 0, 0, 0
        # Random temperature
        kT = (0.3 + np.random.random()) * 5
        gamma_global = np.array((0.5 + np.random.random(3)) * 2.0 / 3.0)
        gamma_global_rot = np.array((0.2 + np.random.random(3)) * 20)

        if test_case in [2,3,(6+self.rot_flag),(7+self.rot_flag)]:
            halfkT = temp / 2.0
        else:
            halfkT = np.array([kT, kT]) / 2.0

        if test_case in [1,3,(5+self.rot_flag),(7+self.rot_flag)]:
            gamma_tr = gamma_tran
        else:
            for k in range(2):
                gamma_tr[k, :] = gamma_global[:]

        if test_case in [1,3,(5+self.rot_flag),(7+self.rot_flag)]:
            gamma_tr = gamma_tran
            gamma_rot_validate = gamma_rot
        else:
            for k in range(2):
                gamma_tr[k, :] = gamma_global[:]
                if (test_case == 4 or test_case == 9) and self.rot_flag == 1:
                    gamma_rot_validate[k, :] = gamma_global_rot[:]
                else:
                    gamma_rot_validate[k, :] = gamma_global[:]

        # translational and rotational diffusion
        for k in range(2):
            D_tr[k, :] = 2.0 * halfkT[k] / gamma_tr[k, :]
            D_rot[k, :] = 2.0 * halfkT[k] / gamma_rot_validate[k, :]

        self.set_thermo_all(test_case, kT, gamma_global, gamma_global_rot)

        # no need to rebuild Verlet lists, avoid it
        self.es.cell_system.skin = 5.0
        if test_case < 4 + self.rot_flag:
            self.es.time_step = 0.03
        else:
            self.es.time_step = 10
        n = 200
        mass = (0.2 + np.random.random()) * 7.0
        J = np.zeros((2, 3))
        for k in range(2):
            J[k, :] = np.array((0.2 + np.random.random(3)) * 7.0)

        for i in range(n):
            for k in range(2):
                ind = i + k * n
                part_pos = np.array(np.random.random(3) * box)
                part_v = np.array([0.0, 0.0, 0.0])
                part_omega_body = np.array([0.0, 0.0, 0.0])
                self.es.part.add(rotation=(1,1,1), id=ind, mass=mass,
                                 rinertia=[J[k, 0], J[k, 1], J[k, 2]],
                                 pos=part_pos, v=part_v)
                if "ROTATION" in espressomd.features():
                    self.es.part[ind].omega_body = part_omega_body
                if test_case in [1,(5+self.rot_flag)]:
                    self.es.part[ind].gamma = gamma_tran[k, :]
                    if "ROTATION" in espressomd.features():
                        self.es.part[ind].gamma_rot = gamma_rot[k, :]

                if test_case in [2,(6+self.rot_flag)]:
                    self.es.part[ind].temp = temp[k]
                if test_case in [3,(7+self.rot_flag)]:
                    self.es.part[ind].gamma = gamma_tran[k, :]
                    if "ROTATION" in espressomd.features():
                        self.es.part[ind].gamma_rot = gamma_rot[k, :]
                    self.es.part[ind].temp = temp[k]

        # Get rid of short range calculations if exclusions are on
        # if espressomd.has_features("EXCLUSIONS"):

        # matrices: [2 types of particless] x [3 dimensions X Y Z]
        # velocity^2, omega^2, position^2
        v2 = np.zeros((2, 3))
        o2 = np.zeros((2, 3))
        dr2 = np.zeros((2, 3))
        sigma2_tr = np.zeros((2))
        dr_norm = np.zeros((2))
        
        # Total curve within a spherical trigonometry.
        # [particle_index, which principal axis, around which lab axis]
        alpha = np.zeros((2, n, 3, 3))
        alpha_norm = np.zeros((2))
        sigma2_alpha = np.zeros((2))
        alpha2 = np.zeros((2))
        # Previous directions of the principal axes:
        # [particle_index, which principal axis, its lab coordinate]
        prev_pa_lab = np.zeros((2, n, 3, 3))
        pa_body = np.zeros((3))
        pa_lab = np.zeros((3, 3))
        ref_lab = np.zeros((3))
        vec = np.zeros((3))
        vec1 = np.zeros((3))
        vec2 = np.zeros((3))
        #vec_diag = np.ones((3))

        pos0 = np.zeros((2 * n, 3))
        for p in range(n):
            for k in range(2):
                ind = p + k * n
                pos0[ind, :] = self.es.part[ind].pos
        dt0 = mass / gamma_tr
        dt0_rot = J / gamma_rot_validate

        loops = 200
        print("Thermalizing...")
        therm_steps = 150
        self.es.integrator.run(therm_steps)
        print("Measuring...")

        int_steps = 5
        fraction_i = 0.65
        for i in range(loops):
            self.es.integrator.run(int_steps)
            # Get kinetic energy in each degree of freedom for all particles
            for p in range(n):
                for k in range(2):
                    ind = p + k * n
                    v = self.es.part[ind].v
                    if "ROTATION" in espressomd.features():
                        o = self.es.part[ind].omega_body
                        o2[k, :] = o2[k, :] + np.power(o[:], 2)
                    pos = self.es.part[ind].pos
                    v2[k, :] = v2[k, :] + np.power(v[:], 2)
                    dr2[k, :] = np.power((pos[:] - pos0[ind, :]), 2)
                    dt = (int_steps * (i + 1) + therm_steps) * \
                        self.es.time_step
                    # translational diffusion variance: after a closed-form
                    # integration of the Langevin EOM
                    sigma2_tr[k] = 0.0
                    for j in range(3):
                        sigma2_tr[k] = sigma2_tr[k] + D_tr[k,
                                                           j] * (2.0 * dt + dt0[k,
                                                                              j] * (- 3.0 + 4.0 * math.exp(- dt / dt0[k,
                                                                                                                  j]) - math.exp(- 2.0 * dt / dt0[k,
                                                                                                                                                j])))
                    dr_norm[k] = dr_norm[k] + \
                        (sum(dr2[k, :]) - sigma2_tr[k]) / sigma2_tr[k]
                    
                    # Rotational diffusion variance.
                    if i >= fraction_i * loops:
                        # let's limit test cases to speed this test..
                        if test_case in [(7 + self.rot_flag)]:
                            dt -= self.es.time_step * (1 + therm_steps + fraction_i * loops)
                            # First, let's identify principal axes in the lab reference frame.
                            alpha2[k] = 0.0
                            sigma2_alpha[k] = 0.0
                            for j in range(3):
                                for j1 in range(3):
                                    pa_body[j1] = 0.0
                                pa_body[j] = 1.0
                                vec = tc.convert_vec_body_to_space(self.es, ind, pa_body)
                                pa_lab[j, :] = vec[:]
                                
                                if i >= fraction_i * loops + 1:
                                    # Around which axis we rotates?
                                    for j1 in range(3):
                                        # Calc a rotational diffusion within the spherical trigonometry
                                        vec2 = vec
                                        vec1[:] = prev_pa_lab[k, p, j, :]
                                        for j2 in range(3):
                                            ref_lab[j2] = 0.0
                                        ref_lab[j1] = 1.0
                                        dalpha = np.arccos(np.dot(vec2, vec1) / (np.linalg.norm(vec2) * np.linalg.norm(vec1)))
                                        rot_projection = np.dot(np.cross(vec2, vec1), ref_lab) / np.linalg.norm(np.cross(vec2, vec1))
                                        theta = np.arccos(np.dot(vec2, ref_lab) / (np.linalg.norm(vec2) * np.linalg.norm(ref_lab)))
                                        alpha[k, p, j, j1] += dalpha * rot_projection / np.sin(theta)
                                        alpha2[k] += alpha[k, p, j, j1]**2
                                        sigma2_alpha[k] += D_rot[k, j] * (2.0 * dt + dt0_rot[k, j] * (- 3.0 +
                                                                                        4.0 * math.exp(- dt / dt0_rot[k, j]) 
                                                                                        - math.exp(- 2.0 * dt / dt0_rot[k, j])))
                                prev_pa_lab[k, p, j, :] = pa_lab[j, :]
                            if i >= fraction_i * loops + 3:
                                alpha_norm[k] += (alpha2[k] - sigma2_alpha[k]) / sigma2_alpha[k]

        tolerance = 0.15
        Ev = 0.5 * mass * v2 / (n * loops)
        Eo = 0.5 * J * o2 / (n * loops)
        dv = np.zeros((2))
        do = np.zeros((2))
        do_vec = np.zeros((2, 3))
        for k in range(2):
            dv[k] = sum(Ev[k, :]) / (3.0 * halfkT[k]) - 1.0
            do[k] = sum(Eo[k, :]) / (3.0 * halfkT[k]) - 1.0
            do_vec[k, :] = Eo[k, :] / halfkT[k] - 1.0
        dr_norm = dr_norm / (n * loops)
        alpha_norm = alpha_norm / (n * (1 - fraction_i) * loops - 2)
        
        for k in range(2):
            print("\n")
            print("k = " + str(k))
            print("mass = " + str(mass))
            print("gamma_tr = {0} {1} {2}".format(
                gamma_tr[k, 0], gamma_tr[k, 1], gamma_tr[k, 2]))
            if test_case in [1,5,3,7]:
                print("gamma_rot_validate = {0} {1} {2}".format(
                    gamma_rot_validate[k, 0], gamma_rot_validate[k, 1], gamma_rot_validate[k, 2]))
            else:
                print("gamma_global = {0} {1} {2}".format(
                    gamma_global[0], gamma_global[1], gamma_global[2]))
            print("Moment of inertia principal components: = " + str(J))
            print("1/2 kT = " + str(halfkT[k]))
            print("Translational energy: {0} {1} {2}".format(
                Ev[k, 0], Ev[k, 1], Ev[k, 2]))
            print("Rotational energy: {0} {1} {2}".format(
                Eo[k, 0], Eo[k, 1], Eo[k, 2]))

            print("Deviation in translational energy: " + str(dv[k]))
            if "ROTATION" in espressomd.features():
                print("Deviation in rotational energy: " + str(do[k]))
                print("Deviation in rotational energy per degrees of freedom: {0} {1} {2}".format(
                    do_vec[k, 0], do_vec[k, 1], do_vec[k, 2]))
            print(
                "Deviation in translational diffusion: {0} ".format(
                    dr_norm[k]))
            print(
                "Deviation in rotational diffusion: {0} ".format(
                    alpha_norm))

            self.assertLessEqual(
                abs(
                    dv[k]),
                tolerance,
                msg='Relative deviation in translational energy too large: {0}'.format(
                    dv[k]))
            if "ROTATION" in espressomd.features():
                self.assertLessEqual(
                    abs(
                        do[k]),
                    tolerance,
                    msg='Relative deviation in rotational energy too large: {0}'.format(
                        do[k]))
                self.assertLessEqual(abs(
                    do_vec[k, 0]), tolerance, msg='Relative deviation in rotational energy per the body axis X is too large: {0}'.format(do_vec[k, 0]))
                self.assertLessEqual(abs(
                    do_vec[k, 1]), tolerance, msg='Relative deviation in rotational energy per the body axis Y is too large: {0}'.format(do_vec[k, 1]))
                self.assertLessEqual(abs(
                    do_vec[k, 2]), tolerance, msg='Relative deviation in rotational energy per the body axis Z is too large: {0}'.format(do_vec[k, 2]))
            self.assertLessEqual(
                abs(
                    dr_norm[k]),
                tolerance,
                msg='Relative deviation in translational diffusion is too large: {0}'.format(
                    dr_norm[k]))
            if test_case in (1, 3):
                self.assertLessEqual(
                    abs(
                        alpha_norm[k]),
                    tolerance,
                    msg='Relative deviation in rotational diffusion is too large: {0}'.format(
                        alpha_norm[k]))

    def test(self):
        if "ROTATION" in espressomd.features():
            self.rot_flag = 1
        if not "BROWNIAN_DYNAMICS" in espressomd.features():
            n_test_cases = 4 + self.rot_flag
        else:
            n_test_cases = 2 * (4 + self.rot_flag)
        for i in range(n_test_cases):
            self.run_test_case(i)


if __name__ == '__main__':
    print("Features: ", espressomd.features())
    ut.main()<|MERGE_RESOLUTION|>--- conflicted
+++ resolved
@@ -65,14 +65,7 @@
         seed(2)
         # Decelleration
         self.es.time_step = 0.007
-<<<<<<< HEAD
-        box = 1.0E5
-        self.es.box_l = [box, box, box]
-        if espressomd.has_features(("PARTIAL_PERIODIC")):
-            self.es.periodicity = 0, 0, 0
-=======
         self.es.part.clear()
->>>>>>> cc8327a9
         # gamma_tran/gamma_rot matrix: [2 types of particless] x [3 dimensions
         # X Y Z]
         gamma_tran = np.zeros((2, 3))
