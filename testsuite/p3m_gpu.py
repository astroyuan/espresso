--- conflicted
+++ resolved
@@ -30,12 +30,8 @@
     def runTest(self):
         from espressomd.electrostatics import P3MGPU
 
-<<<<<<< HEAD
         es = espressomd.System(box_l=[10.0, 10.0, 10.0])
-=======
-        es = espressomd.System()
         es.seed = es.cell_system.get_state()['n_nodes'] * [1234]
->>>>>>> 866f0307
         test_params = {}
         test_params["prefactor"] = 2
         test_params["cao"] = 2
