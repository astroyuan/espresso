--- conflicted
+++ resolved
@@ -1,21 +1,3 @@
-<<<<<<< HEAD
-/* $Id$
- *
- * This file is part of the ESPResSo distribution (http://www.espresso.mpg.de).
- * It is therefore subject to the ESPResSo license agreement which you
- * accepted upon receiving the distribution and by which you are
- * legally bound while utilizing this file in any form or way.
- * There is NO WARRANTY, not even the implied warranty of
- * MERCHANTABILITY or FITNESS FOR A PARTICULAR PURPOSE. 
- * You should have received a copy of that license along with this
- * program; if not, refer to http://www.espresso.mpg.de/license.html
- * where its current version can be found, or write to
- * Max-Planck-Institute for Polymer Research, Theory Group, 
- * PO Box 3148, 55021 Mainz, Germany. 
- * Copyright (c) 2002-2006; all rights reserved unless otherwise stated.
- */
-
-=======
 /*
   Copyright (C) 2010,2011 The ESPResSo project
   Copyright (C) 2002,2003,2004,2005,2006,2007,2008,2009,2010 Max-Planck-Institute for Polymer Research, Theory Group, PO Box 3148, 55021 Mainz, Germany
@@ -35,7 +17,6 @@
   You should have received a copy of the GNU General Public License
   along with this program.  If not, see <http://www.gnu.org/licenses/>. 
 */
->>>>>>> 68f7f707
 /** \file statistics_fluid.h
  *
  * Fluid related analysis functions.
